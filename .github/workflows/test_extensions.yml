--- conflicted
+++ resolved
@@ -38,12 +38,9 @@
     - name: Install dependencies
       run: |
         python -m pip install --upgrade pip
-<<<<<<< HEAD
-        pip install -r requirements.txt
+        pip install -r requirements-devel.txt
+        # we are using pytest here but extensions still tested with nose
         pip install nose
-=======
-        pip install -r requirements-devel.txt
->>>>>>> 9e147092
     - name: Install ${{ matrix.extension }} extension
       run: |
         pip install https://github.com/datalad/${{ matrix.extension }}/archive/master.zip
@@ -67,14 +64,11 @@
         mkdir -p __testhome__
         cd __testhome__
         python -m nose -s -v --with-cov --cover-package datalad $(echo ${{ matrix.extension }} | tr '-' '_')
-<<<<<<< HEAD
         # TODO: later whenever some extensions would migrate to pytest -- use pytest
         # python -m pytest -c ../tox.ini -s -v --cov=datalad --pyargs $(echo ${{ matrix.extension }} | tr '-' '_')
-=======
         python -m coverage xml
     - name: Upload coverage to Codecov
       uses: codecov/codecov-action@v3
       with:
         directory: __testhome__
-        fail_ci_if_error: false
->>>>>>> 9e147092
+        fail_ci_if_error: false