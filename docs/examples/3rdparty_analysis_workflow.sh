--- conflicted
+++ resolved
@@ -84,18 +84,7 @@
 cd ~/myanalysis
 datalad add-sibling alice $ALICES_HOME/bobs_analysis
 
-<<<<<<< HEAD
 datalad update alice --merge
-=======
-# datalad update failes:
-#datalad update alice
-#2016-06-09 13:59:52,338 [INFO   ] Updating handle '/tmp/datalad_demo.PU2F/myanalysis' ... (update.py:125)
-#2016-06-09 13:59:52,391 [ERROR  ] Failed to run ['git', '-c', 'receive.autogc=0', '-c', 'gc.auto=0', 'config', '--get', 'branch.master.remote'] under '/tmp/datalad_demo.PU2F/myanalysis'. Exit code=1. out= err= (cmd.py:295)
-#
-git pull alice master
-git fetch alice
-git annex merge
->>>>>>> f63fcead
 
 datalad install result.txt
 
