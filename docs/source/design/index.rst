.. -*- mode: rst -*-
.. vi: set ft=rst sts=4 ts=4 sw=4 et tw=79:

.. _chap_design:

******
Design
******

The chapter described command API principles and the design of particular
subsystems in DataLad.

.. toctree::
   :maxdepth: 2

<<<<<<< HEAD
   dataset_argument
=======
   log_levels
>>>>>>> 7c5bdf16
   miscpatterns<|MERGE_RESOLUTION|>--- conflicted
+++ resolved
@@ -13,9 +13,6 @@
 .. toctree::
    :maxdepth: 2
 
-<<<<<<< HEAD
    dataset_argument
-=======
    log_levels
->>>>>>> 7c5bdf16
    miscpatterns