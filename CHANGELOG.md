     ____            _             _                   _ 
    |  _ \    __ _  | |_    __ _  | |       __ _    __| |
    | | | |  / _` | | __|  / _` | | |      / _` |  / _` |
    | |_| | | (_| | | |_  | (_| | | |___  | (_| | | (_| |
    |____/   \__,_|  \__|  \__,_| |_____|  \__,_|  \__,_|
                                               Change Log

This is a high level and scarce summary of the changes between releases.
We would recommend to consult log of the 
[DataLad git repository](http://github.com/datalad/datalad) for more details.


<<<<<<< HEAD
## 0.13.0 (??? ??, 2020) -- will be better than ever

bet we will fix some bugs and make a world even a better place.

### Major refactoring and deprecations

- `datalad add`, which was deprecated in 0.12.0, has been removed.
  ([#4158][])

- The following `GitRepo` and `AnnexRepo` methods have been removed:
  `get_changed_files`, `get_missing_files`, and `get_deleted_files`.
  ([#4169][]) ([#4158][])

- The `get_branch_commits` method of `GitRepo` and `AnnexRepo` has
  been renamed to `get_branch_commits_`.  ([#3834][])

- The custom `commit` method of `AnnexRepo` has been removed, and
  `AnnexRepo.commit` now resolves to the parent method,
  `GitRepo.commit`.  ([#4168][])

- GitPython's `git.repo.base.Repo` class is no longer available via
  the `.repo` attribute of `GitRepo` and `AnnexRepo`.  ([#4172][])

- `AnnexRepo.get_corresponding_branch` now returns `None` rather than
  the current branch name when a managed branch is not checked out.
  ([#4274][])

### Fixes

- Widespread improvements of functionality and test coverage on
  Windows and crippled file systems in general.  ([#4057][])
  ([#4245][]) ([#4268][]) ([#4276][]) ([#4291][]) ([#4296][])
  ([#4301][]) ([#4303][]) ([#4304][]) ([#4305][]) ([#4306][])

- `AnnexRepo.get_size_from_key` incorrectly handled file chunks.
  ([#4081][])

- [create-sibling][] would too readily clobber existing paths when
  called with `--existing=replace`.  It now gets confirmation from the
  user before doing so if running interactively and unconditionally
  aborts when running non-interactively.  ([#4147][])

- [update][]  ([#4159][])
  - queried the incorrect branch configuration when updating non-annex
    repositories.
  - didn't account for the fact that the local repository can be
    configured as the upstream "remote" for a branch.

- When the caller included `--bare` as a `git init` option, [create][]
  crashed creating the bare repository, which is currently
  unsupported, rather than aborting with an informative error message.
  ([#4065][])

- The logic for automatically propagating the 'origin' remote when
  cloning a local source could unintentionally triggered a fetch of a
  non-local remote.  ([#4196][])

### Enhancements and new features

- The new command [create-sibling-ria][] provides support for creating
  a sibling in a [RIA store][handbook-scalable-datastore]. ([#4124][])

- DataLad ships with a new special remote, git-annex-remote-ora, for
  interacting with [RIA stores][handbook-scalable-datastore].
  ([#4260][])

- The new command [push][] provides an alternative interface to
  [publish][] for pushing a dataset hierarchy to a sibling.
  ([#4206][])

- The command examples have been expanded and improved.  ([#4091][])
  ([#4314][])

- The tooling for linking to the [DataLad Handbook][handbook] from
  DataLad's documentation has been improved.  ([#4046][])

- The `--reckless` parameter of [clone][] and [install][] learned a
  new "ephemeral" mode, where the .git/annex/ of the cloned repository
  is symlinked to the local source repository's.  ([#4099][])

- [update][]  ([#4167][])
  - learned to disallow non-fast-forward updates when `ff-only` is
    given to the `--merge` option.
  - gained a `--follow` option that controls how `--merge` behaves,
    adding support for merging in the revision that is registered in
    the parent dataset rather than merging in the configured branch
    from the sibling.
  - now provides a result record for merge events.

- [create-sibling][] now supports local paths as targets in addition
  to SSH URLs.  ([#4187][])

- [siblings][] now shows a warning if the caller requests to delete a
  sibling that does not exist.  ([#4257][])

- The rendering of command errors has been improved.  ([#4157][])

- `datalad <subcommand>` learned to point to the [datalad-container][]
  extension when a subcommand from that extension is given but the
  extension is not installed.  ([#4174][])

- [save][] now
  - displays a message to signal that the working tree is clean to
    make it more obvious that no results being rendered corresponds to
    a clean state.  ([#4106][])
  - provides a stronger warning against using `--to-git`.  ([#4290][])

- Calling [diff][] without `--recursive` but with a path constraint
  within a subdataset ("<subdataset>/<path>") now traverses into the
  subdataset, as "<subdataset>/" would, restricting its report to
  "<subdataset>/<path>".  ([#4235][])

- All of the remaining spots that use GitPython have been rewritten
  without it.  Most notably, this includes rewrites of the `clone`,
  `fetch`, and `push` methods of `GitRepo`.  ([#4080][]) ([#4087][])
  ([#4170][]) ([#4171][]) ([#4175][]) ([#4172][])

- When `GitRepo.commit` splits its operation across multiple calls to
  avoid exceeding the maximum command line length, it now amends to
  initial commit to avoid creating multiple commits.  ([#4156][])

- `GitRepo` gained a `get_corresponding_branch` method (which always
   returns None), allowing a caller to invoke the method without
   needing to check if the underlying repo class is `GitRepo` or
   `AnnexRepo`.  ([#4274][])

- A new helper function `datalad.core.local.repo.repo_from_path`
  returns a repo class for a specified path.  ([#4273][])

- New `AnnexRepo` method `localsync` performs a `git annex sync` that
  disables external interaction and is particularly useful for
  propagating changes on an adjusted branch back to the main branch.
  ([#4243][])


## 0.12.5 (??? ??, 2020) -- will be better than ever

=======
## 0.12.5 (??? ??, 2020) -- will be better than ever
￼
>>>>>>> 1f404552
bet we will fix some bugs and make a world even a better place.

### Major refactoring and deprecations

- hopefully none

### Fixes

- Our `log_progress` helper mishandled the initial display and step of
  the progress bar.  ([#4326][])

- `AnnexRepo.get_content_annexinfo` is designed to accept `init=None`,
  but passing that led to an error.  ([#4330][])

- Update a regular expression to handle an output change in Git
  v2.26.0.  ([#4328][])

### Enhancements and new features

?


## 0.12.4 (Mar 19, 2020) -- Windows?!
￼
The main purpose of this release is to have one on PyPi that has no
associated wheel to enable a working installation on Windows ([#4315][]).

### Fixes

- The description of the `log.outputs` config switch did not keep up
  with code changes and incorrectly stated that the output would be
  logged at the DEBUG level; logging actually happens at a lower
  level.  ([#4317][])

## 0.12.3 (March 16, 2020) -- .

Updates for compatibility with the latest git-annex, along with a few
miscellaneous fixes

### Major refactoring and deprecations

- All spots that raised a `NoDatasetArgumentFound` exception now raise
  a `NoDatasetFound` exception to better reflect the situation: it is
  the _dataset_ rather than the _argument_ that is not found.  For
  compatibility, the latter inherits from the former, but new code
  should prefer the latter.  ([#4285][])

### Fixes

- Updates for compatibility with git-annex version 8.20200226. ([#4214][])

- `datalad export-to-figshare` failed to export if the generated title
  was fewer than three characters.  It now queries the caller for the
  title and guards against titles that are too short.  ([#4140][])

- Authentication was requested multiple times when git-annex launched
  parallel downloads from the `datalad` special remote. ([#4308][])

- At verbose logging levels, DataLad requests that git-annex display
  debugging information too.  Work around a bug in git-annex that
  prevented that from happening.  ([#4212][])

- The internal command runner looked in the wrong place for some
  configuration variables, including `datalad.log.outputs`, resulting
  in the default value always being used.  ([#4194][])

- [publish][] failed when trying to publish to a git-lfs special
  remote for the first time.  ([#4200][])

- `AnnexRepo.set_remote_url` is supposed to establish shared SSH
  connections but failed to do so.  ([#4262][])

### Enhancements and new features

- The message provided when a command cannot determine what dataset to
  operate on has been improved.  ([#4285][])

- The "aws-s3" authentication type now allows specifying the host
  through "aws-s3_host", which was needed to work around an
  authorization error due to a longstanding upstream bug.  ([#4239][])

- The xmp metadata extractor now recognizes ".wav" files.


## 0.12.2 (Jan 28, 2020) -- Smoothen the ride

Mostly a bugfix release with various robustifications, but also makes
the first step towards versioned dataset installation requests.

### Major refactoring and deprecations

- The minimum required version for GitPython is now 2.1.12. ([#4070][])

### Fixes

- The class for handling configuration values, `ConfigManager`,
  inappropriately considered the current working directory's dataset,
  if any, for both reading and writing when instantiated with
  `dataset=None`.  This misbehavior is fairly inaccessible through
  typical use of DataLad.  It affects `datalad.cfg`, the top-level
  configuration instance that should not consider repository-specific
  values.  It also affects Python users that call `Dataset` with a
  path that does not yet exist and persists until that dataset is
  created. ([#4078][])

- [update][] saved the dataset when called with `--merge`, which is
  unnecessary and risks committing unrelated changes.  ([#3996][])

- Confusing and irrelevant information about Python defaults have been
  dropped from the command-line help.  ([#4002][])

- The logic for automatically propagating the 'origin' remote when
  cloning a local source didn't properly account for relative paths.
  ([#4045][])

- Various fixes to file name handling and quoting on Windows.
  ([#4049][]) ([#4050][])

- When cloning failed, error lines were not bubbled up to the user in
  some scenarios.  ([#4060][])

### Enhancements and new features

- [clone][] (and thus [install][])
  - now propagates the `reckless` mode from the superdataset when
    cloning a dataset into it.  ([#4037][])
  - gained support for `ria+<protocol>://` URLs that point to
    [RIA][handbook-scalable-datastore] stores.  ([#4022][])
  - learned to read "@version" from `ria+` URLs and install that
    version of a dataset ([#4036][]) and to apply URL rewrites
    configured through Git's `url.*.insteadOf` mechanism ([#4064][]).
  - now copies `datalad.get.subdataset-source-candidate-<name>`
    options configured within the superdataset into the subdataset.
    This is particularly useful for RIA data stores. ([#4073][])

- Archives are now (optionally) handled with 7-Zip instead of
  `patool`.  7-Zip will be used by default, but `patool` will be used
  on non-Windows systems if the `datalad.runtime.use-patool` option is
  set or the `7z` executable is not found.  ([#4041][])


## 0.12.1 (Jan 15, 2020) -- Small bump after big bang

Fix some fallout after major release.

### Fixes

- Revert incorrect relative path adjustment to URLs in [clone][]. ([#3538][])

- Various small fixes to internal helpers and test to run on Windows
  ([#2566][]) ([#2534][])

## 0.12.0 (Jan 11, 2020) -- Krakatoa

This release is the result of more than a year of development that includes
fixes for a large number of issues, yielding more robust behavior across a
wider range of use cases, and introduces major changes in API and behavior. It
is the first release for which extensive user documentation is available in a
dedicated [DataLad Handbook][handbook].  Python 3 (3.5 and later) is now the
only supported Python flavor.

### Major changes 0.12 vs 0.11

- [save][] fully replaces [add][] (which is obsolete now, and will be removed
  in a future release).

- A new Git-annex aware [status][] command enables detailed inspection of dataset
  hierarchies. The previously available [diff][] command has been adjusted to
  match [status][] in argument semantics and behavior.

- The ability to configure dataset procedures prior and after the execution of
  particular commands has been replaced by a flexible "hook" mechanism that is able
  to run arbitrary DataLad commands whenever command results are detected that match
  a specification.

- Support of the Windows platform has been improved substantially. While performance
  and feature coverage on Windows still falls behind Unix-like systems, typical data
  consumer use cases, and standard dataset operations, such as [create][] and [save][],
  are now working. Basic support for data provenance capture via [run][] is also
  functional.

- Support for Git-annex direct mode repositories has been removed, following the
  end of support in Git-annex itself.

- The semantics of relative paths in command line arguments have changed. Previously,
  a call `datalad save --dataset /tmp/myds some/relpath` would have been interpreted
  as saving a file at `/tmp/myds/some/relpath` into dataset `/tmp/myds`. This has
  changed to saving `$PWD/some/relpath` into dataset `/tmp/myds`. More generally,
  relative paths are now always treated as relative to the current working directory,
  except for path arguments of [Dataset][] class instance methods of the Python API.
  The resulting partial duplication of path specifications between path and dataset
  arguments is mitigated by the introduction of two special symbols that can be given
  as dataset argument: `^` and `^.`, which identify the topmost superdataset and the
  closest dataset that contains the working directory, respectively.

- The concept of a "core API" has been introduced. Commands situated in the module
  `datalad.core` (such as [create][], [save][], [run][], [status][], [diff][])
  receive additional scrutiny regarding API and implementation, and are
  meant to provide longer-term stability. Application developers are encouraged to
  preferentially build on these commands.

### Major refactoring and deprecations since 0.12.0rc6

- [clone][] has been incorporated into the growing core API. The public
  `--alternative-source` parameter has been removed, and a `clone_dataset`
  function with multi-source capabilities is provided instead. The
  `--reckless` parameter can now take literal mode labels instead of just
  beeing a binary flag, but backwards compatibility is maintained.

- The `get_file_content` method of `GitRepo` was no longer used
  internally or in any known DataLad extensions and has been removed.
  ([#3812][])

- The function `get_dataset_root` has been replaced by
  `rev_get_dataset_root`.  `rev_get_dataset_root` remains as a
  compatibility alias and will be removed in a later release.  ([#3815][])

- The `add_sibling` module, marked obsolete in v0.6.0, has been
  removed.  ([#3871][])

- `mock` is no longer declared as an external dependency because we
   can rely on it being in the standard library now that our minimum
   required Python version is 3.5. ([#3860][])

- [download-url][] now requires that directories be indicated with a
  trailing slash rather than interpreting a path as directory when it
  doesn't exist.  This avoids confusion that can result from typos and
  makes it possible to support directory targets that do not exist.
  ([#3854][])

- The `dataset_only` argument of the `ConfigManager` class is
  deprecated.  Use `source="dataset"` instead.  ([#3907][])

- The `--proc-pre` and `--proc-post` options have been removed, and
  configuration values for `datalad.COMMAND.proc-pre` and
  `datalad.COMMAND.proc-post` are no longer honored.  The new result
  hook mechanism provides an alternative for `proc-post`
  procedures. ([#3963][])

### Fixes since 0.12.0rc6

- [publish][] crashed when called with a detached HEAD.  It now aborts
  with an informative message.  ([#3804][])

- Since 0.12.0rc6 the call to [update][] in [siblings][] resulted in a
  spurious warning.  ([#3877][])

- [siblings][] crashed if it encountered an annex repository that was
  marked as dead.  ([#3892][])

- The update of [rerun][] in v0.12.0rc3 for the rewritten [diff][]
  command didn't account for a change in the output of `diff`, leading
  to `rerun --report` unintentionally including unchanged files in its
  diff values.  ([#3873][])

- In 0.12.0rc5 [download-url][] was updated to follow the new path
  handling logic, but its calls to AnnexRepo weren't properly
  adjusted, resulting in incorrect path handling when the called from
  a dataset subdirectory.  ([#3850][])

- [download-url][] called `git annex addurl` in a way that failed to
  register a URL when its header didn't report the content size.
  ([#3911][])

- With Git v2.24.0, saving new subdatasets failed due to a bug in that
  Git release.  ([#3904][])

- With DataLad configured to stop on failure (e.g., specifying
  `--on-failure=stop` from the command line), a failing result record
  was not rendered.  ([#3863][])

- Installing a subdataset yielded an "ok" status in cases where the
  repository was not yet in its final state, making it ineffective for
  a caller to operate on the repository in response to the result.
  ([#3906][])

- The internal helper for converting git-annex's JSON output did not
  relay information from the "error-messages" field.  ([#3931][])

- [run-procedure][] reported relative paths that were confusingly not
  relative to the current directory in some cases.  It now always
  reports absolute paths. ([#3959][])

- [diff][] inappropriately reported files as deleted in some cases
  when `to` was a value other than `None`.  ([#3999][])

- An assortment of fixes for Windows compatibility.  ([#3971][]) ([#3974][])
  ([#3975][]) ([#3976][]) ([#3979][])

- Subdatasets installed from a source given by relative path will now
  have this relative path used as 'url' in their .gitmodules record,
  instead of an absolute path generated by Git. ([#3538][])

- [clone][] will now correctly interpret '~/...' paths as absolute path
  specifications. ([#3958][])

- [run-procedure][] mistakenly reported a directory as a procedure.
  ([#3793][])

- The cleanup for batched git-annex processes has been improved.
  ([#3794][]) ([#3851][])

- The function for adding a version ID to an AWS S3 URL doesn't
  support URLs with an "s3://" scheme and raises a
  `NotImplementedError` exception when it encounters one.  The
  function learned to return a URL untouched if an "s3://" URL comes
  in with a version ID.  ([#3842][])

- A few spots needed to be adjusted for compatibility with git-annex's
  new `--sameas` [feature][gx-sameas], which allows special remotes to
  share a data store. ([#3856][])

- The `swallow_logs` utility failed to capture some log messages due
  to an incompatibility with Python 3.7.  ([#3935][])

- [siblings][]
  - crashed if `--inherit` was passed but the parent dataset did not
    have a remote with a matching name.  ([#3954][])
  - configured the wrong pushurl and annexurl values in some
    cases. ([#3955][])

### Enhancements and new features since 0.12.0rc6

- By default, datasets cloned from local source paths will now get a
  configured remote for any recursively discoverable 'origin' sibling that
  is also available from a local path in order to maximize automatic file
  availability across local annexes. ([#3926][])

- The new [result hooks mechanism][hooks] allows callers to specify,
  via local Git configuration values, DataLad command calls that will
  be triggered in response to matching result records (i.e., what you
  see when you call a command with `-f json_pp`).  ([#3903][])

- The command interface classes learned to use a new `_examples_`
  attribute to render documentation examples for both the Python and
  command-line API.  ([#3821][])

- Candidate URLs for cloning a submodule can now be generated based on
  configured templates that have access to various properties of the
  submodule, including its dataset ID.  ([#3828][])

- DataLad's check that the user's Git identity is configured has been
  sped up and now considers the appropriate environment variables as
  well.  ([#3807][])

- The `tag` method of `GitRepo` can now tag revisions other than
  `HEAD` and accepts a list of arbitrary `git tag` options.
  ([#3787][])

- When `get` clones a subdataset and the subdataset's HEAD differs
  from the commit that is registered in the parent, the active branch
  of the subdataset is moved to the registered commit if the
  registered commit is an ancestor of the subdataset's HEAD commit.
  This handling has been moved to a more central location within
  `GitRepo`, and now applies to any `update_submodule(..., init=True)`
  call.  ([#3831][])

- The output of `datalad -h` has been reformatted to improve
  readability.  ([#3862][])

- [unlock][] has been sped up.  ([#3880][])

- [run-procedure][] learned to provide and render more information
  about discovered procedures, including whether the procedure is
  overridden by another procedure with the same base name.  ([#3960][])

- [save][] now ([#3817][])
  - records the active branch in the superdataset when registering a
    new subdataset.
  - calls `git annex sync` when saving a dataset on an adjusted branch
    so that the changes are brought into the mainline branch.

- [subdatasets][] now aborts when its `dataset` argument points to a
  non-existent dataset.  ([#3940][])

- [wtf][] now
  - reports the dataset ID if the current working directory is
    visiting a dataset.  ([#3888][])
  - outputs entries deterministically.  ([#3927][])

- The `ConfigManager` class
  - learned to exclude ``.datalad/config`` as a source of
    configuration values, restricting the sources to standard Git
    configuration files, when called with `source="local"`.
    ([#3907][])
  - accepts a value of "override" for its `where` argument to allow
    Python callers to more convenient override configuration.
    ([#3970][])

- Commands now accept a `dataset` value of "^."  as shorthand for "the
  dataset to which the current directory belongs".  ([#3242][])

## 0.12.0rc6 (Oct 19, 2019) -- some releases are better than the others

bet we will fix some bugs and make a world even a better place.

### Major refactoring and deprecations

- DataLad no longer supports Python 2.  The minimum supported version
  of Python is now 3.5.  ([#3629][])

- Much of the user-focused content at http://docs.datalad.org has been
  removed in favor of more up to date and complete material available
  in the [DataLad Handbook][handbook].  Going forward, the plan is to
  restrict http://docs.datalad.org to technical documentation geared
  at developers.  ([#3678][])

- [update][] used to allow the caller to specify which dataset(s) to
  update as a `PATH` argument or via the the `--dataset` option; now
  only the latter is supported.  Path arguments only serve to restrict
  which subdataset are updated when operating recursively.
  ([#3700][])

- Result records from a [get][] call no longer have a "state" key.
  ([#3746][])

- [update][] and [get][] no longer support operating on independent
  hierarchies of datasets.  ([#3700][]) ([#3746][])

- The [run][] update in 0.12.0rc4 for the new path resolution logic
  broke the handling of inputs and outputs for calls from a
  subdirectory.  ([#3747][])

- The `is_submodule_modified` method of `GitRepo` as well as two
  helper functions in gitrepo.py, `kwargs_to_options` and
  `split_remote_branch`, were no longer used internally or in any
  known DataLad extensions and have been removed.  ([#3702][])
  ([#3704][])

- The `only_remote` option of `GitRepo.is_with_annex` was not used
  internally or in any known extensions and has been dropped.
  ([#3768][])

- The `get_tags` method of `GitRepo` used to sort tags by committer
  date.  It now sorts them by the tagger date for annotated tags and
  the committer date for lightweight tags.  ([#3715][])

- The `rev_resolve_path` substituted `resolve_path` helper. ([#3797][])


### Fixes

- Correctly handle relative paths in [publish][]. ([#3799][]) ([#3102][])

- Do not errorneously discover directory as a procedure. ([#3793][])

- Correctly extract version from manpage to trigger use of manpages for
  `--help`. ([#3798][])

- The `cfg_yoda` procedure saved all modifications in the repository
  rather than saving only the files it modified.  ([#3680][])

- Some spots in the documentation that were supposed appear as two
  hyphen's were incorrectly rendered in the HTML output en-dash's.
  ([#3692][])

- [create][], [install][], and [clone][] treated paths as relative to
  the dataset even when the string form was given, violating the new
  path handling rules.  ([#3749][]) ([#3777][]) ([#3780][])

- Providing the "^" shortcut to `--dataset` didn't work properly when
  called from a subdirectory of a subdataset.  ([#3772][])

- We failed to propagate some errors from git-annex when working with
  its JSON output.  ([#3751][])

- With the Python API, callers are allowed to pass a string or list of
  strings as the `cfg_proc` argument to [create][], but the string
  form was mishandled.  ([#3761][])

- Incorrect command quoting for SSH calls on Windows that rendered
  basic SSH-related functionality (e.g., [sshrun][]) on Windows
  unusable.  ([#3688][])

- Annex JSON result handling assumed platform-specific paths on Windows
  instead of the POSIX-style that is happening across all platforms.
  ([#3719][])

- `path_is_under()` was incapable of comparing Windows paths with different
  drive letters.  ([#3728][])

### Enhancements and new features

- Provide a collection of "public" `call_git*` helpers within GitRepo
  and replace use of "private" and less specific `_git_custom_command`
  calls.  ([#3791][])

- [status][] gained a `--report-filetype`.  Setting it to "raw" can
  give a performance boost for the price of no longer distinguishing
  symlinks that point to annexed content from other symlinks.
  ([#3701][])

- [save][] disables file type reporting by [status][] to improve
  performance.  ([#3712][])

- [subdatasets][] ([#3743][])
  - now extends its result records with a `contains` field that lists
    which `contains` arguments matched a given subdataset.
  - yields an 'impossible' result record when a `contains` argument
    wasn't matched to any of the reported subdatasets.

- [install][] now shows more readable output when cloning fails.
  ([#3775][])

- `SSHConnection` now displays a more informative error message when
  it cannot start the `ControlMaster` process.  ([#3776][])

- If the new configuration option `datalad.log.result-level` is set to
  a single level, all result records will be logged at that level.  If
  you've been bothered by DataLad's double reporting of failures,
  consider setting this to "debug".  ([#3754][])

- Configuration values from `datalad -c OPTION=VALUE ...` are now
  validated to provide better errors.  ([#3695][])

- [rerun][] learned how to handle history with merges.  As was already
  the case when cherry picking non-run commits, re-creating merges may
  results in conflicts, and `rerun` does not yet provide an interface
  to let the user handle these.  ([#2754][])

- The `fsck` method of `AnnexRepo` has been enhanced to expose more
  features of the underlying `git fsck` command.  ([#3693][])

- `GitRepo` now has a `for_each_ref_` method that wraps `git
  for-each-ref`, which is used in various spots that used to rely on
  GitPython functionality.  ([#3705][])

- Do not pretend to be able to work in optimized (`python -O`) mode,
  crash early with an informative message. ([#3803][])

## 0.12.0rc5 (September 04, 2019) -- .

Various fixes and enhancements that bring the 0.12.0 release closer.

### Major refactoring and deprecations

- The two modules below have a new home.  The old locations still
  exist as compatibility shims and will be removed in a future
  release.
  - `datalad.distribution.subdatasets` has been moved to
    `datalad.local.subdatasets` ([#3429][])
  - `datalad.interface.run` has been moved to `datalad.core.local.run`
    ([#3444][])

- The `lock` method of `AnnexRepo` and the `options` parameter of
  `AnnexRepo.unlock` were unused internally and have been removed.
  ([#3459][])

- The `get_submodules` method of `GitRepo` has been rewritten without
  GitPython.  When the new `compat` flag is true (the current
  default), the method returns a value that is compatible with the old
  return value.  This backwards-compatible return value and the
  `compat` flag will be removed in a future release.  ([#3508][])

- The logic for resolving relative paths given to a command has
  changed ([#3435][]).  The new rule is that relative paths are taken
  as relative to the dataset only if a dataset _instance_ is passed by
  the caller.  In all other scenarios they're considered relative to
  the current directory.

  The main user-visible difference from the command line is that using
  the `--dataset` argument does _not_ result in relative paths being
  taken as relative to the specified dataset.  (The undocumented
  distinction between "rel/path" and "./rel/path" no longer exists.)

  All commands under `datalad.core` and `datalad.local`, as well as
  `unlock` and `addurls`, follow the new logic.  The goal is for all
  commands to eventually do so.

### Fixes

- The function for loading JSON streams wasn't clever enough to handle
  content that included a Unicode line separator like
  U2028. ([#3524][])

- When [unlock][] was called without an explicit target (i.e., a
  directory or no paths at all), the call failed if any of the files
  did not have content present.  ([#3459][])

- `AnnexRepo.get_content_info` failed in the rare case of a key
  without size information.  ([#3534][])

- [save][] ignored `--on-failure` in its underlying call to
  [status][].  ([#3470][])

- Calling [remove][] with a subdirectory displayed spurious warnings
  about the subdirectory files not existing.  ([#3586][])

- Our processing of `git-annex --json` output mishandled info messages
  from special remotes.  ([#3546][])

- [create][]
  - didn't bypass the "existing subdataset" check when called with
    `--force` as of 0.12.0rc3 ([#3552][])
  - failed to register the up-to-date revision of a subdataset when
    `--cfg-proc` was used with `--dataset` ([#3591][])

- The base downloader had some error handling that wasn't compatible
  with Python 3.  ([#3622][])

- Fixed a number of Unicode py2-compatibility issues. ([#3602][])

- `AnnexRepo.get_content_annexinfo` did not properly chunk file
  arguments to avoid exceeding the command-line character limit.
  ([#3587][])

### Enhancements and new features

- New command `create-sibling-gitlab` provides an interface for
  creating a publication target on a GitLab instance.  ([#3447][])

- [subdatasets][]  ([#3429][])
  - now supports path-constrained queries in the same manner as
    commands like `save` and `status`
  - gained a `--contains=PATH` option that can be used to restrict the
    output to datasets that include a specific path.
  - now narrows the listed subdatasets to those underneath the current
    directory when called with no arguments

- [status][] learned to accept a plain `--annex` (no value) as
  shorthand for `--annex basic`.  ([#3534][])

- The `.dirty` property of `GitRepo` and `AnnexRepo` has been sped up.
  ([#3460][])

- The `get_content_info` method of `GitRepo`, used by `status` and
  commands that depend on `status`, now restricts its git calls to a
  subset of files, if possible, for a performance gain in repositories
  with many files.  ([#3508][])

- Extensions that do not provide a command, such as those that provide
  only metadata extractors, are now supported.  ([#3531][])

- When calling git-annex with `--json`, we log standard error at the
  debug level rather than the warning level if a non-zero exit is
  expected behavior.  ([#3518][])

- [create][] no longer refuses to create a new dataset in the odd
  scenario of an empty .git/ directory upstairs.  ([#3475][])

- As of v2.22.0 Git treats a sub-repository on an unborn branch as a
  repository rather than as a directory.  Our documentation and tests
  have been updated appropriately.  ([#3476][])

- [addurls][] learned to accept a `--cfg-proc` value and pass it to
  its `create` calls.  ([#3562][])

## 0.12.0rc4 (May 15, 2019) -- the revolution is over

With the replacement of the `save` command implementation with `rev-save`
the revolution effort is now over, and the set of key commands for
local dataset operations (`create`, `run`, `save`, `status`, `diff`) is
 now complete. This new core API is available from `datalad.core.local`
(and also via `datalad.api`, as any other command).
￼
### Major refactoring and deprecations

- The `add` command is now deprecated. It will be removed in a future
  release.

### Fixes

- Remove hard-coded dependencies on POSIX path conventions in SSH support
  code ([#3400][])

- Emit an `add` result when adding a new subdataset during [save][] ([#3398][])

- SSH file transfer now actually opens a shared connection, if none exists
  yet ([#3403][])

### Enhancements and new features

- `SSHConnection` now offers methods for file upload and dowload (`get()`,
  `put()`. The previous `copy()` method only supported upload and was
  discontinued ([#3401][])


## 0.12.0rc3 (May 07, 2019) -- the revolution continues
￼
Continues API consolidation and replaces the `create` and `diff` command
with more performant implementations.

### Major refactoring and deprecations

- The previous `diff` command has been replaced by the diff variant
  from the [datalad-revolution][] extension.  ([#3366][])

- `rev-create` has been renamed to `create`, and the previous `create`
  has been removed.  ([#3383][])

- The procedure `setup_yoda_dataset` has been renamed to `cfg_yoda`
  ([#3353][]).

- The `--nosave` of `addurls` now affects only added content, not
  newly created subdatasets ([#3259][]).

- `Dataset.get_subdatasets` (deprecated since v0.9.0) has been
  removed.  ([#3336][])

- The `.is_dirty` method of `GitRepo` and `AnnexRepo` has been
  replaced by `.status` or, for a subset of cases, the `.dirty`
  property.  ([#3330][])

- `AnnexRepo.get_status` has been replaced by `AnnexRepo.status`.
  ([#3330][])

### Fixes

- [status][]
  - reported on directories that contained only ignored files ([#3238][])
  - gave a confusing failure when called from a subdataset with an
    explicitly specified dataset argument and "." as a path ([#3325][])
  - misleadingly claimed that the locally present content size was
    zero when `--annex basic` was specified ([#3378][])

- An informative error wasn't given when a download provider was
  invalid.  ([#3258][])

- Calling `rev-save PATH` saved unspecified untracked subdatasets.
  ([#3288][])

- The available choices for command-line options that take values are
  now displayed more consistently in the help output.  ([#3326][])

- The new pathlib-based code had various encoding issues on Python 2.
  ([#3332][])

### Enhancements and new features

- [wtf][] now includes information about the Python version.  ([#3255][])

- When operating in an annex repository, checking whether git-annex is
  available is now delayed until a call to git-annex is actually
  needed, allowing systems without git-annex to operate on annex
  repositories in a restricted fashion.  ([#3274][])

- The `load_stream` on helper now supports auto-detection of
  compressed files.  ([#3289][])

- `create` (formerly `rev-create`)
  - learned to be speedier by passing a path to `status` ([#3294][])
  - gained a `--cfg-proc` (or `-c`) convenience option for running
    configuration procedures (or more accurately any procedure that
    begins with "cfg_") in the newly created dataset ([#3353][])

- `AnnexRepo.set_metadata` now returns a list while
  `AnnexRepo.set_metadata_` returns a generator, a behavior which is
  consistent with the `add` and `add_` method pair.  ([#3298][])

- `AnnexRepo.get_metadata` now supports batch querying of known annex
   files.  Note, however, that callers should carefully validate the
   input paths because the batch call will silently hang if given
   non-annex files.  ([#3364][])

- [status][]
  - now reports a "bytesize" field for files tracked by Git ([#3299][])
  - gained a new option `eval_subdataset_state` that controls how the
    subdataset state is evaluated.  Depending on the information you
    need, you can select a less expensive mode to make `status`
    faster.  ([#3324][])
  - colors deleted files "red" ([#3334][])

- Querying repository content is faster due to batching of `git
  cat-file` calls.  ([#3301][])

- The dataset ID of a subdataset is now recorded in the superdataset.
  ([#3304][])

- `GitRepo.diffstatus`
  - now avoids subdataset recursion when the comparison is not with
    the working tree, which substantially improves performance when
    diffing large dataset hierarchies  ([#3314][])
  - got smarter and faster about labeling a subdataset as "modified"
    ([#3343][])

- `GitRepo.get_content_info` now supports disabling the file type
  evaluation, which gives a performance boost in cases where this
  information isn't needed.  ([#3362][])

- The XMP metadata extractor now filters based on file name to improve
  its performance.  ([#3329][])

## 0.12.0rc2 (Mar 18, 2019) -- revolution!

### Fixes

- `GitRepo.dirty` does not report on nested empty directories ([#3196][]).

- `GitRepo.save()` reports results on deleted files.

### Enhancements and new features

- Absorb a new set of core commands from the datalad-revolution extension:
  - `rev-status`: like `git status`, but simpler and working with dataset
     hierarchies
  - `rev-save`: a 2-in-1 replacement for save and add
  - `rev-create`: a ~30% faster create

- JSON support tools can now read and write compressed files.


## 0.12.0rc1 (Mar 03, 2019) -- to boldly go ...

### Major refactoring and deprecations

- Discontinued support for git-annex direct-mode (also no longer
  supported upstream).

### Enhancements and new features

- Dataset and Repo object instances are now hashable, and can be
  created based on pathlib Path object instances

- Imported various additional methods for the Repo classes to query
  information and save changes.


## 0.11.8 (Oct 11, 2019) -- annex-we-are-catching-up

### Fixes

- Our internal command runner failed to capture output in some cases.
  ([#3656][])
- Workaround in the tests around python in cPython >= 3.7.5 ';' in
  the filename confusing mimetypes ([#3769][]) ([#3770][])

### Enhancements and new features

- Prepared for upstream changes in git-annex, including support for
  the latest git-annex
  - 7.20190912 auto-upgrades v5 repositories to v7.  ([#3648][]) ([#3682][])
  - 7.20191009 fixed treatment of (larger/smaller)than in .gitattributes ([#3765][])

- The `cfg_text2git` procedure, as well the `--text-no-annex` option
  of [create][], now configure .gitattributes so that empty files are
  stored in git rather than annex.  ([#3667][])


## 0.11.7 (Sep 06, 2019) -- python2-we-still-love-you-but-...

Primarily bugfixes with some optimizations and refactorings.

### Fixes

- [addurls][]
  - now provides better handling when the URL file isn't in the
    expected format.  ([#3579][])
  - always considered a relative file for the URL file argument as
    relative to the current working directory, which goes against the
    convention used by other commands of taking relative paths as
    relative to the dataset argument.  ([#3582][])

- [run-procedure][]
  - hard coded "python" when formatting the command for non-executable
    procedures ending with ".py".  `sys.executable` is now used.
    ([#3624][])
  - failed if arguments needed more complicated quoting than simply
    surrounding the value with double quotes.  This has been resolved
    for systems that support `shlex.quote`, but note that on Windows
    values are left unquoted. ([#3626][])

- [siblings][] now displays an informative error message if a local
  path is given to `--url` but `--name` isn't specified.  ([#3555][])

- [sshrun][], the command DataLad uses for `GIT_SSH_COMMAND`, didn't
  support all the parameters that Git expects it to.  ([#3616][])

- Fixed a number of Unicode py2-compatibility issues. ([#3597][])

- [download-url][] now will create leading directories of the output path
  if they do not exist ([#3646][])

### Enhancements and new features

- The [annotate-paths][] helper now caches subdatasets it has seen to
  avoid unnecessary calls.  ([#3570][])

- A repeated configuration query has been dropped from the handling of
  `--proc-pre` and `--proc-post`.  ([#3576][])

- Calls to `git annex find` now use `--in=.` instead of the alias
  `--in=here` to take advantage of an optimization that git-annex (as
  of the current release, 7.20190730) applies only to the
  former. ([#3574][])

- [addurls][] now suggests close matches when the URL or file format
  contains an unknown field.  ([#3594][])

- Shared logic used in the setup.py files of Datalad and its
  extensions has been moved to modules in the _datalad_build_support/
  directory.  ([#3600][])

- Get ready for upcoming git-annex dropping support for direct mode
  ([#3631][])


## 0.11.6 (Jul 30, 2019) -- am I the last of 0.11.x?

Primarily bug fixes to achieve more robust performance

### Fixes

- Our tests needed various adjustments to keep up with upstream
  changes in Travis and Git. ([#3479][]) ([#3492][]) ([#3493][])

- `AnnexRepo.is_special_annex_remote` was too selective in what it
  considered to be a special remote.  ([#3499][])

- We now provide information about unexpected output when git-annex is
  called with `--json`.  ([#3516][])

- Exception logging in the `__del__` method of `GitRepo` and
  `AnnexRepo` no longer fails if the names it needs are no longer
  bound.  ([#3527][])

- [addurls][] botched the construction of subdataset paths that were
  more than two levels deep and failed to create datasets in a
  reliable, breadth-first order.  ([#3561][])

- Cloning a `type=git` special remote showed a spurious warning about
  the remote not being enabled.  ([#3547][])

### Enhancements and new features

- For calls to git and git-annex, we disable automatic garbage
  collection due to past issues with GitPython's state becoming stale,
  but doing so results in a larger .git/objects/ directory that isn't
  cleaned up until garbage collection is triggered outside of DataLad.
  Tests with the latest GitPython didn't reveal any state issues, so
  we've re-enabled automatic garbage collection.  ([#3458][])

- [rerun][] learned an `--explicit` flag, which it relays to its calls
  to [run][[]].  This makes it possible to call `rerun` in a dirty
  working tree ([#3498][]).

- The [metadata][] command aborts earlier if a metadata extractor is
  unavailable.  ([#3525][])

## 0.11.5 (May 23, 2019) -- stability is not overrated

Should be faster and less buggy, with a few enhancements.

### Fixes

- [create-sibling][]  ([#3318][])
  - Siblings are no longer configured with a post-update hook unless a
    web interface is requested with `--ui`.
  - `git submodule update --init` is no longer called from the
    post-update hook.
  - If `--inherit` is given for a dataset without a superdataset, a
    warning is now given instead of raising an error.
- The internal command runner failed on Python 2 when its `env`
  argument had unicode values.  ([#3332][])
- The safeguard that prevents creating a dataset in a subdirectory
  that already contains tracked files for another repository failed on
  Git versions before 2.14.  For older Git versions, we now warn the
  caller that the safeguard is not active.  ([#3347][])
- A regression introduced in v0.11.1 prevented [save][] from committing
  changes under a subdirectory when the subdirectory was specified as
  a path argument.  ([#3106][])
- A workaround introduced in v0.11.1 made it possible for [save][] to
  do a partial commit with an annex file that has gone below the
  `annex.largefiles` threshold.  The logic of this workaround was
  faulty, leading to files being displayed as typechanged in the index
  following the commit.  ([#3365][])
- The resolve_path() helper confused paths that had a semicolon for
  SSH RIs.  ([#3425][])
- The detection of SSH RIs has been improved.  ([#3425][])

### Enhancements and new features

- The internal command runner was too aggressive in its decision to
  sleep.  ([#3322][])
- The "INFO" label in log messages now retains the default text color
  for the terminal rather than using white, which only worked well for
  terminals with dark backgrounds.  ([#3334][])
- A short flag `-R` is now available for the `--recursion-limit` flag,
  a flag shared by several subcommands.  ([#3340][])
- The authentication logic for [create-sibling-github][] has been
  revamped and now supports 2FA.  ([#3180][])
- New configuration option `datalad.ui.progressbar` can be used to
  configure the default backend for progress reporting ("none", for
  example, results in no progress bars being shown).  ([#3396][])
- A new progress backend, available by setting datalad.ui.progressbar
  to "log", replaces progress bars with a log message upon completion
  of an action.  ([#3396][])
- DataLad learned to consult the [NO_COLOR][] environment variable and
  the new `datalad.ui.color` configuration option when deciding to
  color output.  The default value, "auto", retains the current
  behavior of coloring output if attached to a TTY ([#3407][]).
- [clean][] now removes annex transfer directories, which is useful
  for cleaning up failed downloads. ([#3374][])
- [clone][] no longer refuses to clone into a local path that looks
  like a URL, making its behavior consistent with `git clone`.
  ([#3425][])
- [wtf][]
  - Learned to fall back to the `dist` package if `platform.dist`,
    which has been removed in the yet-to-be-release Python 3.8, does
    not exist.  ([#3439][])
  - Gained a `--section` option for limiting the output to specific
    sections and a `--decor` option, which currently knows how to
    format the output as GitHub's `<details>` section.  ([#3440][])

## 0.11.4 (Mar 18, 2019) -- get-ready

Largely a bug fix release with a few enhancements

### Important

- 0.11.x series will be the last one with support for direct mode of [git-annex][]
  which is used on crippled (no symlinks and no locking) filesystems.
  v7 repositories should be used instead.

### Fixes

- Extraction of .gz files is broken without p7zip installed.  We now
  abort with an informative error in this situation.  ([#3176][])

- Committing failed in some cases because we didn't ensure that the
  path passed to `git read-tree --index-output=...` resided on the
  same filesystem as the repository.  ([#3181][])

- Some pointless warnings during metadata aggregation have been
  eliminated.  ([#3186][])

- With Python 3 the LORIS token authenticator did not properly decode
  a response ([#3205][]).

- With Python 3 downloaders unnecessarily decoded the response when
  getting the status, leading to an encoding error.  ([#3210][])

- In some cases, our internal command Runner did not adjust the
  environment's `PWD` to match the current working directory specified
  with the `cwd` parameter.  ([#3215][])

- The specification of the pyliblzma dependency was broken.  ([#3220][])

- [search] displayed an uninformative blank log message in some
  cases.  ([#3222][])

- The logic for finding the location of the aggregate metadata DB
  anchored the search path incorrectly, leading to a spurious warning.
  ([#3241][])

- Some progress bars were still displayed when stdout and stderr were
  not attached to a tty.  ([#3281][])

- Check for stdin/out/err to not be closed before checking for `.isatty`.
  ([#3268][])

### Enhancements and new features

- Creating a new repository now aborts if any of the files in the
  directory are tracked by a repository in a parent directory.
  ([#3211][])

- [run] learned to replace the `{tmpdir}` placeholder in commands with
  a temporary directory.  ([#3223][])
 
- [duecredit][] support has been added for citing DataLad itself as
  well as datasets that an analysis uses.  ([#3184][])

- The `eval_results` interface helper unintentionally modified one of
  its arguments.  ([#3249][])

- A few DataLad constants have been added, changed, or renamed ([#3250][]):
  - `HANDLE_META_DIR` is now `DATALAD_DOTDIR`.  The old name should be
     considered deprecated.
  - `METADATA_DIR` now refers to `DATALAD_DOTDIR/metadata` rather than
    `DATALAD_DOTDIR/meta` (which is still available as
    `OLDMETADATA_DIR`).
  - The new `DATASET_METADATA_FILE` refers to `METADATA_DIR/dataset.json`.
  - The new `DATASET_CONFIG_FILE` refers to `DATALAD_DOTDIR/config`.
  - `METADATA_FILENAME` has been renamed to `OLDMETADATA_FILENAME`.

## 0.11.3 (Feb 19, 2019) -- read-me-gently

Just a few of important fixes and minor enhancements.

### Fixes

- The logic for setting the maximum command line length now works
  around Python 3.4 returning an unreasonably high value for
  `SC_ARG_MAX` on Debian systems. ([#3165][])

- DataLad commands that are conceptually "read-only", such as
  `datalad ls -L`, can fail when the caller lacks write permissions
  because git-annex tries merging remote git-annex branches to update
  information about availability. DataLad now disables
  `annex.merge-annex-branches` in some common "read-only" scenarios to
  avoid these failures. ([#3164][])

### Enhancements and new features

- Accessing an "unbound" dataset method now automatically imports the
  necessary module rather than requiring an explicit import from the
  Python caller. For example, calling `Dataset.add` no longer needs to
  be preceded by `from datalad.distribution.add import Add` or an
  import of `datalad.api`. ([#3156][])

- Configuring the new variable `datalad.ssh.identityfile` instructs
  DataLad to pass a value to the `-i` option of `ssh`. ([#3149][])
  ([#3168][])

## 0.11.2 (Feb 07, 2019) -- live-long-and-prosper

A variety of bugfixes and enhancements

### Major refactoring and deprecations

- All extracted metadata is now placed under git-annex by default.
  Previously files smaller than 20 kb were stored in git. ([#3109][])
- The function `datalad.cmd.get_runner` has been removed. ([#3104][])

### Fixes

- Improved handling of long commands:
  - The code that inspected `SC_ARG_MAX` didn't check that the
    reported value was a sensible, positive number. ([#3025][])
  - More commands that invoke `git` and `git-annex` with file
    arguments learned to split up the command calls when it is likely
    that the command would fail due to exceeding the maximum supported
    length. ([#3138][])
- The `setup_yoda_dataset` procedure created a malformed
  .gitattributes line. ([#3057][])
- [download-url][] unnecessarily tried to infer the dataset when
  `--no-save` was given. ([#3029][])
- [rerun][] aborted too late and with a confusing message when a ref
  specified via `--onto` didn't exist. ([#3019][])
- [run][]:
  - `run` didn't preserve the current directory prefix ("./") on
     inputs and outputs, which is problematic if the caller relies on
     this representation when formatting the command. ([#3037][])
  - Fixed a number of unicode py2-compatibility issues. ([#3035][]) ([#3046][])
  - To proceed with a failed command, the user was confusingly
    instructed to use `save` instead of `add` even though `run` uses
    `add` underneath. ([#3080][])
- Fixed a case where the helper class for checking external modules
  incorrectly reported a module as unknown. ([#3051][])
- [add-archive-content][] mishandled the archive path when the leading
  path contained a symlink. ([#3058][])
- Following denied access, the credential code failed to consider a
  scenario, leading to a type error rather than an appropriate error
  message. ([#3091][])
- Some tests failed when executed from a `git worktree` checkout of the
  source repository. ([#3129][])
- During metadata extraction, batched annex processes weren't properly
  terminated, leading to issues on Windows. ([#3137][])
- [add][] incorrectly handled an "invalid repository" exception when
  trying to add a submodule. ([#3141][])
- Pass `GIT_SSH_VARIANT=ssh` to git processes to be able to specify
  alternative ports in SSH urls

### Enhancements and new features

- [search][] learned to suggest closely matching keys if there are no
  hits. ([#3089][])
- [create-sibling][]
  - gained a `--group` option so that the caller can specify the file
    system group for the repository. ([#3098][])
  - now understands SSH URLs that have a port in them (i.e. the
    "ssh://[user@]host.xz[:port]/path/to/repo.git/" syntax mentioned
    in `man git-fetch`). ([#3146][])
- Interface classes can now override the default renderer for
  summarizing results. ([#3061][])
- [run][]:
  - `--input` and `--output` can now be shortened to `-i` and `-o`.
    ([#3066][])
  - Placeholders such as "{inputs}" are now expanded in the command
    that is shown in the commit message subject. ([#3065][])
  - `interface.run.run_command` gained an `extra_inputs` argument so
    that wrappers like [datalad-container][] can specify additional inputs
    that aren't considered when formatting the command string. ([#3038][])
  - "--" can now be used to separate options for `run` and those for
    the command in ambiguous cases. ([#3119][])
- The utilities `create_tree` and `ok_file_has_content` now support
  ".gz" files. ([#3049][])
- The Singularity container for 0.11.1 now uses [nd_freeze][] to make
  its builds reproducible.
- A [publications][] page has been added to the documentation. ([#3099][])
- `GitRepo.set_gitattributes` now accepts a `mode` argument that
  controls whether the .gitattributes file is appended to (default) or
  overwritten. ([#3115][])
- `datalad --help` now avoids using `man` so that the list of
  subcommands is shown.  ([#3124][])

## 0.11.1 (Nov 26, 2018) -- v7-better-than-v6

Rushed out bugfix release to stay fully compatible with recent
[git-annex][] which introduced v7 to replace v6.

### Fixes

- [install][]: be able to install recursively into a dataset ([#2982][])
- [save][]: be able to commit/save changes whenever files potentially
  could have swapped their storage between git and annex
  ([#1651][]) ([#2752][]) ([#3009][])
- [aggregate-metadata][]:
  - dataset's itself is now not "aggregated" if specific paths are
    provided for aggregation ([#3002][]). That resolves the issue of
    `-r` invocation aggregating all subdatasets of the specified dataset
    as well
  - also compare/verify the actual content checksum of aggregated metadata
    while considering subdataset metadata for re-aggregation ([#3007][])
- `annex` commands are now chunked assuming 50% "safety margin" on the
  maximal command line length. Should resolve crashes while operating
  ot too many files at ones ([#3001][])
- `run` sidecar config processing ([#2991][])
- no double trailing period in docs ([#2984][])
- correct identification of the repository with symlinks in the paths
  in the tests ([#2972][])
- re-evaluation of dataset properties in case of dataset changes ([#2946][])
- [text2git][] procedure to use `ds.repo.set_gitattributes`
  ([#2974][]) ([#2954][])
- Switch to use plain `os.getcwd()` if inconsistency with env var
  `$PWD` is detected ([#2914][])
- Make sure that credential defined in env var takes precedence
  ([#2960][]) ([#2950][])

### Enhancements and new features

- [shub://datalad/datalad:git-annex-dev](https://singularity-hub.org/containers/5663/view)
  provides a Debian buster Singularity image with build environment for
  [git-annex][]. `tools/bisect-git-annex` provides a helper for running
  `git bisect` on git-annex using that Singularity container ([#2995][])
- Added `.zenodo.json` for better integration with Zenodo for citation
- [run-procedure][] now provides names and help messages with a custom
  renderer for ([#2993][])
- Documentation: point to [datalad-revolution][] extension (prototype of
  the greater DataLad future)
- [run][]
  - support injecting of a detached command ([#2937][])
- `annex` metadata extractor now extracts `annex.key` metadata record.
  Should allow now to identify uses of specific files etc ([#2952][])
- Test that we can install from http://datasets.datalad.org
- Proper rendering of `CommandError` (e.g. in case of "out of space"
  error) ([#2958][])


## 0.11.0 (Oct 23, 2018) -- Soon-to-be-perfect

[git-annex][] 6.20180913 (or later) is now required - provides a number of
fixes for v6 mode operations etc.

### Major refactoring and deprecations

- `datalad.consts.LOCAL_CENTRAL_PATH` constant was deprecated in favor
  of `datalad.locations.default-dataset` [configuration][] variable
  ([#2835][])

### Minor refactoring

- `"notneeded"` messages are no longer reported by default results
  renderer
- [run][] no longer shows commit instructions upon command failure when
  `explicit` is true and no outputs are specified ([#2922][])
- `get_git_dir` moved into GitRepo ([#2886][])
- `_gitpy_custom_call` removed from GitRepo ([#2894][])
- `GitRepo.get_merge_base` argument is now called `commitishes` instead
  of `treeishes` ([#2903][])

### Fixes

- [update][] should not leave the dataset in non-clean state ([#2858][])
  and some other enhancements ([#2859][])
- Fixed chunking of the long command lines to account for decorators
  and other arguments ([#2864][])
- Progress bar should not crash the process on some missing progress
  information ([#2891][])
- Default value for `jobs` set to be `"auto"` (not `None`) to take
  advantage of possible parallel get if in `-g` mode ([#2861][])
- [wtf][] must not crash if `git-annex` is not installed etc ([#2865][]),
  ([#2865][]), ([#2918][]), ([#2917][])
- Fixed paths (with spaces etc) handling while reporting annex error
  output ([#2892][]), ([#2893][])
- `__del__` should not access `.repo` but `._repo` to avoid attempts
  for reinstantiation etc ([#2901][])
- Fix up submodule `.git` right in `GitRepo.add_submodule` to avoid
  added submodules being non git-annex friendly ([#2909][]), ([#2904][])
- [run-procedure][] ([#2905][])
  - now will provide dataset into the procedure if called within dataset
  - will not crash if procedure is an executable without `.py` or `.sh`
    suffixes
- Use centralized `.gitattributes` handling while setting annex backend
  ([#2912][])
- `GlobbedPaths.expand(..., full=True)` incorrectly returned relative
   paths when called more than once ([#2921][])

### Enhancements and new features

- Report progress on [clone][] when installing from "smart" git servers
  ([#2876][])
- Stale/unused `sth_like_file_has_content` was removed ([#2860][])
- Enhancements to [search][] to operate on "improved" metadata layouts
  ([#2878][])
- Output of `git annex init` operation is now logged ([#2881][])
- New
  - `GitRepo.cherry_pick` ([#2900][])
  - `GitRepo.format_commit` ([#2902][])
- [run-procedure][] ([#2905][])
  - procedures can now recursively be discovered in subdatasets as well.
    The uppermost has highest priority
  - Procedures in user and system locations now take precedence over
    those in datasets.

## 0.10.3.1 (Sep 13, 2018) -- Nothing-is-perfect

Emergency bugfix to address forgotten boost of version in
`datalad/version.py`.

## 0.10.3 (Sep 13, 2018) -- Almost-perfect

This is largely a bugfix release which addressed many (but not yet all)
issues of working with git-annex direct and version 6 modes, and operation
on Windows in general.  Among enhancements you will see the
support of public S3 buckets (even with periods in their names),
ability to configure new providers interactively, and improved `egrep`
search backend.

Although we do not require with this release, it is recommended to make
sure that you are using a recent `git-annex` since it also had a variety
of fixes and enhancements in the past months.

### Fixes

- Parsing of combined short options has been broken since DataLad
  v0.10.0. ([#2710][])
- The `datalad save` instructions shown by `datalad run` for a command
  with a non-zero exit were incorrectly formatted. ([#2692][])
- Decompression of zip files (e.g., through `datalad
  add-archive-content`) failed on Python 3.  ([#2702][])
- Windows:
  - colored log output was not being processed by colorama.  ([#2707][])
  - more codepaths now try multiple times when removing a file to deal
    with latency and locking issues on Windows.  ([#2795][])
- Internal git fetch calls have been updated to work around a
  GitPython `BadName` issue.  ([#2712][]), ([#2794][])
- The progess bar for annex file transferring was unable to handle an
  empty file.  ([#2717][])
- `datalad add-readme` halted when no aggregated metadata was found
  rather than displaying a warning.  ([#2731][])
- `datalad rerun` failed if `--onto` was specified and the history
  contained no run commits.  ([#2761][])
- Processing of a command's results failed on a result record with a
  missing value (e.g., absent field or subfield in metadata).  Now the
  missing value is rendered as "N/A".  ([#2725][]).
- A couple of documentation links in the "Delineation from related
  solutions" were misformatted.  ([#2773][])
- With the latest git-annex, several known V6 failures are no longer
  an issue.  ([#2777][])
- In direct mode, commit changes would often commit annexed content as
  regular Git files.  A new approach fixes this and resolves a good
  number of known failures.  ([#2770][])
- The reporting of command results failed if the current working
  directory was removed (e.g., after an unsuccessful `install`). ([#2788][])
- When installing into an existing empty directory, `datalad install`
  removed the directory after a failed clone.  ([#2788][])
- `datalad run` incorrectly handled inputs and outputs for paths with
  spaces and other characters that require shell escaping.  ([#2798][])
- Globbing inputs and outputs for `datalad run` didn't work correctly
  if a subdataset wasn't installed.  ([#2796][])
- Minor (in)compatibility with git 2.19 - (no) trailing period
  in an error message now. ([#2815][])

### Enhancements and new features

- Anonymous access is now supported for S3 and other downloaders.  ([#2708][])
- A new interface is available to ease setting up new providers.  ([#2708][])
- Metadata: changes to egrep mode search  ([#2735][])
  - Queries in egrep mode are now case-sensitive when the query
    contains any uppercase letters and are case-insensitive otherwise.
    The new mode egrepcs can be used to perform a case-sensitive query
    with all lower-case letters.
  - Search can now be limited to a specific key.
  - Multiple queries (list of expressions) are evaluated using AND to
    determine whether something is a hit.
  - A single multi-field query (e.g., `pa*:findme`) is a hit, when any
    matching field matches the query.
  - All matching key/value combinations across all (multi-field)
    queries are reported in the query_matched result field.
  - egrep mode now shows all hits rather than limiting the results to
    the top 20 hits.
- The documentation on how to format commands for `datalad run` has
  been improved.  ([#2703][])
- The method for determining the current working directory on Windows
  has been improved.  ([#2707][])
- `datalad --version` now simply shows the version without the
  license.  ([#2733][])
- `datalad export-archive` learned to export under an existing
  directory via its `--filename` option.  ([#2723][])
- `datalad export-to-figshare` now generates the zip archive in the
  root of the dataset unless `--filename` is specified.  ([#2723][])
- After importing `datalad.api`, `help(datalad.api)` (or
  `datalad.api?` in IPython) now shows a summary of the available
  DataLad commands.  ([#2728][])
- Support for using `datalad` from IPython has been improved.  ([#2722][])
- `datalad wtf` now returns structured data and reports the version of
  each extension.  ([#2741][])
- The internal handling of gitattributes information has been
  improved.  A user-visible consequence is that `datalad create
  --force` no longer duplicates existing attributes.  ([#2744][])
- The "annex" metadata extractor can now be used even when no content
  is present.  ([#2724][])
- The `add_url_to_file` method (called by commands like `datalad
  download-url` and `datalad add-archive-content`) learned how to
  display a progress bar.  ([#2738][])


## 0.10.2 (Jul 09, 2018) -- Thesecuriestever

Primarily a bugfix release to accommodate recent git-annex release
forbidding file:// and http://localhost/ URLs which might lead to
revealing private files if annex is publicly shared.

### Fixes

- fixed testing to be compatible with recent git-annex (6.20180626)
- [download-url][] will now download to current directory instead of the
  top of the dataset

### Enhancements and new features

- do not quote ~ in URLs to be consistent with quote implementation in
  Python 3.7 which now follows RFC 3986
- [run][] support for user-configured placeholder values
- documentation on native git-annex metadata support
- handle 401 errors from LORIS tokens
- `yoda` procedure will instantiate `README.md`
- `--discover` option added to [run-procedure][] to list available
  procedures

## 0.10.1 (Jun 17, 2018) -- OHBM polish

The is a minor bugfix release.

### Fixes

- Be able to use backports.lzma as a drop-in replacement for pyliblzma.
- Give help when not specifying a procedure name in `run-procedure`.
- Abort early when a downloader received no filename.
- Avoid `rerun` error when trying to unlock non-available files.

## 0.10.0 (Jun 09, 2018) -- The Release

This release is a major leap forward in metadata support.

### Major refactoring and deprecations

- Metadata
  - Prior metadata provided by datasets under `.datalad/meta` is no
    longer used or supported. Metadata must be reaggregated using 0.10
    version
  - Metadata extractor types are no longer auto-guessed and must be
    explicitly specified in `datalad.metadata.nativetype` config
    (could contain multiple values)
  - Metadata aggregation of a dataset hierarchy no longer updates all
    datasets in the tree with new metadata. Instead, only the target
    dataset is updated. This behavior can be changed via the --update-mode
    switch. The new default prevents needless modification of (3rd-party)
    subdatasets.
  - Neuroimaging metadata support has been moved into a dedicated extension:
    https://github.com/datalad/datalad-neuroimaging
- Crawler
  - moved into a dedicated extension:
    https://github.com/datalad/datalad-crawler
- `export_tarball` plugin has been generalized to `export_archive` and
  can now also generate ZIP archives.
- By default a dataset X is now only considered to be a super-dataset of
  another dataset Y, if Y is also a registered subdataset of X.

### Fixes

A number of fixes did not make it into the 0.9.x series:

- Dynamic configuration overrides via the `-c` option were not in effect.
- `save` is now more robust with respect to invocation in subdirectories
  of a dataset.
- `unlock` now reports correct paths when running in a dataset subdirectory.
- `get` is more robust to path that contain symbolic links.
- symlinks to subdatasets of a dataset are now correctly treated as a symlink,
  and not as a subdataset
- `add` now correctly saves staged subdataset additions.
- Running `datalad save` in a dataset no longer adds untracked content to the
  dataset. In order to add content a path has to be given, e.g. `datalad save .`
- `wtf` now works reliably with a DataLad that wasn't installed from Git (but,
  e.g., via pip)
- More robust URL handling in `simple_with_archives` crawler pipeline.

### Enhancements and new features

- Support for DataLad extension that can contribute API components from 3rd-party sources,
  incl. commands, metadata extractors, and test case implementations.
  See https://github.com/datalad/datalad-extension-template for a demo extension.
- Metadata (everything has changed!)
  - Metadata extraction and aggregation is now supported for datasets and individual
    files.
  - Metadata query via `search` can now discover individual files.
  - Extracted metadata can now be stored in XZ compressed files, is optionally
    annexed (when exceeding a configurable size threshold), and obtained on
    demand (new configuration option `datalad.metadata.create-aggregate-annex-limit`).
  - Status and availability of aggregated metadata can now be reported via
    `metadata --get-aggregates`
  - New configuration option `datalad.metadata.maxfieldsize` to exclude too large
    metadata fields from aggregation.
  - The type of metadata is no longer guessed during metadata extraction. A new
    configuration option `datalad.metadata.nativetype` was introduced to enable
    one or more particular metadata extractors for a dataset.
  - New configuration option `datalad.metadata.store-aggregate-content` to enable
    the storage of aggregated metadata for dataset content (i.e. file-based metadata)
    in contrast to just metadata describing a dataset as a whole.
- `search` was completely reimplemented. It offers three different modes now:
  - 'egrep' (default): expression matching in a plain string version of metadata
  - 'textblob': search a text version of all metadata using a fully featured
     query language (fast indexing, good for keyword search)
  - 'autofield': search an auto-generated index that preserves individual fields
     of metadata that can be represented in a tabular structure (substantial
     indexing cost, enables the most detailed queries of all modes)
- New extensions:
  - [addurls][], an extension for creating a dataset (and possibly subdatasets)
    from a list of URLs.
  - export_to_figshare
  - extract_metadata
- add_readme makes use of available metadata
- By default the wtf extension now hides sensitive information, which can be
  included in the output by passing `--senstive=some` or `--senstive=all`.
- Reduced startup latency by only importing commands necessary for a particular
  command line call.
- [create][]:
  - `-d <parent> --nosave` now registers subdatasets, when possible.
  - `--fake-dates` configures dataset to use fake-dates
- [run][] now provides a way for the caller to save the result when a
  command has a non-zero exit status.
- `datalad rerun` now has a `--script` option that can be used to extract
  previous commands into a file.
- A DataLad Singularity container is now available on
  [Singularity Hub](https://singularity-hub.org/collections/667).
- More casts have been embedded in the [use case section of the documentation](http://docs.datalad.org/en/docs/usecases/index.html).
- `datalad --report-status` has a new value 'all' that can be used to
  temporarily re-enable reporting that was disable by configuration settings.


## 0.9.3 (Mar 16, 2018) -- pi+0.02 release

Some important bug fixes which should improve usability

### Fixes

- `datalad-archives` special remote now will lock on acquiring or
  extracting an archive - this allows for it to be used with -J flag
  for parallel operation
- relax introduced in 0.9.2 demand on git being configured for datalad
  operation - now we will just issue a warning
- `datalad ls` should now list "authored date" and work also for datasets
  in detached HEAD mode
- `datalad save` will now save original file as well, if file was
  "git mv"ed, so you can now `datalad run git mv old new` and have
  changes recorded

### Enhancements and new features

- `--jobs` argument now could take `auto` value which would decide on
  # of jobs depending on the # of available CPUs.
  `git-annex` > 6.20180314 is recommended to avoid regression with -J.
- memoize calls to `RI` meta-constructor -- should speed up operation a
  bit
- `DATALAD_SEED` environment variable could be used to seed Python RNG
  and provide reproducible UUIDs etc (useful for testing and demos)


## 0.9.2 (Mar 04, 2018) -- it is (again) better than ever

Largely a bugfix release with a few enhancements.

### Fixes

- Execution of external commands (git) should not get stuck when
  lots of both stdout and stderr output, and should not loose remaining
  output in some cases
- Config overrides provided in the command line (-c) should now be
  handled correctly
- Consider more remotes (not just tracking one, which might be none)
  while installing subdatasets
- Compatibility with git 2.16 with some changed behaviors/annotations
  for submodules
- Fail `remove` if `annex drop` failed
- Do not fail operating on files which start with dash (-)
- URL unquote paths within S3, URLs and DataLad RIs (///)
- In non-interactive mode fail if authentication/access fails
- Web UI:
  - refactored a little to fix incorrect listing of submodules in
    subdirectories
  - now auto-focuses on search edit box upon entering the page
- Assure that extracted from tarballs directories have executable bit set

### Enhancements and new features

- A log message and progress bar will now inform if a tarball to be
  downloaded while getting specific files
  (requires git-annex > 6.20180206)
- A dedicated `datalad rerun` command capable of rerunning entire
  sequences of previously `run` commands.
  **Reproducibility through VCS. Use `run` even if not interested in `rerun`**
- Alert the user if `git` is not yet configured but git operations
  are requested
- Delay collection of previous ssh connections until it is actually
  needed.  Also do not require ':' while specifying ssh host
- AutomagicIO: Added proxying of isfile, lzma.LZMAFile and io.open
- Testing:
  - added DATALAD_DATASETS_TOPURL=http://datasets-tests.datalad.org to
    run tests against another website to not obscure access stats
  - tests run against temporary HOME to avoid side-effects
  - better unit-testing of interactions with special remotes
- CONTRIBUTING.md describes how to setup and use `git-hub` tool to
  "attach" commits to an issue making it into a PR
- DATALAD_USE_DEFAULT_GIT env variable could be used to cause DataLad
  to use default (not the one possibly bundled with git-annex) git
- Be more robust while handling not supported requests by annex in
  special remotes
- Use of `swallow_logs` in the code was refactored away -- less
  mysteries now, just increase logging level
- `wtf` plugin will report more information about environment, externals
  and the system


## 0.9.1 (Oct 01, 2017) -- "DATALAD!"(JBTM)

Minor bugfix release

### Fixes

- Should work correctly with subdatasets named as numbers of bool
  values (requires also GitPython >= 2.1.6)
- Custom special remotes should work without crashing with 
  git-annex >= 6.20170924


## 0.9.0 (Sep 19, 2017) -- isn't it a lucky day even though not a Friday?

### Major refactoring and deprecations

- the `files` argument of [save][] has been renamed to `path` to be uniform with
  any other command
- all major commands now implement more uniform API semantics and result reporting.
  Functionality for modification detection of dataset content has been completely replaced
  with a more efficient implementation
- [publish][] now features a `--transfer-data` switch that allows for a
  disambiguous specification of whether to publish data -- independent of
  the selection which datasets to publish (which is done via their paths).
  Moreover, [publish][] now transfers data before repository content is pushed.

### Fixes

- [drop][] no longer errors when some subdatasets are not installed
- [install][] will no longer report nothing when a Dataset instance was
  given as a source argument, but rather perform as expected
- [remove][] doesn't remove when some files of a dataset could not be dropped
- [publish][] 
  - no longer hides error during a repository push
  - publish behaves "correctly" for `--since=` in considering only the
    differences the last "pushed" state
  - data transfer handling while publishing with dependencies, to github
- improved robustness with broken Git configuration
- [search][] should search for unicode strings correctly and not crash
- robustify git-annex special remotes protocol handling to allow for spaces in
  the last argument
- UI credentials interface should now allow to Ctrl-C the entry
- should not fail while operating on submodules named with
  numerics only or by bool (true/false) names
- crawl templates should not now override settings for `largefiles` if 
  specified in `.gitattributes`


### Enhancements and new features

- **Exciting new feature** [run][] command to protocol execution of an external 
  command and rerun computation if desired. 
  See [screencast](http://datalad.org/features.html#reproducible-science)
- [save][] now uses Git for detecting with sundatasets need to be inspected for
  potential changes, instead of performing a complete traversal of a dataset tree
- [add][] looks for changes relative to the last commited state of a dataset
  to discover files to add more efficiently
- [diff][] can now report untracked files in addition to modified files
- [uninstall][] will check itself whether a subdataset is properly registered in a
  superdataset, even when no superdataset is given in a call
- [subdatasets][] can now configure subdatasets for exclusion from recursive
  installation (`datalad-recursiveinstall` submodule configuration property)
- precrafted pipelines of [crawl][] now will not override `annex.largefiles`
  setting if any was set within `.gitattribues` (e.g. by `datalad create --text-no-annex`)
- framework for screencasts: `tools/cast*` tools and sample cast scripts under
  `doc/casts` which are published at [datalad.org/features.html](http://datalad.org/features.html)
- new [project YouTube channel](https://www.youtube.com/channel/UCB8-Zf7D0DSzAsREoIt0Bvw) 
- tests failing in direct and/or v6 modes marked explicitly

## 0.8.1 (Aug 13, 2017) -- the best birthday gift

Bugfixes

### Fixes

- Do not attempt to [update][] a not installed sub-dataset
- In case of too many files to be specified for [get][] or [copy_to][], we
  will make multiple invocations of underlying git-annex command to not
  overfill command line
- More robust handling of unicode output in terminals which might not support it

### Enhancements and new features

- Ship a copy of numpy.testing to facilitate [test][] without requiring numpy
  as dependency. Also allow to pass to command which test(s) to run
- In [get][] and [copy_to][] provide actual original requested paths, not the
  ones we deduced need to be transferred, solely for knowing the total


## 0.8.0 (Jul 31, 2017) -- it is better than ever

A variety of fixes and enhancements

### Fixes

- [publish][] would now push merged `git-annex` branch even if no other changes
  were done
- [publish][] should be able to publish using relative path within SSH URI
  (git hook would use relative paths)
- [publish][] should better tollerate publishing to pure git and `git-annex` 
  special remotes 

### Enhancements and new features

- [plugin][] mechanism came to replace [export][]. See [export_tarball][] for the
  replacement of [export][].  Now it should be easy to extend datalad's interface
  with custom functionality to be invoked along with other commands.
- Minimalistic coloring of the results rendering
- [publish][]/`copy_to` got progress bar report now and support of `--jobs`
- minor fixes and enhancements to crawler (e.g. support of recursive removes)


## 0.7.0 (Jun 25, 2017) -- when it works - it is quite awesome!

New features, refactorings, and bug fixes.

### Major refactoring and deprecations

- [add-sibling][] has been fully replaced by the [siblings][] command
- [create-sibling][], and [unlock][] have been re-written to support the
  same common API as most other commands

### Enhancements and new features

- [siblings][] can now be used to query and configure a local repository by
  using the sibling name ``here``
- [siblings][] can now query and set annex preferred content configuration. This
  includes ``wanted`` (as previously supported in other commands), and now
  also ``required``
- New [metadata][] command to interface with datasets/files [meta-data][] 
- Documentation for all commands is now built in a uniform fashion
- Significant parts of the documentation of been updated
- Instantiate GitPython's Repo instances lazily

### Fixes

- API documentation is now rendered properly as HTML, and is easier to browse by
  having more compact pages
- Closed files left open on various occasions (Popen PIPEs, etc)
- Restored basic (consumer mode of operation) compatibility with Windows OS 


## 0.6.0 (Jun 14, 2017) -- German perfectionism

This release includes a **huge** refactoring to make code base and functionality
more robust and flexible

- outputs from API commands could now be highly customized.  See
  `--output-format`, `--report-status`, `--report-type`, and `--report-type`
  options for [datalad][] command.
- effort was made to refactor code base so that underlying functions behave as
  generators where possible
- input paths/arguments analysis was redone for majority of the commands to provide
  unified behavior

### Major refactoring and deprecations

- `add-sibling` and `rewrite-urls` were refactored in favor of new [siblings][]
  command which should be used for siblings manipulations
- 'datalad.api.alwaysrender' config setting/support is removed in favor of new
  outputs processing

### Fixes

- Do not flush manually git index in pre-commit to avoid "Death by the Lock" issue
- Deployed by [publish][] `post-update` hook script now should be more robust
  (tolerate directory names with spaces, etc.)
- A variety of fixes, see
  [list of pull requests and issues closed](https://github.com/datalad/datalad/milestone/41?closed=1)
  for more information

### Enhancements and new features

- new [annotate-paths][] plumbing command to inspect and annotate provided
  paths.  Use `--modified` to summarize changes between different points in
  the history
- new [clone][] plumbing command to provide a subset (install a single dataset
  from a URL) functionality of [install][]
- new [diff][] plumbing command
- new [siblings][] command to list or manipulate siblings
- new [subdatasets][] command to list subdatasets and their properties
- [drop][] and [remove][] commands were refactored
- `benchmarks/` collection of [Airspeed velocity](https://github.com/spacetelescope/asv/)
  benchmarks initiated.  See reports at http://datalad.github.io/datalad/
- crawler would try to download a new url multiple times increasing delay between
  attempts.  Helps to resolve problems with extended crawls of Amazon S3
- [CRCNS][] crawler pipeline now also fetches and aggregates meta-data for the
  datasets from datacite
- overall optimisations to benefit from the aforementioned refactoring and
  improve user-experience
- a few stub and not (yet) implemented commands (e.g. `move`) were removed from
  the interface
- Web frontend got proper coloring for the breadcrumbs and some additional
  caching to speed up interactions.  See http://datasets.datalad.org
- Small improvements to the online documentation.  See e.g.
  [summary of differences between git/git-annex/datalad](http://docs.datalad.org/en/latest/related.html#git-git-annex-datalad)

## 0.5.1 (Mar 25, 2017) -- cannot stop the progress

A bugfix release

### Fixes

- [add][] was forcing addition of files to annex regardless of settings
  in `.gitattributes`.  Now that decision is left to annex by default
- `tools/testing/run_doc_examples` used to run
  doc examples as tests, fixed up to provide status per each example
  and not fail at once
- `doc/examples`
  - [3rdparty_analysis_workflow.sh](http://docs.datalad.org/en/latest/generated/examples/3rdparty_analysis_workflow.html)
    was fixed up to reflect changes in the API of 0.5.0.
- progress bars
  - should no longer crash **datalad** and report correct sizes and speeds
  - should provide progress reports while using Python 3.x

### Enhancements and new features

- `doc/examples`
  - [nipype_workshop_dataset.sh](http://docs.datalad.org/en/latest/generated/examples/nipype_workshop_dataset.html)
    new example to demonstrate how new super- and sub- datasets were established
    as a part of our datasets collection


## 0.5.0 (Mar 20, 2017) -- it's huge

This release includes an avalanche of bug fixes, enhancements, and
additions which at large should stay consistent with previous behavior
but provide better functioning.  Lots of code was refactored to provide
more consistent code-base, and some API breakage has happened.  Further
work is ongoing to standardize output and results reporting
([#1350][])

### Most notable changes

- requires [git-annex][] >= 6.20161210 (or better even >= 6.20161210 for
  improved functionality)
- commands should now operate on paths specified (if any), without
  causing side-effects on other dirty/staged files
- [save][]
    - `-a` is deprecated in favor of `-u` or `--all-updates`
      so only changes known components get saved, and no new files
      automagically added
    - `-S` does no longer store the originating dataset in its commit
       message
- [add][]
    - can specify commit/save message with `-m`
- [add-sibling][] and [create-sibling][]
    - now take the name of the sibling (remote) as a `-s` (`--name`)
      option, not a positional argument
    - `--publish-depends` to setup publishing data and code to multiple
      repositories (e.g. github + webserve) should now be functional
      see [this comment](https://github.com/datalad/datalad/issues/335#issuecomment-277240733)
    - got `--publish-by-default` to specify what refs should be published
      by default
    - got `--annex-wanted`, `--annex-groupwanted` and `--annex-group`
      settings which would be used to instruct annex about preferred
      content. [publish][] then will publish data using those settings if
      `wanted` is set.
    - got `--inherit` option to automagically figure out url/wanted and
      other git/annex settings for new remote sub-dataset to be constructed
- [publish][]
    - got `--skip-failing` refactored into `--missing` option
      which could use new feature of [create-sibling][] `--inherit`

### Fixes

- More consistent interaction through ssh - all ssh connections go
  through [sshrun][] shim for a "single point of authentication", etc.
- More robust [ls][] operation outside of the datasets
- A number of fixes for direct and v6 mode of annex

### Enhancements and new features

- New [drop][] and [remove][] commands
- [clean][]
    - got `--what` to specify explicitly what cleaning steps to perform
      and now could be invoked with `-r`
- `datalad` and `git-annex-remote*` scripts now do not use setuptools
  entry points mechanism and rely on simple import to shorten start up time
- [Dataset][] is also now using [Flyweight pattern][], so the same instance is
  reused for the same dataset
- progressbars should not add more empty lines

### Internal refactoring

- Majority of the commands now go through `_prep` for arguments validation
  and pre-processing to avoid recursive invocations


## 0.4.1 (Nov 10, 2016) -- CA release

Requires now GitPython >= 2.1.0

### Fixes

- [save][]
     - to not save staged files if explicit paths were provided
- improved (but not yet complete) support for direct mode
- [update][] to not crash if some sub-datasets are not installed
- do not log calls to `git config` to avoid leakage of possibly 
  sensitive settings to the logs

### Enhancements and new features

- New [rfc822-compliant metadata][] format
- [save][]
    - -S to save the change also within all super-datasets
- [add][] now has progress-bar reporting
- [create-sibling-github][] to create a :term:`sibling` of a dataset on
  github
- [OpenfMRI][] crawler and datasets were enriched with URLs to separate
  files where also available from openfmri s3 bucket
  (if upgrading your datalad datasets, you might need to run
  `git annex enableremote datalad` to make them available)
- various enhancements to log messages
- web interface
    - populates "install" box first thus making UX better over slower
      connections


## 0.4 (Oct 22, 2016) -- Paris is waiting

Primarily it is a bugfix release but because of significant refactoring
of the [install][] and [get][] implementation, it gets a new minor release. 

### Fixes

- be able to [get][] or [install][] while providing paths while being 
  outside of a dataset
- remote annex datasets get properly initialized
- robust detection of outdated [git-annex][]

### Enhancements and new features

- interface changes
    - [get][] `--recursion-limit=existing` to not recurse into not-installed
       subdatasets
    - [get][] `-n` to possibly install sub-datasets without getting any data
    - [install][] `--jobs|-J` to specify number of parallel jobs for annex 
      [get][] call could use (ATM would not work when data comes from archives)
- more (unit-)testing
- documentation: see http://docs.datalad.org/en/latest/basics.html
  for basic principles and useful shortcuts in referring to datasets
- various webface improvements:  breadcrumb paths, instructions how
  to install dataset, show version from the tags, etc.

## 0.3.1 (Oct 1, 2016) -- what a wonderful week

Primarily bugfixes but also a number of enhancements and core
refactorings

### Fixes

- do not build manpages and examples during installation to avoid
  problems with possibly previously outdated dependencies
- [install][] can be called on already installed dataset (with `-r` or
  `-g`)

### Enhancements and new features

- complete overhaul of datalad configuration settings handling
  (see [Configuration documentation][]), so majority of the environment.
  Now uses git format and stores persistent configuration settings under
  `.datalad/config` and local within `.git/config`
  variables we have used were renamed to match configuration names
- [create-sibling][] does not now by default upload web front-end
- [export][] command with a plug-in interface and `tarball` plugin to export
  datasets
- in Python, `.api` functions with rendering of results in command line
  got a _-suffixed sibling, which would render results as well in Python
  as well (e.g., using `search_` instead of `search` would also render
  results, not only output them back as Python objects)
- [get][]
    - `--jobs` option (passed to `annex get`) for parallel downloads
    - total and per-download (with git-annex >= 6.20160923) progress bars
      (note that if content is to be obtained from an archive, no progress
      will be reported yet)
- [install][] `--reckless` mode option
- [search][]
    - highlights locations and fieldmaps for better readability
    - supports `-d^` or `-d///` to point to top-most or centrally
      installed meta-datasets
    - "complete" paths to the datasets are reported now
    - `-s` option to specify which fields (only) to search
- various enhancements and small fixes to [meta-data][] handling, [ls][],
  custom remotes, code-base formatting, downloaders, etc
- completely switched to `tqdm` library (`progressbar` is no longer
  used/supported)


## 0.3 (Sep 23, 2016) -- winter is coming

Lots of everything, including but not limited to

- enhanced index viewer, as the one on http://datasets.datalad.org
- initial new data providers support: [Kaggle][], [BALSA][], [NDA][], [NITRC][]
- initial [meta-data support and management][]
- new and/or improved crawler pipelines for [BALSA][], [CRCNS][], [OpenfMRI][]
- refactored [install][] command, now with separate [get][]
- some other commands renaming/refactoring (e.g., [create-sibling][])
- datalad [search][] would give you an option to install datalad's 
  super-dataset under ~/datalad if ran outside of a dataset

### 0.2.3 (Jun 28, 2016) -- busy OHBM

New features and bugfix release

- support of /// urls to point to http://datasets.datalad.org
- variety of fixes and enhancements throughout

### 0.2.2 (Jun 20, 2016) -- OHBM we are coming!

New feature and bugfix release

- greately improved documentation
- publish command API RFing allows for custom options to annex, and uses
  --to REMOTE for consistent with annex invocation
- variety of fixes and enhancements throughout

### 0.2.1 (Jun 10, 2016)

- variety of fixes and enhancements throughout

## 0.2 (May 20, 2016)

Major RFing to switch from relying on rdf to git native submodules etc

## 0.1 (Oct 14, 2015)

Release primarily focusing on interface functionality including initial
publishing

[git-annex]: http://git-annex.branchable.com/
[gx-sameas]: https://git-annex.branchable.com/tips/multiple_remotes_accessing_the_same_data_store/
[duecredit]: https://github.com/duecredit/duecredit

[Kaggle]: https://www.kaggle.com
[BALSA]: http://balsa.wustl.edu
[NDA]: http://data-archive.nimh.nih.gov
[NITRC]: https://www.nitrc.org
[CRCNS]: http://crcns.org
[FCON1000]: http://fcon_1000.projects.nitrc.org
[OpenfMRI]: http://openfmri.org

[Configuration documentation]: http://docs.datalad.org/config.html

[Dataset]: http://docs.datalad.org/en/latest/generated/datalad.api.Dataset.html
[Sibling]: http://docs.datalad.org/en/latest/glossary.html

[rfc822-compliant metadata]: http://docs.datalad.org/en/latest/metadata.html#rfc822-compliant-meta-data
[meta-data support and management]: http://docs.datalad.org/en/latest/cmdline.html#meta-data-handling
[meta-data]: http://docs.datalad.org/en/latest/cmdline.html#meta-data-handling

[add-archive-content]: https://datalad.readthedocs.io/en/latest/generated/man/datalad-add-archive-content.html
[add-sibling]: http://datalad.readthedocs.io/en/latest/generated/man/datalad-add-sibling.html
[add]: http://datalad.readthedocs.io/en/latest/generated/man/datalad-add.html
[addurls]: http://datalad.readthedocs.io/en/latest/generated/man/datalad-addurls.html
[annotate-paths]: http://docs.datalad.org/en/latest/generated/man/datalad-annotate-paths.html
[clean]: http://datalad.readthedocs.io/en/latest/generated/man/datalad-clean.html
[clone]: http://datalad.readthedocs.io/en/latest/generated/man/datalad-clone.html
[configuration]: http://docs.datalad.org/en/latest/config.html
[copy_to]: http://docs.datalad.org/en/latest/_modules/datalad/support/annexrepo.html?highlight=%22copy_to%22
[create]: http://datalad.readthedocs.io/en/latest/generated/man/datalad-create.html
[create-sibling-github]: http://datalad.readthedocs.io/en/latest/generated/man/datalad-create-sibling-github.html
[create-sibling-ria]: http://datalad.readthedocs.io/en/latest/generated/man/datalad-create-sibling-ria.html
[create-sibling]: http://datalad.readthedocs.io/en/latest/generated/man/datalad-create-sibling.html
[datalad]: http://docs.datalad.org/en/latest/generated/man/datalad.html
[datalad-container]: https://github.com/datalad/datalad-container
[datalad-revolution]: http://github.com/datalad/datalad-revolution
[download-url]: https://datalad.readthedocs.io/en/latest/generated/man/datalad-download-url.html
[diff]: http://datalad.readthedocs.io/en/latest/generated/man/datalad-diff.html
[drop]: http://datalad.readthedocs.io/en/latest/generated/man/datalad-drop.html
[export]: http://datalad.readthedocs.io/en/latest/generated/man/datalad-export.html
[export_tarball]: http://docs.datalad.org/en/latest/generated/datalad.plugin.export_tarball.html
[get]: http://datalad.readthedocs.io/en/latest/generated/man/datalad-get.html
[install]: http://datalad.readthedocs.io/en/latest/generated/man/datalad-install.html
[ls]: http://datalad.readthedocs.io/en/latest/generated/man/datalad-ls.html
[metadata]: http://datalad.readthedocs.io/en/latest/generated/man/datalad-metadata.html
[nd_freeze]: https://github.com/neurodebian/neurodebian/blob/master/tools/nd_freeze
[plugin]: http://datalad.readthedocs.io/en/latest/generated/man/datalad-plugin.html
[publications]: https://datalad.readthedocs.io/en/latest/publications.html
[publish]: http://datalad.readthedocs.io/en/latest/generated/man/datalad-publish.html
[push]: http://datalad.readthedocs.io/en/latest/generated/man/datalad-push.html
[remove]: http://datalad.readthedocs.io/en/latest/generated/man/datalad-remove.html
[rerun]: https://datalad.readthedocs.io/en/latest/generated/man/datalad-rerun.html
[run]: http://datalad.readthedocs.io/en/latest/generated/man/datalad-run.html
[run-procedure]: http://datalad.readthedocs.io/en/latest/generated/man/datalad-run-procedure.html
[save]: http://datalad.readthedocs.io/en/latest/generated/man/datalad-save.html
[search]: http://datalad.readthedocs.io/en/latest/generated/man/datalad-search.html
[siblings]: http://datalad.readthedocs.io/en/latest/generated/man/datalad-siblings.html
[sshrun]: http://datalad.readthedocs.io/en/latest/generated/man/datalad-sshrun.html
[status]: http://datalad.readthedocs.io/en/latest/generated/man/datalad-status.html
[subdatasets]: http://datalad.readthedocs.io/en/latest/generated/man/datalad-subdatasets.html
[unlock]: http://datalad.readthedocs.io/en/latest/generated/man/datalad-unlock.html
[update]: http://datalad.readthedocs.io/en/latest/generated/man/datalad-update.html
[wtf]: http://datalad.readthedocs.io/en/latest/generated/man/datalad-wtf.html

[handbook]: http://handbook.datalad.org
[handbook-scalable-datastore]: http://handbook.datalad.org/en/latest/usecases/datastorage_for_institutions.html
[hooks]: http://handbook.datalad.org/en/latest/basics/101-145-hooks.html
[Flyweight pattern]: https://en.wikipedia.org/wiki/Flyweight_pattern
[NO_COLOR]: https://no-color.org/

[#1350]: https://github.com/datalad/datalad/issues/1350
[#1651]: https://github.com/datalad/datalad/issues/1651
[#2534]: https://github.com/datalad/datalad/issues/2534
[#2566]: https://github.com/datalad/datalad/issues/2566
[#2692]: https://github.com/datalad/datalad/issues/2692
[#2702]: https://github.com/datalad/datalad/issues/2702
[#2703]: https://github.com/datalad/datalad/issues/2703
[#2707]: https://github.com/datalad/datalad/issues/2707
[#2708]: https://github.com/datalad/datalad/issues/2708
[#2710]: https://github.com/datalad/datalad/issues/2710
[#2712]: https://github.com/datalad/datalad/issues/2712
[#2717]: https://github.com/datalad/datalad/issues/2717
[#2722]: https://github.com/datalad/datalad/issues/2722
[#2723]: https://github.com/datalad/datalad/issues/2723
[#2724]: https://github.com/datalad/datalad/issues/2724
[#2725]: https://github.com/datalad/datalad/issues/2725
[#2728]: https://github.com/datalad/datalad/issues/2728
[#2731]: https://github.com/datalad/datalad/issues/2731
[#2733]: https://github.com/datalad/datalad/issues/2733
[#2735]: https://github.com/datalad/datalad/issues/2735
[#2738]: https://github.com/datalad/datalad/issues/2738
[#2741]: https://github.com/datalad/datalad/issues/2741
[#2744]: https://github.com/datalad/datalad/issues/2744
[#2752]: https://github.com/datalad/datalad/issues/2752
[#2754]: https://github.com/datalad/datalad/issues/2754
[#2761]: https://github.com/datalad/datalad/issues/2761
[#2770]: https://github.com/datalad/datalad/issues/2770
[#2773]: https://github.com/datalad/datalad/issues/2773
[#2777]: https://github.com/datalad/datalad/issues/2777
[#2788]: https://github.com/datalad/datalad/issues/2788
[#2794]: https://github.com/datalad/datalad/issues/2794
[#2795]: https://github.com/datalad/datalad/issues/2795
[#2796]: https://github.com/datalad/datalad/issues/2796
[#2798]: https://github.com/datalad/datalad/issues/2798
[#2815]: https://github.com/datalad/datalad/issues/2815
[#2835]: https://github.com/datalad/datalad/issues/2835
[#2858]: https://github.com/datalad/datalad/issues/2858
[#2859]: https://github.com/datalad/datalad/issues/2859
[#2860]: https://github.com/datalad/datalad/issues/2860
[#2861]: https://github.com/datalad/datalad/issues/2861
[#2864]: https://github.com/datalad/datalad/issues/2864
[#2865]: https://github.com/datalad/datalad/issues/2865
[#2876]: https://github.com/datalad/datalad/issues/2876
[#2878]: https://github.com/datalad/datalad/issues/2878
[#2881]: https://github.com/datalad/datalad/issues/2881
[#2886]: https://github.com/datalad/datalad/issues/2886
[#2891]: https://github.com/datalad/datalad/issues/2891
[#2892]: https://github.com/datalad/datalad/issues/2892
[#2893]: https://github.com/datalad/datalad/issues/2893
[#2894]: https://github.com/datalad/datalad/issues/2894
[#2900]: https://github.com/datalad/datalad/issues/2900
[#2901]: https://github.com/datalad/datalad/issues/2901
[#2902]: https://github.com/datalad/datalad/issues/2902
[#2903]: https://github.com/datalad/datalad/issues/2903
[#2904]: https://github.com/datalad/datalad/issues/2904
[#2905]: https://github.com/datalad/datalad/issues/2905
[#2909]: https://github.com/datalad/datalad/issues/2909
[#2912]: https://github.com/datalad/datalad/issues/2912
[#2914]: https://github.com/datalad/datalad/issues/2914
[#2917]: https://github.com/datalad/datalad/issues/2917
[#2918]: https://github.com/datalad/datalad/issues/2918
[#2921]: https://github.com/datalad/datalad/issues/2921
[#2922]: https://github.com/datalad/datalad/issues/2922
[#2937]: https://github.com/datalad/datalad/issues/2937
[#2946]: https://github.com/datalad/datalad/issues/2946
[#2950]: https://github.com/datalad/datalad/issues/2950
[#2952]: https://github.com/datalad/datalad/issues/2952
[#2954]: https://github.com/datalad/datalad/issues/2954
[#2958]: https://github.com/datalad/datalad/issues/2958
[#2960]: https://github.com/datalad/datalad/issues/2960
[#2972]: https://github.com/datalad/datalad/issues/2972
[#2974]: https://github.com/datalad/datalad/issues/2974
[#2982]: https://github.com/datalad/datalad/issues/2982
[#2984]: https://github.com/datalad/datalad/issues/2984
[#2991]: https://github.com/datalad/datalad/issues/2991
[#2993]: https://github.com/datalad/datalad/issues/2993
[#2995]: https://github.com/datalad/datalad/issues/2995
[#3001]: https://github.com/datalad/datalad/issues/3001
[#3002]: https://github.com/datalad/datalad/issues/3002
[#3007]: https://github.com/datalad/datalad/issues/3007
[#3009]: https://github.com/datalad/datalad/issues/3009
[#3019]: https://github.com/datalad/datalad/issues/3019
[#3025]: https://github.com/datalad/datalad/issues/3025
[#3029]: https://github.com/datalad/datalad/issues/3029
[#3035]: https://github.com/datalad/datalad/issues/3035
[#3037]: https://github.com/datalad/datalad/issues/3037
[#3038]: https://github.com/datalad/datalad/issues/3038
[#3046]: https://github.com/datalad/datalad/issues/3046
[#3049]: https://github.com/datalad/datalad/issues/3049
[#3051]: https://github.com/datalad/datalad/issues/3051
[#3057]: https://github.com/datalad/datalad/issues/3057
[#3058]: https://github.com/datalad/datalad/issues/3058
[#3061]: https://github.com/datalad/datalad/issues/3061
[#3065]: https://github.com/datalad/datalad/issues/3065
[#3066]: https://github.com/datalad/datalad/issues/3066
[#3080]: https://github.com/datalad/datalad/issues/3080
[#3089]: https://github.com/datalad/datalad/issues/3089
[#3091]: https://github.com/datalad/datalad/issues/3091
[#3098]: https://github.com/datalad/datalad/issues/3098
[#3099]: https://github.com/datalad/datalad/issues/3099
[#3102]: https://github.com/datalad/datalad/issues/3102
[#3104]: https://github.com/datalad/datalad/issues/3104
[#3106]: https://github.com/datalad/datalad/issues/3106
[#3109]: https://github.com/datalad/datalad/issues/3109
[#3115]: https://github.com/datalad/datalad/issues/3115
[#3119]: https://github.com/datalad/datalad/issues/3119
[#3124]: https://github.com/datalad/datalad/issues/3124
[#3129]: https://github.com/datalad/datalad/issues/3129
[#3137]: https://github.com/datalad/datalad/issues/3137
[#3138]: https://github.com/datalad/datalad/issues/3138
[#3141]: https://github.com/datalad/datalad/issues/3141
[#3146]: https://github.com/datalad/datalad/issues/3146
[#3149]: https://github.com/datalad/datalad/issues/3149
[#3156]: https://github.com/datalad/datalad/issues/3156
[#3164]: https://github.com/datalad/datalad/issues/3164
[#3165]: https://github.com/datalad/datalad/issues/3165
[#3168]: https://github.com/datalad/datalad/issues/3168
[#3176]: https://github.com/datalad/datalad/issues/3176
[#3180]: https://github.com/datalad/datalad/issues/3180
[#3181]: https://github.com/datalad/datalad/issues/3181
[#3184]: https://github.com/datalad/datalad/issues/3184
[#3186]: https://github.com/datalad/datalad/issues/3186
[#3196]: https://github.com/datalad/datalad/issues/3196
[#3205]: https://github.com/datalad/datalad/issues/3205
[#3210]: https://github.com/datalad/datalad/issues/3210
[#3211]: https://github.com/datalad/datalad/issues/3211
[#3215]: https://github.com/datalad/datalad/issues/3215
[#3220]: https://github.com/datalad/datalad/issues/3220
[#3222]: https://github.com/datalad/datalad/issues/3222
[#3223]: https://github.com/datalad/datalad/issues/3223
[#3238]: https://github.com/datalad/datalad/issues/3238
[#3241]: https://github.com/datalad/datalad/issues/3241
[#3242]: https://github.com/datalad/datalad/issues/3242
[#3249]: https://github.com/datalad/datalad/issues/3249
[#3250]: https://github.com/datalad/datalad/issues/3250
[#3255]: https://github.com/datalad/datalad/issues/3255
[#3258]: https://github.com/datalad/datalad/issues/3258
[#3259]: https://github.com/datalad/datalad/issues/3259
[#3268]: https://github.com/datalad/datalad/issues/3268
[#3274]: https://github.com/datalad/datalad/issues/3274
[#3281]: https://github.com/datalad/datalad/issues/3281
[#3288]: https://github.com/datalad/datalad/issues/3288
[#3289]: https://github.com/datalad/datalad/issues/3289
[#3294]: https://github.com/datalad/datalad/issues/3294
[#3298]: https://github.com/datalad/datalad/issues/3298
[#3299]: https://github.com/datalad/datalad/issues/3299
[#3301]: https://github.com/datalad/datalad/issues/3301
[#3304]: https://github.com/datalad/datalad/issues/3304
[#3314]: https://github.com/datalad/datalad/issues/3314
[#3318]: https://github.com/datalad/datalad/issues/3318
[#3322]: https://github.com/datalad/datalad/issues/3322
[#3324]: https://github.com/datalad/datalad/issues/3324
[#3325]: https://github.com/datalad/datalad/issues/3325
[#3326]: https://github.com/datalad/datalad/issues/3326
[#3329]: https://github.com/datalad/datalad/issues/3329
[#3330]: https://github.com/datalad/datalad/issues/3330
[#3332]: https://github.com/datalad/datalad/issues/3332
[#3334]: https://github.com/datalad/datalad/issues/3334
[#3336]: https://github.com/datalad/datalad/issues/3336
[#3340]: https://github.com/datalad/datalad/issues/3340
[#3343]: https://github.com/datalad/datalad/issues/3343
[#3347]: https://github.com/datalad/datalad/issues/3347
[#3353]: https://github.com/datalad/datalad/issues/3353
[#3362]: https://github.com/datalad/datalad/issues/3362
[#3364]: https://github.com/datalad/datalad/issues/3364
[#3365]: https://github.com/datalad/datalad/issues/3365
[#3366]: https://github.com/datalad/datalad/issues/3366
[#3374]: https://github.com/datalad/datalad/issues/3374
[#3378]: https://github.com/datalad/datalad/issues/3378
[#3383]: https://github.com/datalad/datalad/issues/3383
[#3396]: https://github.com/datalad/datalad/issues/3396
[#3398]: https://github.com/datalad/datalad/issues/3398
[#3400]: https://github.com/datalad/datalad/issues/3400
[#3401]: https://github.com/datalad/datalad/issues/3401
[#3403]: https://github.com/datalad/datalad/issues/3403
[#3407]: https://github.com/datalad/datalad/issues/3407
[#3425]: https://github.com/datalad/datalad/issues/3425
[#3429]: https://github.com/datalad/datalad/issues/3429
[#3435]: https://github.com/datalad/datalad/issues/3435
[#3439]: https://github.com/datalad/datalad/issues/3439
[#3440]: https://github.com/datalad/datalad/issues/3440
[#3444]: https://github.com/datalad/datalad/issues/3444
[#3447]: https://github.com/datalad/datalad/issues/3447
[#3458]: https://github.com/datalad/datalad/issues/3458
[#3459]: https://github.com/datalad/datalad/issues/3459
[#3460]: https://github.com/datalad/datalad/issues/3460
[#3470]: https://github.com/datalad/datalad/issues/3470
[#3475]: https://github.com/datalad/datalad/issues/3475
[#3476]: https://github.com/datalad/datalad/issues/3476
[#3479]: https://github.com/datalad/datalad/issues/3479
[#3492]: https://github.com/datalad/datalad/issues/3492
[#3493]: https://github.com/datalad/datalad/issues/3493
[#3498]: https://github.com/datalad/datalad/issues/3498
[#3499]: https://github.com/datalad/datalad/issues/3499
[#3508]: https://github.com/datalad/datalad/issues/3508
[#3516]: https://github.com/datalad/datalad/issues/3516
[#3518]: https://github.com/datalad/datalad/issues/3518
[#3524]: https://github.com/datalad/datalad/issues/3524
[#3525]: https://github.com/datalad/datalad/issues/3525
[#3527]: https://github.com/datalad/datalad/issues/3527
[#3531]: https://github.com/datalad/datalad/issues/3531
[#3534]: https://github.com/datalad/datalad/issues/3534
[#3538]: https://github.com/datalad/datalad/issues/3538
[#3546]: https://github.com/datalad/datalad/issues/3546
[#3547]: https://github.com/datalad/datalad/issues/3547
[#3552]: https://github.com/datalad/datalad/issues/3552
[#3555]: https://github.com/datalad/datalad/issues/3555
[#3561]: https://github.com/datalad/datalad/issues/3561
[#3562]: https://github.com/datalad/datalad/issues/3562
[#3570]: https://github.com/datalad/datalad/issues/3570
[#3574]: https://github.com/datalad/datalad/issues/3574
[#3576]: https://github.com/datalad/datalad/issues/3576
[#3579]: https://github.com/datalad/datalad/issues/3579
[#3582]: https://github.com/datalad/datalad/issues/3582
[#3586]: https://github.com/datalad/datalad/issues/3586
[#3587]: https://github.com/datalad/datalad/issues/3587
[#3591]: https://github.com/datalad/datalad/issues/3591
[#3594]: https://github.com/datalad/datalad/issues/3594
[#3597]: https://github.com/datalad/datalad/issues/3597
[#3600]: https://github.com/datalad/datalad/issues/3600
[#3602]: https://github.com/datalad/datalad/issues/3602
[#3616]: https://github.com/datalad/datalad/issues/3616
[#3622]: https://github.com/datalad/datalad/issues/3622
[#3624]: https://github.com/datalad/datalad/issues/3624
[#3626]: https://github.com/datalad/datalad/issues/3626
[#3629]: https://github.com/datalad/datalad/issues/3629
[#3631]: https://github.com/datalad/datalad/issues/3631
[#3646]: https://github.com/datalad/datalad/issues/3646
[#3648]: https://github.com/datalad/datalad/issues/3648
[#3656]: https://github.com/datalad/datalad/issues/3656
[#3667]: https://github.com/datalad/datalad/issues/3667
[#3678]: https://github.com/datalad/datalad/issues/3678
[#3680]: https://github.com/datalad/datalad/issues/3680
[#3682]: https://github.com/datalad/datalad/issues/3682
[#3688]: https://github.com/datalad/datalad/issues/3688
[#3692]: https://github.com/datalad/datalad/issues/3692
[#3693]: https://github.com/datalad/datalad/issues/3693
[#3695]: https://github.com/datalad/datalad/issues/3695
[#3700]: https://github.com/datalad/datalad/issues/3700
[#3701]: https://github.com/datalad/datalad/issues/3701
[#3702]: https://github.com/datalad/datalad/issues/3702
[#3704]: https://github.com/datalad/datalad/issues/3704
[#3705]: https://github.com/datalad/datalad/issues/3705
[#3712]: https://github.com/datalad/datalad/issues/3712
[#3715]: https://github.com/datalad/datalad/issues/3715
[#3719]: https://github.com/datalad/datalad/issues/3719
[#3728]: https://github.com/datalad/datalad/issues/3728
[#3743]: https://github.com/datalad/datalad/issues/3743
[#3746]: https://github.com/datalad/datalad/issues/3746
[#3747]: https://github.com/datalad/datalad/issues/3747
[#3749]: https://github.com/datalad/datalad/issues/3749
[#3751]: https://github.com/datalad/datalad/issues/3751
[#3754]: https://github.com/datalad/datalad/issues/3754
[#3761]: https://github.com/datalad/datalad/issues/3761
[#3765]: https://github.com/datalad/datalad/issues/3765
[#3768]: https://github.com/datalad/datalad/issues/3768
[#3769]: https://github.com/datalad/datalad/issues/3769
[#3770]: https://github.com/datalad/datalad/issues/3770
[#3772]: https://github.com/datalad/datalad/issues/3772
[#3775]: https://github.com/datalad/datalad/issues/3775
[#3776]: https://github.com/datalad/datalad/issues/3776
[#3777]: https://github.com/datalad/datalad/issues/3777
[#3780]: https://github.com/datalad/datalad/issues/3780
[#3787]: https://github.com/datalad/datalad/issues/3787
[#3791]: https://github.com/datalad/datalad/issues/3791
[#3793]: https://github.com/datalad/datalad/issues/3793
[#3794]: https://github.com/datalad/datalad/issues/3794
[#3797]: https://github.com/datalad/datalad/issues/3797
[#3798]: https://github.com/datalad/datalad/issues/3798
[#3799]: https://github.com/datalad/datalad/issues/3799
[#3803]: https://github.com/datalad/datalad/issues/3803
[#3804]: https://github.com/datalad/datalad/issues/3804
[#3807]: https://github.com/datalad/datalad/issues/3807
[#3812]: https://github.com/datalad/datalad/issues/3812
[#3815]: https://github.com/datalad/datalad/issues/3815
[#3817]: https://github.com/datalad/datalad/issues/3817
[#3821]: https://github.com/datalad/datalad/issues/3821
[#3828]: https://github.com/datalad/datalad/issues/3828
[#3831]: https://github.com/datalad/datalad/issues/3831
[#3834]: https://github.com/datalad/datalad/issues/3834
[#3842]: https://github.com/datalad/datalad/issues/3842
[#3850]: https://github.com/datalad/datalad/issues/3850
[#3851]: https://github.com/datalad/datalad/issues/3851
[#3854]: https://github.com/datalad/datalad/issues/3854
[#3856]: https://github.com/datalad/datalad/issues/3856
[#3860]: https://github.com/datalad/datalad/issues/3860
[#3862]: https://github.com/datalad/datalad/issues/3862
[#3863]: https://github.com/datalad/datalad/issues/3863
[#3871]: https://github.com/datalad/datalad/issues/3871
[#3873]: https://github.com/datalad/datalad/issues/3873
[#3877]: https://github.com/datalad/datalad/issues/3877
[#3880]: https://github.com/datalad/datalad/issues/3880
[#3888]: https://github.com/datalad/datalad/issues/3888
[#3892]: https://github.com/datalad/datalad/issues/3892
[#3903]: https://github.com/datalad/datalad/issues/3903
[#3904]: https://github.com/datalad/datalad/issues/3904
[#3906]: https://github.com/datalad/datalad/issues/3906
[#3907]: https://github.com/datalad/datalad/issues/3907
[#3911]: https://github.com/datalad/datalad/issues/3911
[#3926]: https://github.com/datalad/datalad/issues/3926
[#3927]: https://github.com/datalad/datalad/issues/3927
[#3931]: https://github.com/datalad/datalad/issues/3931
[#3935]: https://github.com/datalad/datalad/issues/3935
[#3940]: https://github.com/datalad/datalad/issues/3940
[#3954]: https://github.com/datalad/datalad/issues/3954
[#3955]: https://github.com/datalad/datalad/issues/3955
[#3958]: https://github.com/datalad/datalad/issues/3958
[#3959]: https://github.com/datalad/datalad/issues/3959
[#3960]: https://github.com/datalad/datalad/issues/3960
[#3963]: https://github.com/datalad/datalad/issues/3963
[#3970]: https://github.com/datalad/datalad/issues/3970
[#3971]: https://github.com/datalad/datalad/issues/3971
[#3974]: https://github.com/datalad/datalad/issues/3974
[#3975]: https://github.com/datalad/datalad/issues/3975
[#3976]: https://github.com/datalad/datalad/issues/3976
[#3979]: https://github.com/datalad/datalad/issues/3979
[#3996]: https://github.com/datalad/datalad/issues/3996
[#3999]: https://github.com/datalad/datalad/issues/3999
[#4002]: https://github.com/datalad/datalad/issues/4002
[#4022]: https://github.com/datalad/datalad/issues/4022
[#4036]: https://github.com/datalad/datalad/issues/4036
[#4037]: https://github.com/datalad/datalad/issues/4037
[#4041]: https://github.com/datalad/datalad/issues/4041
[#4045]: https://github.com/datalad/datalad/issues/4045
[#4046]: https://github.com/datalad/datalad/issues/4046
[#4049]: https://github.com/datalad/datalad/issues/4049
[#4050]: https://github.com/datalad/datalad/issues/4050
[#4057]: https://github.com/datalad/datalad/issues/4057
[#4060]: https://github.com/datalad/datalad/issues/4060
[#4064]: https://github.com/datalad/datalad/issues/4064
[#4065]: https://github.com/datalad/datalad/issues/4065
[#4070]: https://github.com/datalad/datalad/issues/4070
[#4073]: https://github.com/datalad/datalad/issues/4073
[#4078]: https://github.com/datalad/datalad/issues/4078
[#4080]: https://github.com/datalad/datalad/issues/4080
[#4081]: https://github.com/datalad/datalad/issues/4081
[#4087]: https://github.com/datalad/datalad/issues/4087
[#4091]: https://github.com/datalad/datalad/issues/4091
[#4099]: https://github.com/datalad/datalad/issues/4099
[#4106]: https://github.com/datalad/datalad/issues/4106
[#4124]: https://github.com/datalad/datalad/issues/4124
[#4140]: https://github.com/datalad/datalad/issues/4140
[#4147]: https://github.com/datalad/datalad/issues/4147
[#4156]: https://github.com/datalad/datalad/issues/4156
[#4157]: https://github.com/datalad/datalad/issues/4157
[#4158]: https://github.com/datalad/datalad/issues/4158
[#4159]: https://github.com/datalad/datalad/issues/4159
[#4167]: https://github.com/datalad/datalad/issues/4167
[#4168]: https://github.com/datalad/datalad/issues/4168
[#4169]: https://github.com/datalad/datalad/issues/4169
[#4170]: https://github.com/datalad/datalad/issues/4170
[#4171]: https://github.com/datalad/datalad/issues/4171
[#4172]: https://github.com/datalad/datalad/issues/4172
[#4174]: https://github.com/datalad/datalad/issues/4174
[#4175]: https://github.com/datalad/datalad/issues/4175
[#4187]: https://github.com/datalad/datalad/issues/4187
[#4194]: https://github.com/datalad/datalad/issues/4194
[#4196]: https://github.com/datalad/datalad/issues/4196
[#4200]: https://github.com/datalad/datalad/issues/4200
[#4206]: https://github.com/datalad/datalad/issues/4206
[#4212]: https://github.com/datalad/datalad/issues/4212
[#4214]: https://github.com/datalad/datalad/issues/4214
[#4235]: https://github.com/datalad/datalad/issues/4235
[#4239]: https://github.com/datalad/datalad/issues/4239
[#4243]: https://github.com/datalad/datalad/issues/4243
[#4245]: https://github.com/datalad/datalad/issues/4245
[#4257]: https://github.com/datalad/datalad/issues/4257
[#4260]: https://github.com/datalad/datalad/issues/4260
[#4262]: https://github.com/datalad/datalad/issues/4262
[#4268]: https://github.com/datalad/datalad/issues/4268
[#4273]: https://github.com/datalad/datalad/issues/4273
[#4274]: https://github.com/datalad/datalad/issues/4274
[#4276]: https://github.com/datalad/datalad/issues/4276
[#4285]: https://github.com/datalad/datalad/issues/4285
[#4290]: https://github.com/datalad/datalad/issues/4290
[#4291]: https://github.com/datalad/datalad/issues/4291
[#4296]: https://github.com/datalad/datalad/issues/4296
[#4301]: https://github.com/datalad/datalad/issues/4301
[#4303]: https://github.com/datalad/datalad/issues/4303
[#4304]: https://github.com/datalad/datalad/issues/4304
[#4305]: https://github.com/datalad/datalad/issues/4305
[#4306]: https://github.com/datalad/datalad/issues/4306
[#4308]: https://github.com/datalad/datalad/issues/4308
[#4314]: https://github.com/datalad/datalad/issues/4314
[#4315]: https://github.com/datalad/datalad/issues/4315
[#4317]: https://github.com/datalad/datalad/issues/4317
[#4326]: https://github.com/datalad/datalad/issues/4326
[#4328]: https://github.com/datalad/datalad/issues/4328
[#4330]: https://github.com/datalad/datalad/issues/4330<|MERGE_RESOLUTION|>--- conflicted
+++ resolved
@@ -10,7 +10,6 @@
 [DataLad git repository](http://github.com/datalad/datalad) for more details.
 
 
-<<<<<<< HEAD
 ## 0.13.0 (??? ??, 2020) -- will be better than ever
 
 bet we will fix some bugs and make a world even a better place.
@@ -148,10 +147,6 @@
 
 ## 0.12.5 (??? ??, 2020) -- will be better than ever
 
-=======
-## 0.12.5 (??? ??, 2020) -- will be better than ever
-￼
->>>>>>> 1f404552
 bet we will fix some bugs and make a world even a better place.
 
 ### Major refactoring and deprecations
