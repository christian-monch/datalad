--- conflicted
+++ resolved
@@ -9,7 +9,6 @@
 We would recommend to consult log of the 
 [DataLad git repository](http://github.com/datalad/datalad) for more details.
 
-<<<<<<< HEAD
 ## 0.14.0 (??? ??, 2020) -- will be better than ever
 
 bet we will fix some bugs and make a world even a better place.
@@ -105,16 +104,7 @@
   runner.  ([#4699][]) ([#4855][]) ([#4900][])
 
 
-## 0.13.4 (??? ??, 2020) -- will be better than ever
-
-bet we will fix some bugs and make a world even a better place.
-
-### Major refactoring and deprecations
-
-- hopefully none
-=======
 ## 0.13.4 (October 6, 2020) -- .
->>>>>>> 80152d66
 
 ### Fixes
 
