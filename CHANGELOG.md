--- conflicted
+++ resolved
@@ -9,70 +9,22 @@
 We would recommend to consult log of the 
 [DataLad git repository](http://github.com/datalad/datalad) for more details.
 
-<<<<<<< HEAD
 ## 0.12.0rc3 (??? ??, 2019) -- will be better than ever
 ￼
 bet we will fix some bugs and make a world even a better place.
-=======
-
-## 0.11.4 (Mar 18, 2019) -- get-ready
-
-Largely a bug fix release with a few enhancements
->>>>>>> 22d9cb5e
-
-### Important
-
-- 0.11.x series will be the last one with support for direct mode of [git-annex][]
-  which is used on crippled (no symlinks and no locking) filesystems.
-  v7 repositories should be used instead.
-
-### Fixes
-
-- Extraction of .gz files is broken without p7zip installed.  We now
-  abort with an informative error in this situation.  ([#3176][])
-
-- Committing failed in some cases because we didn't ensure that the
-  path passed to `git read-tree --index-output=...` resided on the
-  same filesystem as the repository.  ([#3181][])
-
-- Some pointless warnings during metadata aggregation have been
-  eliminated.  ([#3186][])
-
-- With Python 3 the LORIS token authenticator did not properly decode
-  a response ([#3205][]).
-
-- With Python 3 downloaders unnecessarily decoded the response when
-  getting the status, leading to an encoding error.  ([#3210][])
-
-- In some cases, our internal command Runner did not adjust the
-  environment's `PWD` to match the current working directory specified
-  with the `cwd` parameter.  ([#3215][])
-
-- The specification of the pyliblzma dependency was broken.  ([#3220][])
-
-- [search] displayed an uninformative blank log message in some
-  cases.  ([#3222][])
-
-- The logic for finding the location of the aggregate metadata DB
-  anchored the search path incorrectly, leading to a spurious warning.
-  ([#3241][])
-
-- Some progress bars were still displayed when stdout and stderr were
-  not attached to a tty.  ([#3281][])
-
-- Check for stdin/out/err to not be closed before checking for `.isatty`.
-  ([#3268][])
-
-### Enhancements and new features
-
-- Creating a new repository now aborts if any of the files in the
-  directory are tracked by a repository in a parent directory.
-  ([#3211][])
-
-- [run] learned to replace the `{tmpdir}` placeholder in commands with
-  a temporary directory.  ([#3223][])
-
-<<<<<<< HEAD
+
+### Major refactoring and deprecations
+
+- hopefully none
+
+### Fixes
+
+?
+
+### Enhancements and new features
+
+?
+
 ## 0.12.0rc2 (Mar 18, 2019) -- revolution!
 
 ### Fixes
@@ -116,7 +68,62 @@
 - Imported various additional methods for the Repo classes to query
   information and save changes.
 
-=======
+## 0.11.4 (Mar 18, 2019) -- get-ready
+
+Largely a bug fix release with a few enhancements
+
+### Important
+
+- 0.11.x series will be the last one with support for direct mode of [git-annex][]
+  which is used on crippled (no symlinks and no locking) filesystems.
+  v7 repositories should be used instead.
+
+### Fixes
+
+- Extraction of .gz files is broken without p7zip installed.  We now
+  abort with an informative error in this situation.  ([#3176][])
+
+- Committing failed in some cases because we didn't ensure that the
+  path passed to `git read-tree --index-output=...` resided on the
+  same filesystem as the repository.  ([#3181][])
+
+- Some pointless warnings during metadata aggregation have been
+  eliminated.  ([#3186][])
+
+- With Python 3 the LORIS token authenticator did not properly decode
+  a response ([#3205][]).
+
+- With Python 3 downloaders unnecessarily decoded the response when
+  getting the status, leading to an encoding error.  ([#3210][])
+
+- In some cases, our internal command Runner did not adjust the
+  environment's `PWD` to match the current working directory specified
+  with the `cwd` parameter.  ([#3215][])
+
+- The specification of the pyliblzma dependency was broken.  ([#3220][])
+
+- [search] displayed an uninformative blank log message in some
+  cases.  ([#3222][])
+
+- The logic for finding the location of the aggregate metadata DB
+  anchored the search path incorrectly, leading to a spurious warning.
+  ([#3241][])
+
+- Some progress bars were still displayed when stdout and stderr were
+  not attached to a tty.  ([#3281][])
+
+- Check for stdin/out/err to not be closed before checking for `.isatty`.
+  ([#3268][])
+
+### Enhancements and new features
+
+- Creating a new repository now aborts if any of the files in the
+  directory are tracked by a repository in a parent directory.
+  ([#3211][])
+
+- [run] learned to replace the `{tmpdir}` placeholder in commands with
+  a temporary directory.  ([#3223][])
+ 
 - [duecredit][] support has been added for citing DataLad itself as
   well as datasets that an analysis uses.  ([#3184][])
 
@@ -132,7 +139,6 @@
   - The new `DATASET_METADATA_FILE` refers to `METADATA_DIR/dataset.json`.
   - The new `DATASET_CONFIG_FILE` refers to `DATALAD_DOTDIR/config`.
   - `METADATA_FILENAME` has been renamed to `OLDMETADATA_FILENAME`.
->>>>>>> 22d9cb5e
 
 ## 0.11.3 (Feb 19, 2019) -- read-me-gently
 
@@ -1175,10 +1181,7 @@
 [Flyweight pattern]: https://en.wikipedia.org/wiki/Flyweight_pattern
 
 [#2992]: https://github.com/datalad/datalad/issues/2992
-<<<<<<< HEAD
-=======
-[#3196]: https://github.com/datalad/datalad/issues/3196
->>>>>>> 22d9cb5e
+[#2992]: https://github.com/datalad/datalad/issues/2992
 [#1350]: https://github.com/datalad/datalad/issues/1350
 [#1651]: https://github.com/datalad/datalad/issues/1651
 [#2692]: https://github.com/datalad/datalad/issues/2692
@@ -1291,13 +1294,11 @@
 [#3164]: https://github.com/datalad/datalad/issues/3164
 [#3165]: https://github.com/datalad/datalad/issues/3165
 [#3168]: https://github.com/datalad/datalad/issues/3168
-<<<<<<< HEAD
-[#3196]: https://github.com/datalad/datalad/issues/3196
-=======
 [#3176]: https://github.com/datalad/datalad/issues/3176
 [#3181]: https://github.com/datalad/datalad/issues/3181
 [#3184]: https://github.com/datalad/datalad/issues/3184
 [#3186]: https://github.com/datalad/datalad/issues/3186
+[#3196]: https://github.com/datalad/datalad/issues/3196
 [#3205]: https://github.com/datalad/datalad/issues/3205
 [#3210]: https://github.com/datalad/datalad/issues/3210
 [#3211]: https://github.com/datalad/datalad/issues/3211
@@ -1309,5 +1310,4 @@
 [#3249]: https://github.com/datalad/datalad/issues/3249
 [#3250]: https://github.com/datalad/datalad/issues/3250
 [#3268]: https://github.com/datalad/datalad/issues/3268
-[#3281]: https://github.com/datalad/datalad/issues/3281
->>>>>>> 22d9cb5e
+[#3281]: https://github.com/datalad/datalad/issues/3281