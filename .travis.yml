--- conflicted
+++ resolved
@@ -261,17 +261,12 @@
   - datalad wtf
 
 after_success:
-<<<<<<< HEAD
   # submit only what we have covered in the PRs
   - if [ -z "${_DL_CRON:-}" ]; then
+      cp __testhome__/.coverage .;
       coverage combine -a /tmp/.coverage-entrypoints-*;
       codecov;
     fi
-=======
-  - cp __testhome__/.coverage .
-  - coverage combine -a /tmp/.coverage-entrypoints-*
-  - codecov
->>>>>>> fda96199
 
 # makes it only more difficult to comprehend the failing output.  Enable only when necessary
 # for a particular debugging
