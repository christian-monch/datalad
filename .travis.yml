--- conflicted
+++ resolved
@@ -235,14 +235,6 @@
   - sudo sed -i -e 's/^Defaults.*secure_path.*$//' /etc/sudoers
   # git-annex workaround. TODO: remove - should not be needed
   - if [[ "${_DL_TMPDIR:-}" =~ .*/nfsmount ]]; then sudo git config --system annex.pidlock true ; fi
-<<<<<<< HEAD
-  # S3
-  - if [ ! -z "$UNSET_S3_SECRETS" ]; then echo "usetting"; unset DATALAD_datalad_test_s3_key_id DATALAD_datalad_test_s3_secret_id; fi
-=======
-  # Install grunt to test run javascript frontend tests
-  - npm install grunt
-  - npm install grunt-contrib-qunit@^4.0.0
->>>>>>> 43e276c6
 
 script:
   # Now it should be safe to point TMPDIR to a "tricky" setup just for the purpose of testing
