--- conflicted
+++ resolved
@@ -164,205 +164,6 @@
             lgr.warning("ignoring non-existent path(s): %s",
                         unavailable_paths)
         if recursive:
-<<<<<<< HEAD
-
-            # 1. Find the (sub-)datasets containing the given path(s):
-            # Note, that `get_containing_subdataset` raises if `p` is
-            # outside `dataset`, but it returns `dataset`, if `p` is inside
-            # a subdataset not included by `recursion_limit`. In the latter
-            # case, the git calls will fail instead.
-            # We could check for this right here and fail early, but this
-            # would lead to the need to discover the entire hierarchy no
-            # matter if actually required.
-            resolved_datasets = [dataset.get_containing_subdataset(
-                p, recursion_limit=recursion_limit) for p in resolved_paths]
-
-            # 2. Find implicit subdatasets to call add on:
-            # If there are directories in resolved_paths (Note,
-            # that this includes '.' and '..'), check for subdatasets
-            # beneath them. These should be called recursively with '.'.
-            # Therefore add the subdatasets to resolved_datasets and
-            # corresponding '.' to resolved_paths, in order to generate the
-            # correct call.
-            for p in resolved_paths:
-                if isdir(p):
-                    for subds_path in \
-                        dataset.get_subdatasets(absolute=True, recursive=True,
-                                                recursion_limit=recursion_limit):
-                        if subds_path.startswith(_with_sep(p)):
-                            resolved_datasets.append(Dataset(subds_path))
-                            resolved_paths.append(curdir)
-
-        else:
-            # if not recursive, try to add everything to dataset itself:
-            resolved_datasets = [dataset for i in range(len(resolved_paths))]
-
-        # we need a resolved dataset per path:
-        assert len(resolved_paths) == len(resolved_datasets)
-
-        # sort parameters for actual git/git-annex calls:
-        # (dataset, path, source)
-        from six.moves import zip_longest
-
-        param_tuples = list(zip_longest(resolved_datasets,
-                                        resolved_paths, resolved_sources))
-        # possible None-datasets in `param_tuples` were filled in by zip_longest
-        # and need to be replaced by `dataset`:
-        param_tuples = [(d if d is not None else dataset, p, s)
-                        for d, p, s in param_tuples]
-
-        calls = {d.path: {  # list of paths to 'git-add':
-                            'g_add': [],
-                            # list of paths to 'git-annex-add':
-                            'a_add': [],
-                            # list of sources to 'git-annex-addurl':
-                            'addurl_s': [],
-                            # list of (path, source) to
-                            # 'git-annex-addurl --file':
-                            'addurl_f': []
-                         } for d in [i for i, p, s in param_tuples]}
-
-        for ds, p, s in param_tuples:
-            # it should not happen, that `path` as well as `source` are None:
-            assert p or s
-            if not s:
-                # we have a path only
-                # Do not try to add to annex whenever there is no annex
-                if to_git or not isinstance(ds.repo, AnnexRepo):
-                    calls[ds.path]['g_add'].append(p)
-                else:
-                    calls[ds.path]['a_add'].append(p)
-            elif not p:
-                # we have a source only
-                if to_git:
-                    raise NotImplementedError("Can't add a remote source "
-                                              "directly to git.")
-                calls[ds.path]['addurl_s'].append(s)
-            else:
-                # we have a path and a source
-                if to_git:
-                    raise NotImplementedError("Can't add a remote source "
-                                              "directly to git.")
-                calls[ds.path]['addurl_f'].append((p, s))
-
-        # now do the actual add operations:
-        # TODO: implement git/git-annex/git-annex-add options
-
-        datasets_return_values = defaultdict(list)
-        for dspath in calls:
-            ds = Dataset(dspath)
-            return_values = datasets_return_values[dspath]
-            lgr.info("Processing dataset %s ..." % ds)
-
-            # check every (sub-)dataset for annex once, since we can't add or
-            # addurl anything, if there is no annex:
-            # TODO: Q: Alternatively, just call git-annex-init if there's no
-            # annex yet and we have an annex-add/annex-addurl request?
-            _is_annex = isinstance(ds.repo, AnnexRepo)
-
-            if calls[ds.path]['g_add']:
-                lgr.debug("Adding %s to git", calls[dspath]['g_add'])
-                added = ds.repo.add(calls[dspath]['g_add'], git=True,
-                                  git_options=git_opts)
-                return_values.extend(added)
-            if calls[ds.path]['a_add']:
-                if _is_annex:
-                    lgr.debug("Adding %s to annex", calls[dspath]['a_add'])
-                    return_values.extend(
-                        ds.repo.add(calls[dspath]['a_add'],
-                                    git=False,
-                                    jobs=jobs,
-                                    git_options=git_opts,
-                                    annex_options=annex_opts,
-                                    options=annex_add_opts
-                                    )
-                    )
-                else:
-                    lgr.debug("{0} is no annex. Skip 'annex-add' for "
-                              "files {1}".format(ds, calls[dspath]['a_add']))
-                    return_values.extend(
-                        [{'file': f,
-                          'success': False,
-                          'note': "no annex at %s" % ds.path}
-                         for f in calls[dspath]['a_add']]
-                    )
-
-            # TODO: AnnexRepo.add_urls' return value doesn't contain the created
-            #       file name but the url
-            if calls[ds.path]['addurl_s']:
-                if _is_annex:
-                    lgr.debug("Adding urls %s to annex", calls[dspath]['addurl_s'])
-                    return_values.extend(
-                        ds.repo.add_urls(calls[ds.path]['addurl_s'],
-                                         options=annex_add_opts,
-                                         # TODO: extra parameter for addurl?
-                                         git_options=git_opts,
-                                         annex_options=annex_opts,
-                                         jobs=jobs,
-                                         )
-                    )
-                else:
-                    lgr.debug("{0} is no annex. Skip 'annex-addurl' for "
-                              "files {1}".format(ds, calls[dspath]['addurl_s']))
-                    return_values.extend(
-                        [{'file': f,
-                          'success': False,
-                          'note': "no annex at %s" % ds.path}
-                         for f in calls[dspath]['addurl_s']]
-                    )
-
-            if calls[ds.path]['addurl_f']:
-                if _is_annex:
-                    for f, u in calls[ds.path]['addurl_f']:
-                        lgr.debug("Adding urls %s to files in annex",
-                                  calls[dspath]['addurl_f'])
-                        return_values.append(
-                            ds.repo.add_url_to_file(f, u,
-                                                    options=annex_add_opts,  # TODO: see above
-                                                    git_options=git_opts,
-                                                    annex_options=annex_opts,
-                                                    batch=True))
-                else:
-                    lgr.debug("{0} is no annex. Skip 'annex-addurl' for "
-                              "files {1}".format(ds, calls[dspath]['addurl_f']))
-                    return_values.extend(
-                        [{'file': f,
-                          'success': False,
-                          'note': "no annex at %s" % ds.path}
-                         for f in calls[dspath]['addurl_f']]
-                    )
-            return_values = None  # to avoid mis-use
-            # close batched annex calls to make sure
-            # changes are actually finished.
-            ds.repo.precommit()
-
-        # XXX or we could return entire datasets_return_values, could be useful
-        # that way.  But then should be unified with the rest of commands, e.g.
-        # get etc
-        return_values_flat = []
-        for dspath, return_values in datasets_return_values.items():
-            if save and len(return_values):
-                # we got something added -> save
-                # everything we care about at this point should be staged
-                # already
-                Save.__call__(
-                    message='[DATALAD] added content',
-                    dataset=dspath,
-                    auto_add_changes=False,
-                    recursive=False)
-            # TODO: you feels that this is some common logic we already have somewhere
-            dsrelpath = relpath(dspath, dataset.path)
-            if dsrelpath != curdir:
-                # we need ot adjust 'file' entry in each record
-                for return_value in return_values:
-                    if 'file' in return_value:
-                        return_value['file'] = opj(dsrelpath, return_value['file'])
-                    return_values_flat.append(return_value)
-            else:
-                return_values_flat.extend(return_values)
-
-        return return_values_flat
-=======
             # with --recursive for each input path traverse the directory
             # tree, when we find a dataset, add it to the spec, AND add it as
             # a path to the spec of the parent
@@ -440,7 +241,6 @@
                 message='[DATALAD] added content')
 
         return results
->>>>>>> 06311355
 
     @staticmethod
     def result_renderer_cmdline(res, args):
