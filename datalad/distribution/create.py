--- conflicted
+++ resolved
@@ -162,27 +162,11 @@
 
         if add_to_super:
             sds = ds.get_superdataset()
-<<<<<<< HEAD
-=======
-            if sds is None:
-                raise ValueError("No super dataset found for dataset %s" % ds)
-
-            return sds.create_subdataset(
-                ds.path,
-                force=force,
-                name=name,
-                description=description,
-                no_annex=no_annex,
-                annex_version=annex_version,
-                annex_backend=annex_backend,
-                git_opts=git_opts,
-                annex_opts=annex_opts,
-                annex_init_opts=annex_init_opts)
->>>>>>> 82df4b4b
 
             if sds is not None:
                 return sds.create_subdataset(
                     ds.path,
+                    force=force,
                     name=name,
                     description=description,
                     no_annex=no_annex,
@@ -192,7 +176,6 @@
                     annex_opts=annex_opts,
                     annex_init_opts=annex_init_opts)
             else:
-<<<<<<< HEAD
                 if isinstance(add_to_super, bool):
                     raise ValueError("No super dataset found for dataset %s" % ds)
                 elif add_to_super == 'auto':
@@ -236,38 +219,23 @@
             ds.config.add('datalad.annex.origin', vcs.uuid, where='dataset')
             ds.repo.add('.datalad', git=True)
 
+        # record the ID of this repo for the afterlife
+        # to be able to track siblings and children
+        id_var = 'datalad.dataset.id'
+        if id_var in ds.config:
+            # make sure we reset this variable completely, in case of a re-create
+            ds.config.unset(id_var, where='dataset')
+        ds.config.add(id_var, ds.id, where='dataset')
+
+        # save everthing
+        ds.repo.add('.datalad', git=True)
+
         if not no_commit:
             vcs.commit(msg="Initial commit",
                        options=to_options(allow_empty=True),
                        _datalad_msg=True)
-        # reset ID, we have a VCS now
-        ds._id = None
+
         return ds
-=======
-                # always come with annex when created from scratch
-                lgr.info("Creating a new annex repo at %s", ds.path)
-                vcs = AnnexRepo(ds.path, url=None, create=True,
-                                backend=annex_backend,
-                                version=annex_version,
-                                description=description,
-                                git_opts=git_opts,
-                                annex_opts=annex_opts,
-                                annex_init_opts=annex_init_opts)
-
-            # record the ID of this repo for the afterlife
-            # to be able to track siblings and children
-            id_var = 'datalad.dataset.id'
-            if id_var in ds.config:
-                # make sure we reset this variable completely, in case of a re-create
-                ds.config.unset(id_var, where='dataset')
-            ds.config.add(id_var, ds.id, where='dataset')
-
-           # save everthing
-            ds.repo.add('.datalad', git=True)
-            vcs.commit(msg="[DATALAD] initial commit",
-                       options=to_options(allow_empty=True))
-            return ds
->>>>>>> 82df4b4b
 
     @staticmethod
     def result_renderer_cmdline(res, args):
