# emacs: -*- mode: python; py-indent-offset: 4; tab-width: 4; indent-tabs-mode: nil -*-
# ex: set sts=4 ts=4 sw=4 noet:
# ## ### ### ### ### ### ### ### ### ### ### ### ### ### ### ### ### ### ### ##
#
#   See COPYING file distributed along with the datalad package for the
#   copyright and license terms.
#
# ## ### ### ### ### ### ### ### ### ### ### ### ### ### ### ### ### ### ### ##
"""High-level interface for dataset creation

"""

import logging

from os import listdir
from os.path import isdir
from os.path import realpath

from datalad.interface.base import Interface
from datalad.interface.common_opts import git_opts
from datalad.interface.common_opts import annex_opts
from datalad.interface.common_opts import annex_init_opts
from datalad.interface.common_opts import dataset_description
from datalad.interface.common_opts import add_to_superdataset
from datalad.support.constraints import EnsureStr
from datalad.support.constraints import EnsureNone
from datalad.support.constraints import EnsureDType
from datalad.support.param import Parameter
from datalad.support.annexrepo import AnnexRepo
from datalad.support.gitrepo import GitRepo
from datalad.support.gitrepo import to_options
from datalad.utils import getpwd

from .dataset import Dataset
from .dataset import datasetmethod
from .dataset import EnsureDataset


__docformat__ = 'restructuredtext'

lgr = logging.getLogger('datalad.distribution.create')


class Create(Interface):
    """Create a new dataset from scratch.

    This command initializes a new :term:`dataset` at a given location, or the
    current directory. The new dataset can optionally be registered in an
    existing :term:`superdataset` (the new dataset's path needs to be located
    within the superdataset for that, and the superdataset will be detected
    automatically). It is recommended to provide a brief description to label
    the dataset's nature *and* location, e.g. "Michael's music on black
    laptop". This helps humans to identify data locations in distributed
    scenarios.  By default an identifier comprised of user and machine name,
    plus path will be generated.

    Plain Git repositories can be created via the [PY: `no_annex` PY][CMD: --no-annex CMD] flag.
    However, the result will not be a full dataset, and, consequently,
    not all features are supported (e.g. a description).

    || REFLOW >>
    To create a local version of a remote dataset use the
    :func:`~datalad.api.install` command instead.
    << REFLOW ||

    .. note::
      Power-user info: This command uses :command:`git init`, and
      :command:`git annex init` to prepare the new dataset. Registering to a
      superdataset is performed via a :command:`git submodule add` operation
      in the discovered superdataset.
    """

    _params_ = dict(
        path=Parameter(
            args=("path",),
            metavar='PATH',
            doc="""path where the dataset shall be created, directories
            will be created as necessary. If no location is provided, a dataset
            will be created in the current working directory. Either way the
            command will error if the target directory is not empty.
            Use `force` to create a dataset in a non-empty directory.""",
            nargs='?',
            # put dataset 2nd to avoid useless conversion
            constraints=EnsureStr() | EnsureDataset() | EnsureNone()),
        force=Parameter(
            args=("-f", "--force",),
            doc="""enforce creation of a dataset in a non-empty directory""",
            action='store_true'),
        description=dataset_description,
        add_to_super=add_to_superdataset,
        name=Parameter(
            args=("--name",),
            metavar='NAME',
            doc="""name of the dataset within the namespace of it's superdataset.
            By default its path relative to the superdataset is used. Used only
            together with `add_to_super`.""",
            constraints=EnsureStr() | EnsureNone()),
        no_annex=Parameter(
            args=("--no-annex",),
            doc="""if set, a plain Git repository will be created without any
            annex""",
            action='store_true'),
        no_commit=Parameter(
            args=("--no-commit",),
            doc="""if set, do not commit automatically""",
            action='store_true'),
        annex_version=Parameter(
            args=("--annex-version",),
            doc="""select a particular annex repository version. The
            list of supported versions depends on the available git-annex
            version. This should be left untouched, unless you know what
            you are doing""",
            constraints=EnsureDType(int) | EnsureNone()),
        annex_backend=Parameter(
            args=("--annex-backend",),
            constraints=EnsureStr() | EnsureNone(),
            # not listing choices here on purpose to avoid future bugs
            doc="""set default hashing backend used by the new dataset.
            For a list of supported backends see the git-annex
            documentation. The default is optimized for maximum compatibility
            of datasets across platforms (especially those with limited
            path lengths)""",
            nargs=1),
        native_metadata_type=Parameter(
            args=('--native-metadata-type',),
            metavar='LABEL',
            action='append',
            constraints=EnsureStr() | EnsureNone(),
            doc="""Metadata type label. Must match the name of the respective
            parser implementation in Datalad (e.g. "bids").[CMD:  This option
            can be given multiple times CMD]"""),
        git_opts=git_opts,
        annex_opts=annex_opts,
        annex_init_opts=annex_init_opts,
    )

    @staticmethod
    @datasetmethod(name='create', dataset_argname='path')
    def __call__(
            path=None,
            force=False,
            description=None,
            add_to_super=False,
            name=None,
            no_annex=False,
            no_commit=False,
            annex_version=None,
            annex_backend='MD5E',
            native_metadata_type=None,
            git_opts=None,
            annex_opts=None,
            annex_init_opts=None):

        if not isinstance(force, bool):
            raise ValueError("force should be bool, got %r.  Did you mean to provide a 'path'?" % force)
        if path:
            if isinstance(path, Dataset):
                ds = path
            else:
                # this means we are not bound to a Dataset instance.
                # Therefore there is no difference between a relative path and
                # an "explicit" path. Both are based on CWD, since there is no
                # repo or dataset it is passed to. Hence `path` doesn't need to
                # be resolved.
                ds = Dataset(path)
        else:
            ds = Dataset(getpwd())

        # don't create in non-empty directory without `force`:
        if isdir(ds.path) and listdir(ds.path) != [] and not force:
            raise ValueError("Cannot create dataset in directory %s "
                             "(not empty). Use option 'force' in order to "
                             "ignore this and enforce creation." % ds.path)

        if add_to_super:
            sds = ds.get_superdataset()
<<<<<<< HEAD
            if sds is None:
                raise ValueError("No super dataset found for dataset %s" % ds)

            return sds.create_subdataset(
                ds.path,
                force=force,
                name=name,
                description=description,
                no_annex=no_annex,
                annex_version=annex_version,
                annex_backend=annex_backend,
                native_metadata_type=native_metadata_type,
                git_opts=git_opts,
                annex_opts=annex_opts,
                annex_init_opts=annex_init_opts)
=======
>>>>>>> e4673ff7

            if sds is not None:
                return sds.create_subdataset(
                    ds.path,
                    force=force,
                    name=name,
                    description=description,
                    no_annex=no_annex,
                    annex_version=annex_version,
                    annex_backend=annex_backend,
                    git_opts=git_opts,
                    annex_opts=annex_opts,
                    annex_init_opts=annex_init_opts)
            else:
                if isinstance(add_to_super, bool):
                    raise ValueError("No super dataset found for dataset %s" % ds)
                elif add_to_super == 'auto':
                    pass  # we are cool to just make it happen without add_to_super
                else:
                    raise ValueError("Do not know how to handle add_to_super=%s"
                                     % repr(add_to_super))

        if no_annex:
            if description:
                raise ValueError("Incompatible arguments: cannot specify "
                                 "description for annex repo and declaring "
                                 "no annex repo.")
            if annex_opts:
                raise ValueError("Incompatible arguments: cannot specify "
                                 "options for annex and declaring no "
                                 "annex repo.")
            if annex_init_opts:
                raise ValueError("Incompatible arguments: cannot specify "
                                 "options for annex init and declaring no "
                                 "annex repo.")

            lgr.info("Creating a new git repo at %s", ds.path)
            vcs = GitRepo(ds.path, url=None, create=True,
                          git_opts=git_opts)
        else:
            # always come with annex when created from scratch
            lgr.info("Creating a new annex repo at %s", ds.path)
            vcs = AnnexRepo(ds.path, url=None, create=True,
                            backend=annex_backend,
                            version=annex_version,
                            description=description,
                            git_opts=git_opts,
                            annex_opts=annex_opts,
                            annex_init_opts=annex_init_opts)
            # record the annex uuid of this repo for this afterlife
            # to be able to track siblings and children
            if 'datalad.annex.origin' in ds.config:
                # make sure we reset this variable completely, in case of a re-create
<<<<<<< HEAD
                ds.config.unset(id_var, where='dataset')
            ds.config.add(id_var, ds.id, where='dataset')

            if native_metadata_type is not None:
                if not isinstance(native_metadata_type, list):
                    native_metadata_type = [native_metadata_type]
                for nt in native_metadata_type:
                    ds.config.add('datalad.metadata.nativetype', nt)

            # save everthing
=======
                ds.config.unset('datalad.annex.origin', where='dataset')
            ds.config.add('datalad.annex.origin', vcs.uuid, where='dataset')
>>>>>>> e4673ff7
            ds.repo.add('.datalad', git=True)

        # record the ID of this repo for the afterlife
        # to be able to track siblings and children
        id_var = 'datalad.dataset.id'
        if id_var in ds.config:
            # make sure we reset this variable completely, in case of a re-create
            ds.config.unset(id_var, where='dataset')
        ds.config.add(id_var, ds.id, where='dataset')

        # save everthing
        ds.repo.add('.datalad', git=True)

        if not no_commit:
            vcs.commit(msg="Initial commit",
                       options=to_options(allow_empty=True),
                       _datalad_msg=True)

        return ds

    @staticmethod
    def result_renderer_cmdline(res, args):
        from datalad.ui import ui
        if res is None:
            ui.message("Nothing was created")
        elif isinstance(res, Dataset):
            ui.message("Created dataset at %s." % res.path)<|MERGE_RESOLUTION|>--- conflicted
+++ resolved
@@ -174,7 +174,6 @@
 
         if add_to_super:
             sds = ds.get_superdataset()
-<<<<<<< HEAD
             if sds is None:
                 raise ValueError("No super dataset found for dataset %s" % ds)
 
@@ -190,29 +189,6 @@
                 git_opts=git_opts,
                 annex_opts=annex_opts,
                 annex_init_opts=annex_init_opts)
-=======
->>>>>>> e4673ff7
-
-            if sds is not None:
-                return sds.create_subdataset(
-                    ds.path,
-                    force=force,
-                    name=name,
-                    description=description,
-                    no_annex=no_annex,
-                    annex_version=annex_version,
-                    annex_backend=annex_backend,
-                    git_opts=git_opts,
-                    annex_opts=annex_opts,
-                    annex_init_opts=annex_init_opts)
-            else:
-                if isinstance(add_to_super, bool):
-                    raise ValueError("No super dataset found for dataset %s" % ds)
-                elif add_to_super == 'auto':
-                    pass  # we are cool to just make it happen without add_to_super
-                else:
-                    raise ValueError("Do not know how to handle add_to_super=%s"
-                                     % repr(add_to_super))
 
         if no_annex:
             if description:
@@ -241,26 +217,12 @@
                             git_opts=git_opts,
                             annex_opts=annex_opts,
                             annex_init_opts=annex_init_opts)
-            # record the annex uuid of this repo for this afterlife
-            # to be able to track siblings and children
-            if 'datalad.annex.origin' in ds.config:
-                # make sure we reset this variable completely, in case of a re-create
-<<<<<<< HEAD
-                ds.config.unset(id_var, where='dataset')
-            ds.config.add(id_var, ds.id, where='dataset')
-
-            if native_metadata_type is not None:
-                if not isinstance(native_metadata_type, list):
-                    native_metadata_type = [native_metadata_type]
-                for nt in native_metadata_type:
-                    ds.config.add('datalad.metadata.nativetype', nt)
-
-            # save everthing
-=======
-                ds.config.unset('datalad.annex.origin', where='dataset')
-            ds.config.add('datalad.annex.origin', vcs.uuid, where='dataset')
->>>>>>> e4673ff7
-            ds.repo.add('.datalad', git=True)
+
+        if native_metadata_type is not None:
+            if not isinstance(native_metadata_type, list):
+                native_metadata_type = [native_metadata_type]
+            for nt in native_metadata_type:
+                ds.config.add('datalad.metadata.nativetype', nt)
 
         # record the ID of this repo for the afterlife
         # to be able to track siblings and children
