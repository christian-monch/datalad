# emacs: -*- mode: python; py-indent-offset: 4; tab-width: 4; indent-tabs-mode: nil -*-
# ex: set sts=4 ts=4 sw=4 noet:
# ## ### ### ### ### ### ### ### ### ### ### ### ### ### ### ### ### ### ### ##
#
#   See COPYING file distributed along with the datalad package for the
#   copyright and license terms.
#
# ## ### ### ### ### ### ### ### ### ### ### ### ### ### ### ### ### ### ### ##
"""High-level interface for creation of publication target via SSH
"""

__docformat__ = 'restructuredtext'

from distutils.version import LooseVersion
import logging
import os
from os.path import (
    curdir,
    join as opj,
    normpath,
    relpath,
)

from datalad import ssh_manager

from datalad.ui import ui

from datalad.cmd import (
    CommandError,
    StdOutErrCapture,
    WitlessRunner,
)
from datalad.consts import (
    TIMESTAMP_FMT,
    WEB_META_LOG
)
from datalad.distribution.siblings import (
    _DelayedSuper,
    Siblings,
)
from datalad.distribution.dataset import (
    Dataset,
    datasetmethod,
    EnsureDataset,
    resolve_path,
    require_dataset,
)
from datalad.interface.base import (
    build_doc,
    Interface,
)
from datalad.interface.utils import eval_results
from datalad.interface.common_opts import (
    annex_group_opt,
    annex_groupwanted_opt,
    annex_wanted_opt,
    as_common_datasrc,
    inherit_opt,
    publish_by_default,
    publish_depends,
    recursion_flag,
    recursion_limit,
)
from datalad.support.annexrepo import AnnexRepo
from datalad.support.constraints import (
    EnsureBool,
    EnsureChoice,
    EnsureNone,
    EnsureStr,
)
from datalad.support.exceptions import (
    CapturedException,
    InsufficientArgumentsError,
    MissingExternalDependency,
)
from datalad.support.external_versions import external_versions
from datalad.support.network import (
    is_ssh,
    PathRI,
    RI,
)
from datalad.support.sshconnector import sh_quote
from datalad.support.param import Parameter
from datalad.utils import (
    make_tempfile,
    _path_,
    slash_join,
    ensure_list,
)
from datalad.core.local.diff import diff_dataset

from datalad.utils import on_windows

lgr = logging.getLogger('datalad.distribution.create_sibling')
# Window's own mkdir command creates intermediate directories by default
# and does not take flags: https://github.com/datalad/datalad/issues/5211
mkdir_cmd = "mkdir" if on_windows else "mkdir -p"


class _RunnerAdapter(WitlessRunner):
    """An adapter to use interchanegably with SSH connection"""

    def __call__(self, cmd):
        out = self.run(cmd, protocol=StdOutErrCapture)
        return out['stdout'], out['stderr']

    def get_git_version(self):
        return external_versions['cmd:git']

    def get_annex_version(self):
        return external_versions['cmd:annex']

    def put(self, source, destination, recursive=False,
            preserve_attrs=False):
        import shutil
        copy_fn = shutil.copy2 if preserve_attrs else shutil.copy
        if recursive:
            args = [source, destination]
            kwargs = {"copy_function": copy_fn}
            try:
                shutil.copytree(*args, **kwargs)
            except FileExistsError:
                # SSHConnection.put() is okay with copying a tree if the
                # destination directory already exists. With Python 3.8, we can
                # make copytree() do the same with dirs_exist_ok=True. But for
                # now, just rely on `cp`.
                cmd = ["cp", "-R"]
                if preserve_attrs:
                    cmd.append("-p")
                self(cmd + args)
        else:
            copy_fn(source, destination)


def _create_dataset_sibling(
        name,
        ds,
        hierarchy_basepath,
        shell,
        replicate_local_structure,
        ri,
        target_dir,
        target_url,
        target_pushurl,
        existing,
        shared,
        group,
        publish_depends,
        publish_by_default,
        install_postupdate_hook,
        as_common_datasrc,
        annex_wanted,
        annex_group,
        annex_groupwanted,
        inherit
):
    """Everyone is very smart here and could figure out the combinatorial
    affluence among provided tiny (just slightly over a dozen) number of options
    and only a few pages of code
    """
    localds_path = ds.path
    ds_name = relpath(localds_path, start=hierarchy_basepath)
    if not replicate_local_structure:
        ds_name = '' if ds_name == curdir \
            else '-{}'.format(ds_name.replace("/", "-"))
        remoteds_path = target_dir.replace(
            "%RELNAME",
            ds_name)
    else:
        # TODO: opj depends on local platform, not the remote one.
        # check how to deal with it. Does windows ssh server accept
        # posix paths? vice versa? Should planned SSH class provide
        # tools for this issue?
        # see gh-1188
        remoteds_path = normpath(opj(target_dir, ds_name))

    ds_repo = ds.repo
    # construct a would-be ssh url based on the current dataset's path
    ri.path = remoteds_path
    ds_url = ri.as_str()
    # configure dataset's git-access urls
    ds_target_url = target_url.replace('%RELNAME', ds_name) \
        if target_url else ds_url
    # push, configure only if needed
    ds_target_pushurl = None
    if ds_target_url != ds_url:
        # not guaranteed that we can push via the primary URL
        ds_target_pushurl = target_pushurl.replace('%RELNAME', ds_name) \
            if target_pushurl else ds_url

    lgr.info("Considering to create a target dataset {0} at {1} of {2}".format(
        localds_path, remoteds_path,
        "localhost" if isinstance(ri, PathRI) else ri.hostname))
    # Must be set to True only if exists and existing='reconfigure'
    # otherwise we might skip actions if we say existing='reconfigure'
    # but it did not even exist before
    only_reconfigure = False
    if remoteds_path != '.':
        # check if target exists
        # TODO: Is this condition valid for != '.' only?
        path_children = _ls_remote_path(shell, remoteds_path)
        path_exists = path_children is not None

        if path_exists:
            _msg = "Target path %s already exists." % remoteds_path
        if path_exists and not path_children:
            # path should be an empty directory, which should be ok to remove
            try:
                lgr.debug(
                    "Trying to rmdir %s on remote since seems to be an empty dir",
                    remoteds_path
                )
                # should be safe since should not remove anything unless an empty dir
                shell("rmdir {}".format(sh_quote(remoteds_path)))
                path_exists = False
            except CommandError as e:
                # If fails to rmdir -- either contains stuff no permissions
                # TODO: fixup encode/decode dance again :-/ we should have got
                # unicode/str here by now.  I guess it is the same as
                # https://github.com/ReproNim/niceman/issues/83
                # where I have reused this Runner thing
                try:
                    # ds_name is unicode which makes _msg unicode so we must be
                    # unicode-ready
                    err_str = str(e.stderr)
                except UnicodeDecodeError:
                    err_str = e.stderr.decode(errors='replace')
                _msg += " And it fails to rmdir (%s)." % (err_str.strip(),)

        if path_exists:
            if existing == 'error':
                raise RuntimeError(_msg)
            elif existing == 'skip':
                lgr.info(_msg + " Skipping")
                return
            elif existing == 'replace':
                remove = False
                if path_children:
                    has_git = '.git' in path_children
                    _msg_stats = _msg \
                                 + " It is %sa git repository and has %d files/dirs." % (
                                     "" if has_git else "not ", len(path_children)
                                 )
                    if ui.is_interactive:
                        remove = ui.yesno(
                            "Do you really want to remove it?",
                            title=_msg_stats,
                            default=False
                        )
                    else:
                        raise RuntimeError(
                            _msg_stats +
                            " Remove it manually first or rerun datalad in "
                            "interactive shell to confirm this action.")
                if not remove:
                    raise RuntimeError(_msg)
                # Remote location might already contain a git repository or be
                # just a directory.
                lgr.info(_msg + " Replacing")
                # enable write permissions to allow removing dir
                shell("chmod -R +r+w {}".format(sh_quote(remoteds_path)))
                # remove target at path
                shell("rm -rf {}".format(sh_quote(remoteds_path)))
                # if we succeeded in removing it
                path_exists = False
                # Since it is gone now, git-annex also should forget about it
                remotes = ds_repo.get_remotes()
                if name in remotes:
                    # so we had this remote already, we should announce it dead
                    # XXX what if there was some kind of mismatch and this name
                    # isn't matching the actual remote UUID?  should have we
                    # checked more carefully?
                    lgr.info(
                        "Announcing existing remote %s dead to annex and removing",
                        name
                    )
                    if isinstance(ds_repo, AnnexRepo):
                        ds_repo.set_remote_dead(name)
                    ds_repo.remove_remote(name)
            elif existing == 'reconfigure':
                lgr.info(_msg + " Will only reconfigure")
                only_reconfigure = True
            else:
                raise ValueError(
                    "Do not know how to handle existing={}".format(
                        repr(existing)))
        if not path_exists:
            shell("{} {}".format(mkdir_cmd, sh_quote(remoteds_path)))

    delayed_super = _DelayedSuper(ds)
    if inherit and delayed_super.super:
        if shared is None:
            # here we must analyze current_ds's super, not the super_ds
            # inherit from the setting on remote end
            shared = CreateSibling._get_ds_remote_shared_setting(
                delayed_super, name, shell)

        if not install_postupdate_hook:
            # Even though directive from above was False due to no UI explicitly
            # requested, we were asked to inherit the setup, so we might need
            # to install the hook, if super has it on remote
            install_postupdate_hook = CreateSibling._has_active_postupdate(
                delayed_super, name, shell)

    if group:
        # Either repository existed before or a new directory was created for it,
        # set its group to a desired one if was provided with the same chgrp
        shell("chgrp -R {} {}".format(
            sh_quote(str(group)),
            sh_quote(remoteds_path)))
    # don't (re-)initialize dataset if existing == reconfigure
    if not only_reconfigure:
        # init git and possibly annex repo
        if not CreateSibling.init_remote_repo(
                remoteds_path, shell, shared, ds,
                description=target_url):
            return

        if target_url and not is_ssh(target_url):
            # we are not coming in via SSH, hence cannot assume proper
            # setup for webserver access -> fix
            shell('git -C {} update-server-info'.format(sh_quote(remoteds_path)))
    else:
        # TODO -- we might still want to reconfigure 'shared' setting!
        pass

    # at this point we have a remote sibling in some shape or form
    # -> add as remote
    lgr.debug("Adding the siblings")
    # TODO generator, yield the now swallowed results
    Siblings.__call__(
        'configure',
        dataset=ds,
        name=name,
        url=ds_target_url,
        pushurl=ds_target_pushurl,
        recursive=False,
        fetch=True,
        as_common_datasrc=as_common_datasrc,
        publish_by_default=publish_by_default,
        publish_depends=publish_depends,
        annex_wanted=annex_wanted,
        annex_group=annex_group,
        annex_groupwanted=annex_groupwanted,
        inherit=inherit,
        result_renderer=None,
    )

    # check git version on remote end
    lgr.info("Adjusting remote git configuration")
    if shell.get_git_version() and shell.get_git_version() >= LooseVersion("2.4"):
        # allow for pushing to checked out branch
        try:
            shell("git -C {} config receive.denyCurrentBranch updateInstead".format(
                sh_quote(remoteds_path)))
        except CommandError as e:
            ce = CapturedException(e)
            lgr.error("git config failed at remote location %s.\n"
                      "You will not be able to push to checked out "
                      "branch. Error: %s", remoteds_path, ce)
    else:
        lgr.error("Git version >= 2.4 needed to configure remote."
                  " Version detected on server: %s\nSkipping configuration"
                  " of receive.denyCurrentBranch - you will not be able to"
                  " publish updates to this repository. Upgrade your git"
                  " and run with --existing=reconfigure",
                  shell.get_git_version())

    branch = ds_repo.get_active_branch()
    if branch is not None:
        branch = ds_repo.get_corresponding_branch(branch) or branch
        # Setting the HEAD for the created sibling to the original repo's
        # current branch should be unsurprising, and it helps with consumers
        # that don't properly handle the default branch with no commits. See
        # gh-4349.
        shell("git -C {} symbolic-ref HEAD refs/heads/{}"
              .format(sh_quote(remoteds_path), branch))

    if install_postupdate_hook:
        # enable metadata refresh on dataset updates to publication server
        lgr.info("Enabling git post-update hook ...")
        try:
            CreateSibling.create_postupdate_hook(
                remoteds_path, shell, ds)
        except CommandError as e:
            ce = CapturedException(e)
            lgr.error("Failed to add json creation command to post update "
                      "hook.\nError: %s", ce)

    return remoteds_path


def _ls_remote_path(ssh, path):
    try:
        # yoh tried ls on mac
        out, err = ssh("ls -A1 {}".format(sh_quote(path)))
        if err:
            # we might even want to raise an exception, but since it was
            # not raised, let's just log a warning
            lgr.warning(
                "There was some output to stderr while running ls on %s via ssh: %s",
                path, err
            )
    except CommandError as e:
        if "No such file or directory" in e.stderr and \
                path in e.stderr:
            return None
        else:
            raise  # It's an unexpected failure here
    return [l for l in out.split(os.linesep) if l]


@build_doc
class CreateSibling(Interface):
    """Create a dataset sibling on a UNIX-like Shell (local or SSH)-accessible machine

    Given a local dataset, and a path or SSH login information this command
    creates a remote dataset repository and configures it as a dataset sibling
    to be used as a publication target (see `publish` command).

    Various properties of the remote sibling can be configured (e.g. name
    location on the server, read and write access URLs, and access
    permissions.

    Optionally, a basic web-viewer for DataLad datasets can be installed
    at the remote location.

    This command supports recursive processing of dataset hierarchies, creating
    a remote sibling for each dataset in the hierarchy. By default, remote
    siblings are created in hierarchical structure that reflects the
    organization on the local file system. However, a simple templating
    mechanism is provided to produce a flat list of datasets (see
    --target-dir).
    """

    _params_ = dict(
        # TODO: Figure out, whether (and when) to use `sshurl` as push url
        dataset=Parameter(
            args=("--dataset", "-d",),
            doc="""specify the dataset to create the publication target for. If
                no dataset is given, an attempt is made to identify the dataset
                based on the current working directory""",
            constraints=EnsureDataset() | EnsureNone()),
        sshurl=Parameter(
            args=("sshurl",),
            metavar='SSHURL',
            nargs='?',
            doc="""Login information for the target server. This can be given
                as a URL (ssh://host/path), SSH-style (user@host:path) or just
                a local path.
                Unless overridden, this also serves the future dataset's access
                URL and path on the server.""",
            constraints=EnsureStr()),
        name=Parameter(
            args=('-s', '--name',),
            metavar='NAME',
            doc="""sibling name to create for this publication target.
                If `recursive` is set, the same name will be used to label all
                the subdatasets' siblings. When creating a target dataset fails,
                no sibling is added""",
            constraints=EnsureStr() | EnsureNone(),
            nargs="?"),
        target_dir=Parameter(
            args=('--target-dir',),
            metavar='PATH',
            doc="""path to the directory *on the server* where the dataset
                shall be created. By default this is set to the URL (or local
                path) specified via [PY: `sshurl` PY][CMD: SSHURL CMD]. If a
                relative path is provided here, it is interpreted as being
                relative to the user's home directory on the server (or
                relative to [PY: `sshurl` PY][CMD: SSHURL CMD], when that is a
                local path).
                Additional features are relevant for recursive processing of
                datasets with subdatasets. By default, the local
                dataset structure is replicated on the server. However, it is
                possible to provide a template for generating different target
                directory names for all (sub)datasets. Templates can contain
                certain placeholder that are substituted for each (sub)dataset.
                For example: "/mydirectory/dataset%%RELNAME".\nSupported
                placeholders:\n
                %%RELNAME - the name of the datasets, with any slashes replaced by
                dashes\n""",
            constraints=EnsureStr() | EnsureNone()),
        target_url=Parameter(
            args=('--target-url',),
            metavar='URL',
            doc=""""public" access URL of the to-be-created target dataset(s)
                (default: `sshurl`). Accessibility of this URL determines the
                access permissions of potential consumers of the dataset.
                As with `target_dir`, templates (same set of placeholders)
                are supported.  Also, if specified, it is provided as the annex
                description\n""",
            constraints=EnsureStr() | EnsureNone()),
        target_pushurl=Parameter(
            args=('--target-pushurl',),
            metavar='URL',
            doc="""In case the `target_url` cannot be used to publish to the
                dataset, this option specifies an alternative URL for this
                purpose. As with `target_url`, templates (same set of
                placeholders) are supported.\n""",
            constraints=EnsureStr() | EnsureNone()),
        recursive=recursion_flag,
        recursion_limit=recursion_limit,
        existing=Parameter(
            args=("--existing",),
            constraints=EnsureChoice('skip', 'error', 'reconfigure', 'replace'),
            metavar='MODE',
            doc="""action to perform, if a sibling is already configured under the
            given name and/or a target (non-empty) directory already exists.
            In this case, a dataset can be skipped ('skip'), the sibling
            configuration be updated ('reconfigure'), or process interrupts with
            error ('error'). DANGER ZONE: If 'replace' is used, an existing target
            directory will be forcefully removed, re-initialized, and the
            sibling (re-)configured (thus implies 'reconfigure').
            `replace` could lead to data loss, so use with care.  To minimize
            possibility of data loss, in interactive mode DataLad will ask for
            confirmation, but it would raise an exception in non-interactive mode.
            """,),
        inherit=inherit_opt,
        shared=Parameter(
            args=("--shared",),
            metavar='{false|true|umask|group|all|world|everybody|0xxx}',
            doc="""if given, configures the access permissions on the server
            for multi-users (this could include access by a webserver!).
            Possible values for this option are identical to those of
            `git init --shared` and are described in its documentation.""",
            constraints=EnsureStr() | EnsureBool() | EnsureNone()),
        group=Parameter(
            args=("--group",),
            metavar="GROUP",
            doc="""Filesystem group for the repository. Specifying the group is
            particularly important when [CMD: --shared=group CMD][PY:
            shared="group" PY]""",
            constraints=EnsureStr() | EnsureNone()
        ),
        ui=Parameter(
            args=("--ui",),
            metavar='{false|true|html_filename}',
            doc="""publish a web interface for the dataset with an
            optional user-specified name for the html at publication
            target. defaults to `index.html` at dataset root""",
            constraints=EnsureBool() | EnsureStr()),
        as_common_datasrc=as_common_datasrc,
        publish_depends=publish_depends,
        publish_by_default=publish_by_default,
        annex_wanted=annex_wanted_opt,
        annex_group=annex_group_opt,
        annex_groupwanted=annex_groupwanted_opt,
        since=Parameter(
            args=("--since",),
            constraints=EnsureStr() | EnsureNone(),
            doc="""limit processing to subdatasets that have been changed since
            a given state (by tag, branch, commit, etc). This can be used to
            create siblings for recently added subdatasets."""),
    )

    @staticmethod
    @datasetmethod(name='create_sibling')
    @eval_results
    def __call__(sshurl, name=None, target_dir=None,
                 target_url=None, target_pushurl=None,
                 dataset=None,
                 recursive=False,
                 recursion_limit=None,
                 existing='error',
                 shared=None,
                 group=None,
                 ui=False,
                 as_common_datasrc=None,
                 publish_by_default=None,
                 publish_depends=None,
                 annex_wanted=None, annex_group=None, annex_groupwanted=None,
                 inherit=False,
                 since=None):
        if ui:
            # the webui has been moved to the deprecated extension
            try:
                from datalad_deprecated.sibling_webui \
                    import upload_web_interface
            except Exception as e:
                # we could just test for ModuleNotFoundError (which should be
                # all that would happen with PY3.6+, but be a little more robust
                # and use the pattern from duecredit
                if type(e).__name__ not in ('ImportError', 'ModuleNotFoundError'):
                    lgr.error("Failed to import datalad_deprecated.sibling_webui "
                              "due to %s", str(e))
                raise RuntimeError(
                    "The DataLad web UI has been moved to an extension "
                    "package. Please install the Python package "
                    "`datalad_deprecated` to be able to deploy it."
                )
        #
        # nothing without a base dataset
        #
        ds = require_dataset(dataset, check_installed=True,
                             purpose='create sibling(s)')
        refds_path = ds.path

        #
        # all checks that are possible before we start parsing the dataset
        #
        if since and not recursive:
            raise ValueError("The use of 'since' requires 'recursive'")
        # possibly use sshurl to get the name in case if not specified
        if not sshurl:
            if not inherit:
                raise InsufficientArgumentsError(
                    "needs at least an SSH URL, if no inherit option"
                )
            if name is None:
                raise ValueError(
                    "Neither SSH URL, nor the name of sibling to inherit from "
                    "was specified"
                )
            # It might well be that we already have this remote setup
            try:
                sshurl = CreateSibling._get_remote_url(ds, name)
            except Exception as exc:
                ce = CapturedException(exc)
                lgr.debug('%s does not know about url for %s: %s', ds, name, ce)
        elif inherit:
            raise ValueError(
                "For now, for clarity not allowing specifying a custom sshurl "
                "while inheriting settings"
            )
            # may be could be safely dropped -- still WiP

        if not sshurl:
            # TODO: may be more back up before _prep?
            super_ds = ds.get_superdataset()
            if not super_ds:
                raise ValueError(
                    "Could not determine super dataset for %s to inherit URL"
                    % ds
                )
            super_url = CreateSibling._get_remote_url(super_ds, name)
            # for now assuming hierarchical setup
            # (TODO: to be able to distinguish between the two, probably
            # needs storing datalad.*.target_dir to have %RELNAME in there)
            sshurl = slash_join(super_url, relpath(refds_path, super_ds.path))

        # check the login URL
        sibling_ri = RI(sshurl)
        ssh_sibling = is_ssh(sibling_ri)
        if not (ssh_sibling or isinstance(sibling_ri, PathRI)):
            raise ValueError(
                "Unsupported SSH URL or path: '{0}', "
                "use ssh://host/path, host:path or path syntax".format(sshurl))

        if not name:
            name = sibling_ri.hostname if ssh_sibling else "local"
            lgr.info(
                "No sibling name given. Using %s'%s' as sibling name",
                "URL hostname " if ssh_sibling else "",
                name)
        if since == '':
            # consider creating siblings only since the point of
            # the last update
            # XXX here we assume one to one mapping of names from local branches
            # to the remote
            active_branch = ds.repo.get_active_branch()
            since = '%s/%s' % (name, active_branch)

        to_process = []
<<<<<<< HEAD
        cand_ds = [
            Dataset(r['path'])
            for r in diff_dataset(
                ds,
                fr=since,
                to=None,
                # make explicit, but doesn't matter, no recursion in diff()
                constant_refs=True,
                # contrain to the paths of all locally existing subdatasets
                path=[
                    sds['path']
                    for sds in ds.subdatasets(
                        recursive=recursive,
                        recursion_limit=recursion_limit,
                        state='present',
                        result_renderer=None)
                ],
                # save cycles, we are only looking for datasets
                annex=None,
                untracked='no',
                # recursion was done faster by subdatasets()
                recursive=False,
                # save cycles, we are only looking for datasets
                eval_file_type=False,
            )
            if r.get('type') == 'dataset' and r.get('state', None) != 'clean'
        ]
        # check remotes setup
        for d in cand_ds if since else ([ds] + cand_ds):
=======
        if recursive:
            #
            # parse the base dataset to find all subdatasets that need processing
            #
            cand_ds = [
                Dataset(r['path'])
                for r in diff_dataset(
                    ds,
                    fr=since,
                    to=None,
                    # make explicit, but doesn't matter, no recursion in diff()
                    constant_refs=True,
                    # contrain to the paths of all locally existing subdatasets
                    path=[
                        sds['path']
                        for sds in ds.subdatasets(
                            recursive=recursive,
                            recursion_limit=recursion_limit,
                            fulfilled=True,
                            result_renderer=None)
                    ],
                    # save cycles, we are only looking for datasets
                    annex=None,
                    untracked='no',
                    # recursion was done faster by subdatasets()
                    recursive=False,
                    # save cycles, we are only looking for datasets
                    eval_file_type=False,
                )
                if r.get('type') == 'dataset' and r.get('state', None) != 'clean'
            ]
            if not since:
                # not only subdatasets
                cand_ds = [ds] + cand_ds
        else:
            # only the current ds
            cand_ds = [ds]
        # check remotes setup()
        for d in cand_ds:
>>>>>>> 981aa95b
            d_repo = d.repo
            if d_repo is None:
                continue
            checkds_remotes = d.repo.get_remotes()
            res = dict(
                action='create_sibling',
                path=d.path,
                type='dataset',
            )

            if publish_depends:
                # make sure dependencies are valid
                # TODO: inherit -- we might want to automagically create
                # those dependents as well???
                unknown_deps = set(ensure_list(publish_depends)).difference(
                    checkds_remotes)
                if unknown_deps:
                    yield dict(
                        res,
                        status='error',
                        message=('unknown sibling(s) specified as publication '
                                 'dependency: %s', unknown_deps),
                    )
                    continue
            if name in checkds_remotes and existing in ('error', 'skip'):
                yield dict(
                    res,
                    sibling_name=name,
                    status='error' if existing == 'error' else 'notneeded',
                    message=(
                        "sibling '%s' already configured (specify alternative "
                        "name, or force reconfiguration via --existing", name),
                )
                continue
            to_process.append(res)

        if not to_process:
            # we ruled out all possibilities
            # TODO wait for gh-1218 and make better return values
            lgr.info("No datasets qualify for sibling creation. "
                     "Consider different settings for --existing "
                     "or --since if this is unexpected")
            return

        if ssh_sibling:
            # request ssh connection:
            lgr.info("Connecting ...")
            shell = ssh_manager.get_connection(sshurl)
        else:
            shell = _RunnerAdapter()
            sibling_ri.path = str(resolve_path(sibling_ri.path, dataset))
            if target_dir:
                target_dir = opj(sibling_ri.path, target_dir)

        if target_dir is None:
            if sibling_ri.path:
                target_dir = sibling_ri.path
            else:
                target_dir = '.'

        # TODO: centralize and generalize template symbol handling
        replicate_local_structure = "%RELNAME" not in target_dir

        if not shell.get_annex_version():
            raise MissingExternalDependency(
                'git-annex',
                msg="It's required on the {} machine to create a sibling"
                    .format('remote' if ssh_sibling else 'local'))

        #
        # all checks done and we have a connection, now do something
        #

        # loop over all datasets, ordered from top to bottom to make test
        # below valid (existing directories would cause the machinery to halt)
        # But we need to run post-update hook in depth-first fashion, so
        # would only collect first and then run (see gh #790)
        yielded = set()
        remote_repos_to_run_hook_for = []
        for currentds_ap in \
                sorted(to_process, key=lambda x: x['path'].count('/')):
            current_ds = Dataset(currentds_ap['path'])

            path = _create_dataset_sibling(
                name,
                current_ds,
                refds_path,
                shell,
                replicate_local_structure,
                sibling_ri,
                target_dir,
                target_url,
                target_pushurl,
                existing,
                shared,
                group,
                publish_depends,
                publish_by_default,
                ui,
                as_common_datasrc,
                annex_wanted,
                annex_group,
                annex_groupwanted,
                inherit
            )
            currentds_ap["sibling_name"] = name
            if not path:
                # nothing new was created
                # TODO is 'notneeded' appropriate in this case?
                currentds_ap['status'] = 'notneeded'
                # TODO explain status in 'message'
                yield currentds_ap
                yielded.add(currentds_ap['path'])
                continue
            remote_repos_to_run_hook_for.append((path, currentds_ap))

            # publish web-interface to root dataset on publication server
            if current_ds.path == refds_path and ui:
                from datalad_deprecated.sibling_webui import upload_web_interface
                lgr.info("Uploading web interface to %s", path)
                try:
                    upload_web_interface(path, shell, shared, ui)
                except CommandError as e:
                    ce = CapturedException(e)
                    currentds_ap['status'] = 'error'
                    currentds_ap['message'] = (
                        "failed to push web interface to the remote datalad repository (%s)",
                        ce)
                    currentds_ap['exception'] = ce
                    yield currentds_ap
                    yielded.add(currentds_ap['path'])
                    continue

        # in reverse order would be depth first
        lgr.info("Running post-update hooks in all created siblings")
        # TODO: add progressbar
        for path, currentds_ap in remote_repos_to_run_hook_for[::-1]:
            # Trigger the hook
            lgr.debug("Running hook for %s (if exists and executable)", path)
            try:
                shell("cd {} "
                      "&& ( [ -x hooks/post-update ] && hooks/post-update || true )"
                      "".format(sh_quote(_path_(path, ".git"))))
            except CommandError as e:
                ce = CapturedException(e)
                currentds_ap['status'] = 'error'
                currentds_ap['message'] = (
                    "failed to run post-update hook under remote path %s (%s)",
                    path, ce)
                currentds_ap['exception'] = ce
                yield currentds_ap
                yielded.add(currentds_ap['path'])
                continue
            if not currentds_ap['path'] in yielded:
                # if we were silent until now everything is just splendid
                currentds_ap['status'] = 'ok'
                yield currentds_ap

    @staticmethod
    def _run_on_ds_ssh_remote(ds, name, ssh, cmd):
        """Given a dataset, and name of the remote, run command via ssh

        Parameters
        ----------
        cmd: str
          Will be .format()'ed given the `path` to the dataset on remote

        Returns
        -------
        out

        Raises
        ------
        CommandError
        """
        remote_url = CreateSibling._get_remote_url(ds, name)
        remote_ri = RI(remote_url)
        out, err = ssh(cmd.format(path=sh_quote(remote_ri.path)))
        if err:
            lgr.warning("Got stderr while calling ssh: %s", err)
        return out

    @staticmethod
    def _get_ds_remote_shared_setting(ds, name, ssh):
        """Figure out setting of sharedrepository for dataset's `name` remote"""
        shared = None
        try:
            # TODO -- we might need to expanduser taking .user into account
            # but then it must be done also on remote side
            out = CreateSibling._run_on_ds_ssh_remote(
                ds, name, ssh,
                'git -C {path} config --get core.sharedrepository'
            )
            shared = out.strip()
        except CommandError as e:
            ce = CapturedException(e)
            lgr.debug(
                "Could not figure out remote shared setting of %s for %s due "
                "to %s",
                ds, name, ce)
            # could well be ok if e.g. not shared
            # TODO: more detailed analysis may be?
        return shared

    @staticmethod
    def _has_active_postupdate(ds, name, ssh):
        """Figure out either has active post-update hook

        Returns
        -------
        bool or None
          None if something went wrong and we could not figure out
        """
        has_active_post_update = None
        try:
            # TODO -- we might need to expanduser taking .user into account
            # but then it must be done also on remote side
            out = CreateSibling._run_on_ds_ssh_remote(
                ds, name, ssh,
                'cd {path} && [ -x .git/hooks/post-update ] && echo yes || echo no'
            )
            out = out.strip()
            assert out in ('yes', 'no')
            has_active_post_update = out == "yes"
        except CommandError as e:
            ce = CapturedException(e)
            lgr.debug(
                "Could not figure out either %s on remote %s has active "
                "post_update hook due to %s",
                ds, name, ce
            )
        return has_active_post_update

    @staticmethod
    def _get_remote_url(ds, name):
        """A little helper to get url from pushurl or from url if not defined"""
        # take pushurl if present, if not -- just a url
        url = ds.config.get('remote.%s.pushurl' % name) or \
            ds.config.get('remote.%s.url' % name)
        if not url:
            raise ValueError(
                "%s had neither pushurl or url defined for %s" % (ds, name)
            )
        return url

    @staticmethod
    def init_remote_repo(path, ssh, shared, dataset, description=None):
        cmd = "git -C {} init{}".format(
            sh_quote(path),
            " --shared='{}'".format(sh_quote(shared)) if shared else '')
        try:
            ssh(cmd)
        except CommandError as e:
            ce = CapturedException(e)
            lgr.error("Initialization of remote git repository failed at %s."
                      "\nError: %s\nSkipping ...", path, ce)
            return False

        if isinstance(dataset.repo, AnnexRepo):
            # init remote git annex repo (part fix of #463)
            try:
                ssh(
                    "git -C {} annex init {}".format(
                        sh_quote(path),
                        sh_quote(description)
                        if description else '')
                )
            except CommandError as e:
                ce = CapturedException(e)
                lgr.error("Initialization of remote git annex repository failed at %s."
                          "\nError: %s\nSkipping ...", path, ce)
                return False
        return True

    @staticmethod
    def create_postupdate_hook(path, ssh, dataset):
        # location of post-update hook file, logs folder on remote target
        hooks_remote_dir = opj(path, '.git', 'hooks')
        # make sure hooks directory exists (see #1251)
        ssh('{} {}'.format(mkdir_cmd, sh_quote(hooks_remote_dir)))
        hook_remote_target = opj(hooks_remote_dir, 'post-update')

        # create json command for current dataset
        log_filename = 'datalad-publish-hook-$(date +%s).log' % TIMESTAMP_FMT
        hook_content = r'''#!/bin/bash

git update-server-info

#
# DataLad
#
# (Re)generate meta-data for DataLad Web UI and possibly init new submodules
dsdir="$(dirname $0)/../.."
logfile="$dsdir/{WEB_META_LOG}/{log_filename}"

if [ ! -e "$dsdir/.git" ]; then
  echo Assumption of being under .git has failed >&2
  exit 1
fi

mkdir -p "$dsdir/{WEB_META_LOG}"  # assure logs directory exists

# Avoid file name collisions.
suffix=0
logfile_orig="$logfile"
while [ -f "$logfile" ]; do
  suffix=$(( $suffix + 1 ))
  logfile="$logfile_orig.$suffix"
done

( which datalad > /dev/null \
  && ( cd "$dsdir"; GIT_DIR="$PWD/.git" datalad ls -a --json file .; ) \
  || echo "E: no datalad found - skipping generation of indexes for web frontend"; \
) &> "$logfile"
'''.format(WEB_META_LOG=WEB_META_LOG, **locals())

        with make_tempfile(content=hook_content) as tempf:
            # create post_update hook script
            # upload hook to dataset
            ssh.put(tempf, hook_remote_target)
        # and make it executable
        ssh('chmod +x {}'.format(sh_quote(hook_remote_target)))<|MERGE_RESOLUTION|>--- conflicted
+++ resolved
@@ -662,37 +662,6 @@
             since = '%s/%s' % (name, active_branch)
 
         to_process = []
-<<<<<<< HEAD
-        cand_ds = [
-            Dataset(r['path'])
-            for r in diff_dataset(
-                ds,
-                fr=since,
-                to=None,
-                # make explicit, but doesn't matter, no recursion in diff()
-                constant_refs=True,
-                # contrain to the paths of all locally existing subdatasets
-                path=[
-                    sds['path']
-                    for sds in ds.subdatasets(
-                        recursive=recursive,
-                        recursion_limit=recursion_limit,
-                        state='present',
-                        result_renderer=None)
-                ],
-                # save cycles, we are only looking for datasets
-                annex=None,
-                untracked='no',
-                # recursion was done faster by subdatasets()
-                recursive=False,
-                # save cycles, we are only looking for datasets
-                eval_file_type=False,
-            )
-            if r.get('type') == 'dataset' and r.get('state', None) != 'clean'
-        ]
-        # check remotes setup
-        for d in cand_ds if since else ([ds] + cand_ds):
-=======
         if recursive:
             #
             # parse the base dataset to find all subdatasets that need processing
@@ -711,7 +680,7 @@
                         for sds in ds.subdatasets(
                             recursive=recursive,
                             recursion_limit=recursion_limit,
-                            fulfilled=True,
+                            state='present',
                             result_renderer=None)
                     ],
                     # save cycles, we are only looking for datasets
@@ -732,7 +701,6 @@
             cand_ds = [ds]
         # check remotes setup()
         for d in cand_ds:
->>>>>>> 981aa95b
             d_repo = d.repo
             if d_repo is None:
                 continue
