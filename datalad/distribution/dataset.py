--- conflicted
+++ resolved
@@ -28,13 +28,9 @@
 # DueCredit
 from datalad.support.due import due
 from datalad.support.due_utils import duecredit_dataset
-<<<<<<< HEAD
 from datalad.support.exceptions import (
-    NoDatasetArgumentFound,
+    NoDatasetFound,
 )
-=======
-from datalad.support.exceptions import NoDatasetFound
->>>>>>> 4281360d
 from datalad.support.gitrepo import (
     GitRepo,
 )
