# emacs: -*- mode: python; py-indent-offset: 4; tab-width: 4; indent-tabs-mode: nil -*-
# ex: set sts=4 ts=4 sw=4 noet:
# ## ### ### ### ### ### ### ### ### ### ### ### ### ### ### ### ### ### ### ##
#
#   See COPYING file distributed along with the datalad package for the
#   copyright and license terms.
#
# ## ### ### ### ### ### ### ### ### ### ### ### ### ### ### ### ### ### ### ##
"""High-level interface for updating a dataset

"""

__docformat__ = 'restructuredtext'


import logging
from os.path import lexists
import itertools

from datalad.dochelpers import exc_str
from datalad.interface.base import Interface
from datalad.interface.utils import eval_results
from datalad.interface.base import build_doc
from datalad.interface.results import (
    get_status_dict,
    YieldDatasets
)
from datalad.support.constraints import (
    EnsureBool,
    EnsureChoice,
    EnsureStr,
    EnsureNone,
)
from datalad.support.annexrepo import AnnexRepo
from datalad.support.exceptions import CommandError
from datalad.support.param import Parameter
from datalad.interface.common_opts import (
    recursion_flag,
    recursion_limit,
)
from datalad.distribution.dataset import require_dataset

from .dataset import (
    EnsureDataset,
    datasetmethod,
)

lgr = logging.getLogger('datalad.distribution.update')


class YieldDatasetAndRevision(YieldDatasets):
    """Like YieldDatasets, but also provide "gitshasum" value, if any.
    """
    def __call__(self, res):
        ds = super(YieldDatasetAndRevision, self).__call__(res)
        return ds, res.get("gitshasum")


def _process_how_args(merge, how, how_subds):
    """Resolve how-related arguments into `how` and `how_subds` values.
    """
    # Translate old --merge value onto --how
    if merge and (how or how_subds):
        raise ValueError("`merge` is incompatible with `how` and `how_subds`")
    elif merge == "ff-only":
        how = merge
    elif merge:
        how = "merge"

    if how == "fetch":
        how = None

    # Map "fetch" to None for easier conditions.
    if how_subds == "fetch":
        how_subds = None
    elif how_subds is None:
        # Subdatasets are updated according to --how unless --how-subds is
        # given.
        how_subds = how
    return how, how_subds


_how_constraints = EnsureNone() | EnsureChoice(
    "fetch", "merge", "ff-only", "reset", "checkout")


@build_doc
class Update(Interface):
    """Update a dataset from a sibling.

    """
    # TODO: adjust docs to say:
    # - update from just one sibling at a time

    _examples_ = [
        dict(text="Update from a particular sibling",
             code_py="update(sibling='siblingname')",
             code_cmd="datalad update -s <siblingname>"),
        dict(text="Update from a particular sibling and merge the changes "
                  "from a configured or matching branch from the sibling "
                  "(see [CMD: --follow CMD][PY: `follow` PY] for details)",
             code_py="update(sibling='siblingname', how='merge')",
             code_cmd="datalad update --how=merge -s <siblingname>"),
        dict(text="Update from the sibling 'origin', traversing into "
                  "subdatasets. For subdatasets, merge the revision "
                  "registered in the parent dataset into the current branch",
             code_py="update(sibling='origin', how='merge', "
                     "follow='parentds', recursive=True)",
             code_cmd="datalad update -s origin --how=merge "
                      "--follow=parentds -r"),
        dict(text="Fetch and merge the remote tracking branch "
                  "into the current dataset. Then update each subdataset "
                  "by resetting its current branch to the revision "
                  "registered in the parent dataset, fetching only if "
                  "the revision isn't already present",
             code_py="update(how='merge', how_subds='reset', "
                     "follow='parentds-lazy', recursive=True)",
             code_cmd="datalad update --how=merge --how-subds=reset"
                      "--follow=parentds-lazy -r"),
    ]

    _params_ = dict(
        path=Parameter(
            args=("path",),
            metavar="PATH",
            doc="""constrain to-be-updated subdatasets to the given path for recursive
            operation.""",
            nargs="*",
            constraints=EnsureStr() | EnsureNone()),
        sibling=Parameter(
            args=("-s", "--sibling",),
            doc="""name of the sibling to update from. When unspecified,
            updates from all siblings are fetched. If there is more than one
            sibling and changes will be brought into the working tree (as
            requested via [CMD: --merge, --how, or --how-subds CMD][PY:
            `merge`, `how`, or `how_subds` PY]), a sibling will be chosen based
            on the configured remote for the current branch.""",
            constraints=EnsureStr() | EnsureNone()),
        dataset=Parameter(
            args=("-d", "--dataset"),
            doc="""specify the dataset to update.  If
            no dataset is given, an attempt is made to identify the dataset
            based on the current working directory""",
            constraints=EnsureDataset() | EnsureNone()),
        merge=Parameter(
            args=("--merge",),
            metavar="ALLOWED",
            # const and nargs are set to map --merge to --merge=any.
            const="any",
            nargs="?",
            constraints=EnsureBool() | EnsureChoice("any", "ff-only"),
            # TODO: Decide whether this should be removed eventually.
            doc="""merge obtained changes from the sibling. This is a subset of
            the functionality that can be achieved via the newer [CMD: --how
            CMD][PY: `how` PY]. [CMD: --merge or --merge=any CMD][PY:
            merge=True or merge="any" PY] is equivalent to [CMD: --how=merge
            CMD][PY: how="merge" PY]. [CMD: --merge=ff-only CMD][PY:
            merge="ff-only" PY] is equivalent to [CMD: --how=ff-only CMD][PY:
            how="ff-only" PY]."""),
        how=Parameter(
            args=("--how",),
            metavar="ACTION",
            nargs="?",
            constraints=_how_constraints,
            doc="""how to update the dataset. The default ("fetch") simply
            fetches the changes from the sibling but doesn't incorporate them
            into the working tree. A value of "merge" or "ff-only" merges in
            changes, with the latter restricting the allowed merges to
            fast-forwards. "reset" incorporates the changes with 'git reset
            --hard <target>', staying on the current branch but discarding any
            changes that aren't shared with the target. "checkout", on the
            other hand, runs 'git checkout <target>', switching from the
            current branch to a detached state. When [CMD: --recursive CMD][PY:
            recursive=True PY] is specified, this action will also apply to
            subdatasets unless overridden by [CMD: --how-subds CMD][PY:
            `how_subds` PY]."""),
        how_subds=Parameter(
            args=("--how-subds",),
            metavar="ACTION",
            nargs="?",
            constraints=_how_constraints,
            doc="""Override the behavior of [CMD: --how CMD][PY: `how` PY] in
            subdatasets."""),
        follow=Parameter(
            args=("--follow",),
            constraints=EnsureChoice("sibling", "parentds", "parentds-lazy"),
            doc="""source of updates for subdatasets. For 'sibling', the update
            will be done by merging in a branch from the (specified or
            inferred) sibling. The branch brought in will either be the current
            branch's configured branch, if it points to a branch that belongs
            to the sibling, or a sibling branch with a name that matches the
            current branch. For 'parentds', the revision registered in the
            parent dataset of the subdataset is merged in. 'parentds-lazy' is
            like 'parentds', but prevents fetching from a subdataset's sibling
            if the registered revision is present in the subdataset. Note that
            the current dataset is always updated according to 'sibling'. This
            option has no effect unless a merge is requested and [CMD:
            --recursive CMD][PY: recursive=True PY] is specified.""", ),
        recursive=recursion_flag,
        recursion_limit=recursion_limit,
        fetch_all=Parameter(
            args=("--fetch-all",),
            action="store_true",
            doc="""this option has no effect and will be removed in a future version.
            When no siblings are given, an all-sibling update will be performed.""", ),
        reobtain_data=Parameter(
            args=("--reobtain-data",),
            action="store_true",
            doc="""if enabled, file content that was present before an update
            will be re-obtained in case a file was changed by the update."""), )

    @staticmethod
    @datasetmethod(name='update')
    @eval_results
    def __call__(
            path=None,
            sibling=None,
            merge=False,
            how=None,
            how_subds=None,
            follow="sibling",
            dataset=None,
            recursive=False,
            recursion_limit=None,
            fetch_all=None,
            reobtain_data=False):
        if fetch_all is not None:
            lgr.warning('update(fetch_all=...) called. Option has no effect, and will be removed')
        if path and not recursive:
            lgr.warning('path constraints for subdataset updates ignored, '
                        'because `recursive` option was not given')

        how, how_subds = _process_how_args(merge, how, how_subds)
        # `merge` should be considered through `how` and `how_subds` only.
        # Unbind `merge` to ensure that downstream code doesn't look at it.
        del merge

        refds = require_dataset(dataset, check_installed=True, purpose='updating')

        save_paths = []
        update_failures = set()
        saw_subds = False
        for ds, revision in itertools.chain([(refds, None)], refds.subdatasets(
                path=path,
                fulfilled=True,
                recursive=recursive,
                recursion_limit=recursion_limit,
                return_type='generator',
                result_renderer='disabled',
                result_xfm=YieldDatasetAndRevision()) if recursive else []):
            if ds != refds:
                saw_subds = True
            repo = ds.repo
            is_annex = isinstance(repo, AnnexRepo)
            # prepare return value
            res = get_status_dict('update', ds=ds, logger=lgr, refds=refds.path)

            follow_parent = revision and follow.startswith("parentds")
            follow_parent_lazy = revision and follow == "parentds-lazy"
            if follow_parent_lazy and \
               repo.get_hexsha(repo.get_corresponding_branch()) == revision:
                res["message"] = (
                    "Dataset already at commit registered in parent: %s",
                    repo.path)
                res["status"] = "notneeded"
                yield res
                continue

            how_curr = how_subds if revision else how
            # get all remotes which have references (would exclude
            # special remotes)
            remotes = repo.get_remotes(
                **({'exclude_special_remotes': True} if is_annex else {}))
            if not remotes and not sibling:
                res['message'] = ("No siblings known to dataset at %s\nSkipping",
                                  repo.path)
                res['status'] = 'notneeded'
                yield res
                continue
            curr_branch = repo.get_active_branch()
            tracking_remote = None
            if not sibling and len(remotes) == 1:
                # there is only one remote, must be this one
                sibling_ = remotes[0]
            elif not sibling:
                # nothing given, look for tracking branch
                tracking_remote = repo.get_tracking_branch(
                    branch=curr_branch, remote_only=True)[0]
                sibling_ = tracking_remote
            else:
                sibling_ = sibling
            if sibling_ and sibling_ not in remotes:
                res['message'] = ("'%s' not known to dataset %s\nSkipping",
                                  sibling_, repo.path)
                res['status'] = 'impossible'
                yield res
                continue
            if not sibling_ and len(remotes) > 1 and how_curr:
                lgr.debug("Found multiple siblings:\n%s", remotes)
                res['status'] = 'impossible'
                res['message'] = "Multiple siblings, please specify from which to update."
                yield res
                continue
            lgr.info("Fetching updates for %s", ds)
            # fetch remote
            fetch_kwargs = dict(
                # test against user-provided value!
                remote=None if sibling is None else sibling_,
                all_=sibling is None,
<<<<<<< HEAD
                # required to not trip over submodules that
                # were removed in the origin clone
                recurse_submodules="no",
                prune=True)  # prune to not accumulate a mess over time
            if not (follow_parent_lazy and repo.commit_exists(revision)):
                repo.fetch(**fetch_kwargs)
=======
                git_options=[
                    # required to not trip over submodules that were removed in
                    # the origin clone
                    "--no-recurse-submodules",
                    # prune to not accumulate a mess over time
                    "--prune"]
            )
            try:
                repo.fetch(**fetch_kwargs)
            except CommandError as exc:
                yield dict(res, status="error",
                           message=("Fetch failed: %s", exc_str(exc)))
                continue

>>>>>>> e8ea043c
            # NOTE reevaluate ds.repo again, as it might have be converted from
            # a GitRepo to an AnnexRepo
            repo = ds.repo

            if follow_parent and not repo.commit_exists(revision):
                if sibling_:
                    try:
                        lgr.debug("Fetching revision %s directly for %s",
                                  revision, repo)
                        repo.fetch(remote=sibling_, refspec=revision,
                                   git_options=["--recurse-submodules=no"])
                    except CommandError as exc:
                        yield dict(
                            res,
                            status="impossible",
                            message=(
                                "Attempt to fetch %s from %s failed: %s",
                                revision, sibling_, exc_str(exc)))
                        continue
                else:
                    yield dict(res,
                               status="impossible",
                               message=("Need to fetch %s directly "
                                        "but single sibling not resolved",
                                        revision))
                    continue

            saw_update_failure = False
            if how_curr:
                if follow_parent:
                    target = revision
                else:
                    target = _choose_update_target(
                        repo, curr_branch,
                        sibling_, tracking_remote)

                adjusted = is_annex and repo.is_managed_branch(curr_branch)
                if adjusted:
                    if follow_parent:
                        yield dict(
                            res, status="impossible",
                            message=("follow='parentds' is incompatible "
                                     "with adjusted branches"))
                        continue
                    if how_curr != "merge":
                        yield dict(
                            res, status="impossible",
                            message=("Updating via '%s' is incompatible "
                                     "with adjusted branches",
                                     how_curr))
                        continue

                update_fn = _choose_update_fn(
                    repo,
                    how_curr,
                    is_annex=is_annex,
                    adjusted=adjusted)

                fn_opts = ["--ff-only"] if how_curr == "ff-only" else None
                if update_fn is not _annex_sync:
                    if target is None:
                        yield dict(res,
                                   status="impossible",
                                   message="Could not determine update target")
                        continue

                if is_annex and reobtain_data:
                    update_fn = _reobtain(ds, update_fn)

                for ures in update_fn(repo, sibling_, target, opts=fn_opts):
                    # NOTE: Ideally the "merge" action would also be prefixed
                    # with "update.", but a plain "merge" is used for backward
                    # compatibility.
                    if ures["status"] != "ok" and (
                            ures["action"] == "merge" or
                            ures["action"].startswith("update.")):
                        saw_update_failure = True
                    yield dict(res, **ures)

            if saw_update_failure:
                update_failures.add(ds)
                res['status'] = 'error'
                res['message'] = ("Update of %s failed", target)
            else:
                res['status'] = 'ok'
                save_paths.append(ds.path)
            yield res
        # we need to save updated states only if merge was requested -- otherwise
        # it was a pure fetch
        if how_curr and recursive:
            if path and not saw_subds:
                lgr.warning(
                    'path constraints did not match an installed subdataset: %s',
                    path)
            if refds in update_failures:
                lgr.warning("Not saving because top-level dataset %s "
                            "had an update failure in subdataset",
                            refds.path)
            else:
                save_paths = [p for p in save_paths if p != refds.path]
                if not save_paths:
                    return
                lgr.debug(
                    'Subdatasets where updated state may need to be '
                    'saved in the parent dataset: %s', save_paths)
                for r in refds.save(
                        path=save_paths,
                        recursive=False,
                        message='[DATALAD] Save updated subdatasets'):
                    yield r


def _choose_update_target(repo, branch, remote, cfg_remote):
    """Select a target to update `repo` from.

    Note: This function is not concerned with _how_ the update is done (e.g.,
    merge, reset, ...).

    Parameters
    ----------
    repo : Repo instance
    branch : str
        The current branch.
    remote : str
        The remote which updates are coming from.
    cfg_remote : str
        The configured upstream remote.

    Returns
    -------
    str (the target) or None if a choice wasn't made.
    """
    target = None
    if cfg_remote and remote == cfg_remote:
        # Use the configured cfg_remote branch as the target.
        #
        # In this scenario, it's tempting to use FETCH_HEAD as the target. For
        # a merge, that would be the equivalent of 'git pull REMOTE'. But doing
        # so would be problematic when the GitRepo.fetch() call was passed
        # all_=True. Given we can't use FETCH_HEAD, it's tempting to use the
        # branch.*.merge value, but that assumes a value for remote.*.fetch.
        target = repo.call_git_oneline(
            ["rev-parse", "--symbolic-full-name", "--abbrev-ref=strict",
             "@{upstream}"],
            read_only=True)
    elif branch:
        remote_branch = "{}/{}".format(remote, branch)
        if repo.commit_exists(remote_branch):
            target = remote_branch
    return target


#  Update functions


def _choose_update_fn(repo, how, is_annex=False, adjusted=False):
    if adjusted and how != "merge":
        raise RuntimeError(
            "bug: Upstream checks should abort if adjusted is used "
            "with action other than 'merge'")
    elif how in ["merge", "ff-only"]:
        if adjusted and is_annex:
            # For adjusted repos, blindly sync.
            fn = _annex_sync
        elif is_annex:
            fn = _annex_plain_merge
        elif adjusted:
            raise RuntimeError(
                "bug: Upstream checks should make it impossible for "
                "adjusted=True, is_annex=False")
        else:
            fn = _plain_merge
    elif how == "reset":
        fn = _reset_hard
    elif how == "checkout":
        fn = _checkout
    else:
        raise ValueError(f"Unrecognized value for `how`: {how}")
    return fn


def _try_command(record, fn, *args, **kwargs):
    """Call `fn`, catching a `CommandError`.

    Parameters
    ----------
    record : dict
        A partial result record. It should at least have 'action' and 'message'
        fields. A 'status' value of 'ok' or 'error' will be added based on
        whether calling `fn` raises a `CommandError`.

    Returns
    -------
    A new record with a 'status' field.
    """
    try:
        fn(*args, **kwargs)
    except CommandError as exc:
        return dict(record, status="error", message=exc_str(exc))
    else:
        return dict(record, status="ok")


def _plain_merge(repo, _, target, opts=None):
    yield _try_command(
        {"action": "merge", "message": ("Merged %s", target)},
        repo.merge,
        name=target, options=opts,
        expect_fail=True, expect_stderr=True)


def _annex_plain_merge(repo, _, target, opts=None):
    yield from _plain_merge(repo, _, target, opts=opts)
    # Note: Avoid repo.merge_annex() so we don't needlessly create synced/
    # branches.
    yield _try_command(
        {"action": "update.annex_merge", "message": "Merged annex branch"},
        repo.call_annex, ["merge"])


def _annex_sync(repo, remote, _target, opts=None):
    yield _try_command(
        {"action": "update.annex_sync", "message": "Ran git-annex-sync"},
        repo.call_annex,
        ['sync', '--no-push', '--pull', '--no-commit', '--no-content', remote])


def _reset_hard(repo, _, target, opts=None):
    if repo.dirty:
        yield {"action": "update.reset",
               "status": "error",
               "message": "Refusing to reset dirty working tree"}
    else:
        yield _try_command(
            {"action": "update.reset", "message": ("Reset to %s", target)},
            repo.call_git,
            ["reset", "--hard", target])


def _checkout(repo, _, target, opts=None):
    yield _try_command(
        {"action": "update.checkout", "message": ("Checkout %s", target)},
        repo.call_git,
        ["checkout", target])


def _reobtain(ds, update_fn):
    def wrapped(*args, **kwargs):
        repo = ds.repo
        repo_pathobj = repo.pathobj

        lgr.info("Applying updates to %s", ds)
        # get all annexed files that have data present
        lgr.info('Recording file content availability '
                 'to re-obtain updated files later on')
        ainfo = repo.get_content_annexinfo(
            init=None, eval_availability=True)
        # Recode paths for ds.get() call.
        present_files = [str(ds.pathobj / f.relative_to(repo_pathobj))
                         for f, st in ainfo.items() if st["has_content"]]

        yield from update_fn(*args, **kwargs)

        present_files = [p for p in present_files if lexists(p)]
        if present_files:
            lgr.info('Ensuring content availability for %i '
                     'previously available files',
                     len(present_files))
            yield from ds.get(present_files, recursive=False,
                              return_type='generator')
    return wrapped<|MERGE_RESOLUTION|>--- conflicted
+++ resolved
@@ -307,14 +307,6 @@
                 # test against user-provided value!
                 remote=None if sibling is None else sibling_,
                 all_=sibling is None,
-<<<<<<< HEAD
-                # required to not trip over submodules that
-                # were removed in the origin clone
-                recurse_submodules="no",
-                prune=True)  # prune to not accumulate a mess over time
-            if not (follow_parent_lazy and repo.commit_exists(revision)):
-                repo.fetch(**fetch_kwargs)
-=======
                 git_options=[
                     # required to not trip over submodules that were removed in
                     # the origin clone
@@ -322,14 +314,14 @@
                     # prune to not accumulate a mess over time
                     "--prune"]
             )
-            try:
-                repo.fetch(**fetch_kwargs)
-            except CommandError as exc:
-                yield dict(res, status="error",
-                           message=("Fetch failed: %s", exc_str(exc)))
-                continue
-
->>>>>>> e8ea043c
+            if not (follow_parent_lazy and repo.commit_exists(revision)):
+                try:
+                    repo.fetch(**fetch_kwargs)
+                except CommandError as exc:
+                    yield dict(res, status="error",
+                               message=("Fetch failed: %s", exc_str(exc)))
+                    continue
+
             # NOTE reevaluate ds.repo again, as it might have be converted from
             # a GitRepo to an AnnexRepo
             repo = ds.repo
