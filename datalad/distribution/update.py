--- conflicted
+++ resolved
@@ -230,16 +230,12 @@
             lgr.warning('path constraints for subdataset updates ignored, '
                         'because `recursive` option was not given')
 
-<<<<<<< HEAD
         how, how_subds = _process_how_args(merge, how, how_subds)
         # `merge` should be considered through `how` and `how_subds` only.
         # Unbind `merge` to ensure that downstream code doesn't look at it.
         del merge
 
-        refds = require_dataset(dataset, check_installed=True, purpose='updating')
-=======
         refds = require_dataset(dataset, check_installed=True, purpose='update')
->>>>>>> 09dcf7ca
 
         save_paths = []
         update_failures = set()
