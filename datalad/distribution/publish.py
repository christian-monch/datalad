# emacs: -*- mode: python; py-indent-offset: 4; tab-width: 4; indent-tabs-mode: nil -*-
# ex: set sts=4 ts=4 sw=4 noet:
# ## ### ### ### ### ### ### ### ### ### ### ### ### ### ### ### ### ### ### ##
#
#   See COPYING file distributed along with the datalad package for the
#   copyright and license terms.
#
# ## ### ### ### ### ### ### ### ### ### ### ### ### ### ### ### ### ### ### ##
"""High-level interface for dataset (component) publishing

"""

import logging
import re
from collections import OrderedDict
from os.path import join as opj

from git.remote import PushInfo as PI

from datalad.interface.annotate_paths import AnnotatePaths
from datalad.interface.annotate_paths import annotated2content_by_ds
from datalad.interface.base import Interface
from datalad.interface.base import build_doc
from datalad.interface.utils import eval_results
from datalad.interface.results import get_status_dict
from datalad.interface.common_opts import annex_copy_opts, recursion_flag, \
    recursion_limit, git_opts, annex_opts, jobs_opt
from datalad.interface.common_opts import missing_sibling_opt
from datalad.support.param import Parameter
from datalad.support.constraints import EnsureStr
from datalad.support.constraints import EnsureChoice
from datalad.support.constraints import EnsureNone
from datalad.support.annexrepo import AnnexRepo
from datalad.support.exceptions import InsufficientArgumentsError

from datalad.utils import assure_list

from .dataset import EnsureDataset
from .dataset import Dataset
from .dataset import datasetmethod
from .dataset import require_dataset

__docformat__ = 'restructuredtext'

lgr = logging.getLogger('datalad.distribution.publish')


def _push(ds, remote, things2push):
    lgr.debug("Attempt to push '%s' to sibling '%s'", things2push, remote)
    push_res = ds.repo.push(remote=remote, refspec=things2push)
    if things2push and ds.config.get('remote.{}.push'.format(remote)):
        # we aim to push both auto-detected and possibly configured once
        # above we pushed the result of auto-detection, now push the
        # configured ones
        lgr.debug("Secondary push since custom push targets provided")
        push_res.extend(
            ds.repo.push(remote=remote))
    if not push_res:
        return 'notneeded', 'Git reported nothing was pushed'
    errors = ['{} -> {} {}'.format(
        pi.local_ref,
        pi.remote_ref,
        pi.summary.strip()) for pi in push_res if (pi.flags & PI.ERROR) == PI.ERROR]
    successes = [pi.summary.strip() for pi in push_res if (pi.flags & PI.ERROR) != PI.ERROR]
    if errors:
        return 'error', \
               ('failed to push to %s: %s;%s',
                remote,
                '; '.join(errors),
                ' pushed: {}'.format(successes) if successes else '')
    else:
        return 'ok', ('pushed to %s: %s', remote, successes)


<<<<<<< HEAD
def has_diff(ds, refspec, remote, paths):
    """Return bool if a dataset was modified wrt to a given remote state"""
    if refspec:
        remote_branch_name = refspec[11:] \
            if refspec.startswith('refs/heads/') \
            else refspec
    else:
        # there was no tracking branch, check the push target
        remote_branch_name = ds.repo.get_active_branch()

    remote_ref = '/'.join((remote, remote_branch_name))
    if remote_ref not in ds.repo.get_remote_branches():
        lgr.debug("Remote '%s' has no branch matching %r. Will publish",
                  remote, remote_branch_name)
        # we don't have any remote state, need to push for sure
        return True

    lgr.debug("Testing for changes with respect to '%s' of remote '%s'",
              remote_branch_name, remote)
    current_commit = ds.repo.get_hexsha()
    within_ds_paths = [p for p in paths if p['path'] != ds.path]
    if within_ds_paths:
        # only if any paths is different from just the parentds root
        # in which case we can do the same muuuch cheaper (see below)
        # if there were custom paths, we will look at the diff
        lgr.debug("Since paths provided, looking at diff")
        return len(ds.diff(
            path=within_ds_paths,
            revision=remote_ref,
            # only commited changes in this dataset
            staged=False,
            # consider only commited changes in subdataset
            ignore_subdatasets='dirty')) > 0
    else:
        # if commits differ at all
        lgr.debug("Since no paths provided, comparing commits")
        return current_commit != ds.repo.get_hexsha(remote_ref)


def _publish_data(ds, remote, paths, annex_copy_options, force, **kwargs):
    # paths are plain paths not annotated ones
    if not isinstance(ds.repo, AnnexRepo):
        # impossible to publish annex'ed data
        return
    if ds.config.getbool('remote.{}'.format(remote), 'annex-ignore', False):
        # configuration says: don't do it
        return
    # TODO do we really have to call annex for that, or can we take it from
    # the config instead?
    remote_wanted = ds.repo.get_preferred_content('wanted', remote)
    if not (paths or annex_copy_options or remote_wanted):
        # nothing that we could tell git annex
        return

    lgr.info("Publishing {0} data to {1}".format(ds, remote))
    # overwrite URL with pushurl if any, reason:
    # https://git-annex.branchable.com/bugs/annex_ignores_pushurl_and_uses_only_url_upon___34__copy_--to__34__/
    # Note: This shouldn't happen anymore with newly added siblings.
    #       But for now check for it, until we agree on how to fix existing
    #       ones.
    pushurl = ds.config.get('remote.{}.pushurl'.format(remote), None)
    annexurl = ds.config.get('remote.{}.annexurl'.format(remote), None)
    annex_copy_options_ = annex_copy_options or ''
    if pushurl and not annexurl:
        annex_copy_options_ += ' -c "remote.{}.annexurl={}"'.format(remote, pushurl)
    if not paths and remote_wanted:
        lgr.debug("Invoking copy --auto")
        annex_copy_options_ += ' --auto'
    # TODO:  we might need additional logic comparing the state of git-annex
    # branch locally and on remote to see if information about the 'copy'
    # was also reflected on the remote end
    #git_annex_hexsha = ds.repo.get_hexsha('git-annex')
    # TODO: must be the same if we merged/pushed before, if not -- skip
    # special logic may be with a warning
    if not force:
        # if we force, we do not trust local knowledge and do the checks
        annex_copy_options_ += ' --fast'
    # TODO this things needs to return JSON
    for r in ds.repo.copy_to(
            files=[p for p in paths
                   # TODO we may have to check for any file in Git, but this one can
                   # easily happen with --since
                   if not p == opj(ds.path, '.gitmodules')],
            remote=remote,
            options=annex_copy_options_):
        # TODO RF to have copy_to() yield JSON and convert that one
        # at present only the "good" results come out
        yield get_status_dict(status='ok', path=opj(ds.path, r),
                              type='file', parentds=ds.path, **kwargs)
    # if ds.submodules:
    #     # NOTE: we might need to init them on the remote, but needs to
    #     #  be done only if remote is sshurl and it is not bare there
    #     #  (which I think we do not even support ATM)...
    #     #  or we could do that in the hook, as it is done for now
    #     #  (see create_sibling.py)
    #     #
    #     pass

    # TODO unclear why this was commented out
    # if ds.repo.get_hexsha('git-annex') != git_annex_hexsha:
    #     # there were changes which should be pushed
    #     lgr.debug(
    #         "We have progressed git-annex branch should fetch/merge/push it to %s again",
    #         remote)
    #     ds.repo.fetch(remote=remote, refspec='git-annex')
    #     ds.repo.merge_annex(remote)
    #     _log_push_info(ds.repo.push(remote=remote, refspec=['git-annex']))


def _publish_dataset(ds, remote, refspec, paths, annex_copy_options, force=False,
                     transfer_data='auto', **kwargs):
=======
def _publish_dataset(ds, remote, refspec, paths, annex_copy_options, force=False, jobs=None):
>>>>>>> eeedd5e2
    # TODO: this setup is now quite ugly. The only way `refspec` can come
    # in, is when there is a tracking branch, and we get its state via
    # `refspec`

<<<<<<< HEAD
=======
    def _publish_data():
        remote_wanted = ds.repo.get_preferred_content('wanted', remote)
        if (paths or annex_copy_options or remote_wanted) and \
              isinstance(ds.repo, AnnexRepo) and not \
              ds.config.getbool(
                  'remote.{}'.format(remote),
                  'annex-ignore',
                  False):
            lgr.info("Publishing {0} data to {1}".format(ds, remote))
            # overwrite URL with pushurl if any, reason:
            # https://git-annex.branchable.com/bugs/annex_ignores_pushurl_and_uses_only_url_upon___34__copy_--to__34__/
            # Note: This shouldn't happen anymore with newly added siblings.
            #       But for now check for it, until we agree on how to fix existing
            #       ones.
            pushurl = ds.config.get('remote.{}.pushurl'.format(remote), None)
            annexurl = ds.config.get('remote.{}.annexurl'.format(remote), None)
            annex_copy_options_ = annex_copy_options or ''
            if pushurl and not annexurl:
                annex_copy_options_ += ' -c "remote.{}.annexurl={}"'.format(remote, pushurl)
            if not paths and remote_wanted:
                lgr.debug("Invoking copy --auto")
                annex_copy_options_ += ' --auto'
            # TODO:  we might need additional logic comparing the state of git-annex
            # branch locally and on remote to see if information about the 'copy'
            # was also reflected on the remote end
            #git_annex_hexsha = ds.repo.get_hexsha('git-annex')
            # TODO: must be the same if we merged/pushed before, if not -- skip
            # special logic may be with a warning
            if not force:
                # if we force, we do not trust local knowledge and do the checks
                annex_copy_options_ += ' --fast'
            pblshd = ds.repo.copy_to(
                files=paths,
                remote=remote,
                options=annex_copy_options_,
                jobs=jobs
            )
            # if ds.submodules:
            #     # NOTE: we might need to init them on the remote, but needs to
            #     #  be done only if remote is sshurl and it is not bare there
            #     #  (which I think we do not even support ATM)...
            #     #  or we could do that in the hook, as it is done for now
            #     #  (see create_sibling.py)
            #     #
            #     pass

            # if ds.repo.get_hexsha('git-annex') != git_annex_hexsha:
            #     # there were changes which should be pushed
            #     lgr.debug(
            #         "We have progressed git-annex branch should fetch/merge/push it to %s again",
            #         remote)
            #     ds.repo.fetch(remote=remote, refspec='git-annex')
            #     ds.repo.merge_annex(remote)
            #     _log_push_info(ds.repo.push(remote=remote, refspec=['git-annex']))
            return pblshd
        else:
            return []

>>>>>>> eeedd5e2
    # Plan:
    # 1. Check if there is anything to push, and if so
    #    2. process push dependencies
    #    3. fetch and merge annex branch
    #    4. push non-annex branch(es)
    # 5. copy data to the remote if paths are provided or it wants something generally

    # upstream refspec needed for update (merge) and subsequent push,
    # in case there is no.
    # no tracking refspec yet?

    # TODO: i think this whole modification detection could be done by path
    # annotation at the very beginning -- keeping it for now to not get too
    # dizzy in the forehead....

    # if forced -- we push regardless if there are differences or not
    diff = True if force else has_diff(ds, refspec, remote, paths)

    #
    # publish data (annex copy --to)
    #
    # # remote might be set to be ignored by annex, or we might not even know yet its uuid
    # annex_ignore = ds.config.getbool('remote.{}.annex-ignore'.format(remote), None)
    # annex_uuid = ds.config.get('remote.{}.annex-uuid'.format(remote), None)
    # if not annex_ignore:
    #     if annex_uuid is None:
    #         # most probably not yet 'known' and might require some annex

    # skip right away if data transfer is not desired
    if transfer_data != 'none' and isinstance(ds.repo, AnnexRepo):
        # remote might be set to be ignored by annex, or we might not even know yet its uuid
        if not ds.config.get('.'.join(('remote', remote, 'annex-uuid')), None):
            ds.repo.fetch(remote=remote)
            ds.repo.merge_annex(remote)
            ds.config.reload()
        if ds.config.get('.'.join(('remote', remote, 'annex-uuid')), None):
            # what data to copy
            if transfer_data == 'all':
                tocopy = ['.']
            elif transfer_data == 'auto':
                # keep only paths that were requested and are not the base path of the dataset
                # if the resulting list is empty, the "auto" mode of _publish_data() will
                # kick in and consult "wanted"
                tocopy = [p['path'] for p in paths
                          if p.get('raw_input', False) and
                          not p['path'] == ds.path]
            else:
                raise ValueError(
                    "unknown label '{}' for `transfer_data` option".format(
                        transfer_data))
            # properly initialized remote annex -> publish data
            for r in _publish_data(
                    ds,
                    remote,
                    tocopy,
                    annex_copy_options,
                    force,
                    **kwargs):
                yield r
        else:
            # this remote either isn't an annex, or hasn't been properly initialized
            for ap in paths:
                # this is only a problem if this path
                ap['status'] = 'impossible' \
                               if transfer_data == 'all' or ap.get('raw_input', False) \
                               else 'notneeded'
                ap['message'] = \
                    ("annex for remote '%s' not available, or not properly configured",
                     remote)
                yield ap

    #
    # publish dataset (git push)
    #
    if not diff:
        lgr.debug("No changes detected with respect to state of '%s'", remote)
        yield get_status_dict(ds=ds, status='notneeded', **kwargs)
        # there could still be paths to be copied
    else:
        # publishing of `remote` might depend on publishing other
        # remote(s) first:
        # define config var name for potential publication dependencies
        depvar = 'remote.{}.datalad-publish-depends'.format(remote)
        for d in assure_list(ds.config.get(depvar, [])):
            lgr.info("Dependency detected: '%s'" % d)
            # call this again to take care of the dependency first,
            # but keep the paths the same, as the goal is to publish those
            # to the primary remote, and not anything elase to a dependency
<<<<<<< HEAD
            for r in _publish_dataset(
                    ds,
                    d,
                    None,
                    paths,
                    annex_copy_options,
                    force=force,
                    **kwargs):
                yield r
=======
            pblsh, skp = _publish_dataset(
                ds,
                d,
                None,
                paths,
                annex_copy_options,
                force=force,
                jobs=jobs
            )
            published.extend(pblsh)
            skipped.extend(skp)
>>>>>>> eeedd5e2

        if isinstance(ds.repo, AnnexRepo) and \
                ds.repo.is_special_annex_remote(remote):
            # There is nothing else to "publish"
            lgr.debug(
                "{0} is a special annex remote, no git push is needed".format(remote)
            )
            return published, skipped

        lgr.info("Publishing {0} to {1}".format(ds, remote))

        # in order to be able to use git's config to determine what to push,
        # we need to annex merge first. Otherwise a git push might be
        # rejected if involving all matching branches for example.
        # Once at it, also push the annex branch right here.
        # even if we already fetched above we need to do it again
        if isinstance(ds.repo, AnnexRepo):
            lgr.debug("Obtain remote annex info from '%s'", remote)
            ds.repo.fetch(remote=remote)
            ds.repo.merge_annex(remote)

        # Note: git's push.default is 'matching', which doesn't work for first
        # time publication (a branch, that doesn't exist on remote yet)
        # But if we want to respect remote.*.push entries, etc. we need to
        # not pass a specific refspec (like active branch) to `git push`
        # by default.
        # hence we amend any existing config on the fly
        # TODO: what else to push by default?
        # consider also: --follow-tags, --tags, --atomic
        # make sure we push
        things2push = []
        current_branch = ds.repo.get_active_branch()
        if current_branch:  # possibly make this conditional on a switch
            # TODO: this should become it own helper
            if isinstance(ds.repo, AnnexRepo):
                # annex could manage this branch
                if current_branch.startswith('annex/direct') \
                        and ds.config.getbool('annex', 'direct', default=False):
                    # this is a "fake" annex direct mode branch
                    # we want to publish the underlying branch
                    current_branch = current_branch[12:]
                match_adjusted = re.match(
                    'adjusted/(.*)\([a-z]*\)',
                    current_branch)
                if match_adjusted:
                    # adjusted/master(...)
                    # TODO:  this code is not tested
                    # see https://codecov.io/gh/datalad/datalad/src/17e67045a088ae0372b38aa4d8d46ecf7c821cb7/datalad/distribution/publish.py#L156
                    # and thus probably broken -- test me!
                    current_branch = match_adjusted.group(1)
            things2push.append(current_branch)
        if isinstance(ds.repo, AnnexRepo):
            things2push.append('git-annex')
        # check that all our magic found valid branches
        things2push = [t for t in things2push if t in ds.repo.get_branches()]
        # check that we don't ask to push things that are already configured
        # -> would cause error
        # TODO need to find a way to properly do this, when wildcards are used
        # in the push configuration variable
        things2push = [t for t in things2push
                       if t not in ds.config.get('remote.{}.push'.format(remote), [])]
        # now we know what to push where
        status, msg = _push(ds, remote, things2push)
        yield get_status_dict(ds=ds, status=status, message=msg, **kwargs)


def _get_remote_info(ds_path, ds_remote_info, to, missing):
    """Returns None if desired info was obtained, or a tuple (status, message)
    if not"""
    ds = Dataset(ds_path)
    if to is None:
        # we need an upstream remote, if there's none given. We could
        # wait for git push to complain, but we need to explicitly
        # figure it out for pushing annex branch anyway and we might as
        # well fail right here.
        track_remote, track_refspec = ds.repo.get_tracking_branch()
        if not track_remote:
            # no tracking remote configured, but let try one more
            # if we only have one remote, and it has a push target
            # configured that is "good enough" for us
            cand_remotes = [r for r in ds.repo.get_remotes()
                            if 'remote.{}.push'.format(r) in ds.config]
            if len(cand_remotes) > 1:
                lgr.warning('Target sibling ambiguous, please specific via --to')
            elif len(cand_remotes) == 1:
                track_remote = cand_remotes[0]
            else:
                return ('impossible',
                        'No target sibling configured for default publication, '
                        'please specific via --to')
        if track_remote:
            ds_remote_info[ds_path] = dict(zip(
                ('remote', 'refspec'),
                (track_remote, track_refspec)))
        elif missing == 'skip':
            ds_remote_info[ds_path] = None
            return ('notneeded',
                    'Cannot determine target sibling, skipping publication')
        else:
            # we have no remote given and no upstream
            return 'error', 'Cannot determine a default target sibling for publication'
    elif to not in ds.repo.get_remotes():
        # unknown given remote
        if missing == 'skip':
            ds_remote_info[ds_path] = None
            return ('notneeded',
                    ("Unkown target sibling '%s', skipping publication", to))
        elif missing == 'inherit':
            superds = ds.get_superdataset()
            if not superds:
                return ('error',
                        ("No super-dataset to inherit settings for remote %s", to))
            # XXX due to difference between create-sibling and create-sibling-github
            # would not be as transparent to inherit for -github
            lgr.info("Will try to create a sibling inheriting settings from %s", superds)
            # XXX explicit None as sshurl for now
            # TODO this is not good: e.g. #1344
            ds.create_sibling(None, name=to, inherit=True)
            ds_remote_info[ds_path] = {'remote': to}
        else:
            return ('error',
                    ("Unknown target sibling '%s' for publication", to))
    else:
        # all good: remote given and is known
        ds_remote_info[ds_path] = {'remote': to}


@build_doc
class Publish(Interface):
    """Publish a dataset to a known :term:`sibling`.

    This makes the last saved state of a dataset available to a sibling
    or special remote data store of a dataset. Any target sibling must already
    exist and be known to the dataset.

    Optionally, it is possible to limit publication to change sets relative
    to a particular point in the version history of a dataset (e.g. a release
    tag). By default, the state of the local dataset is evaluated against the
    last known state of the target sibling. Actual publication is only attempted
    if there was a change compared to the reference state, in order to speed up
    processing of large collections of datasets. Evaluation with respect to
    a particular "historic" state is only supported in conjunction with a
    specified reference dataset. Change sets are also evaluated recursively, i.e.
    only those subdatasets are published where a change was recorded that is
    reflected in to current state of the top-level reference dataset.
    See "since" option for more information.

    Only publication of saved changes is supported. Any unsaved changes in a
    dataset (hierarchy) have to be saved before publication.

    .. note::
      Power-user info: This command uses :command:`git push`, and :command:`git annex copy`
      to publish a dataset. Publication targets are either configured remote
      Git repositories, or git-annex special remotes (if their support data
      upload).
    """
    # XXX prevent common args from being added to the docstring
    _no_eval_results = True
    # TODO: Figure out, how to tell about tracking branch/upstream
    #      (and the respective remote)
    #      - it is used, when no destination is given
    #      - it is configured to be the given destination, if there was no
    #        upstream set up before, so you can use just "datalad publish" next
    #        time.

    _params_ = dict(
        dataset=Parameter(
            args=("-d", "--dataset"),
            metavar='DATASET',
            doc="""specify the (top-level) dataset to be published. If no dataset
            is given, the datasets are determined based on the input arguments""",
            constraints=EnsureDataset() | EnsureNone()),
        to=Parameter(
            args=("--to",),
            metavar='LABEL',
            doc="""name of the target sibling. If no name is given an attempt is
            made to identify the target based on the dataset's configuration
            (i.e. a configured tracking branch, or a single sibling that is
            configured for publication)""",
            # TODO: See TODO at top of class!
            constraints=EnsureStr() | EnsureNone()),
        since=Parameter(
            args=("--since",),
            constraints=EnsureStr() | EnsureNone(),
            doc="""When publishing dataset(s), specifies commit (treeish, tag, etc)
            from which to look for changes
            to decide either updated publishing is necessary for this and which children.
            If empty argument is provided, then we will always run publish command.
            By default, would take from the previously published to that remote/sibling
            state (for the current branch)"""),
        # since: commit => .gitmodules diff to head => submodules to publish
        missing=missing_sibling_opt,
        path=Parameter(
            args=("path",),
            metavar='PATH',
            # TODO this description is no longer correct
            doc="path(s), that may point to file handle(s) to publish including "
                "their actual content or to subdataset(s) to be published. If a "
                "file handle is published with its data, this implicitly means "
                "to also publish the (sub)dataset it belongs to. '.' as a path "
                "is treated in a special way in the sense, that it is passed "
                "to subdatasets in case `recursive` is also given.",
            constraints=EnsureStr() | EnsureNone(),
            nargs='*'),
        force=Parameter(
            args=("-f", "--force",),
            doc="""enforce doing publish activities (git push etc) regardless of
            the analysis if they seemed needed""",
            action='store_true'),
        # TODO add option to decide what branch/repo to push
        transfer_data=Parameter(
            args=("--transfer-data",),
            doc="""ADDME""",
            constraints=EnsureChoice('auto', 'none', 'all')),
        recursive=recursion_flag,
        recursion_limit=recursion_limit,
        git_opts=git_opts,
        annex_opts=annex_opts,
        annex_copy_opts=annex_copy_opts,
        jobs=jobs_opt,
    )

    @staticmethod
    @datasetmethod(name='publish')
    @eval_results
    def __call__(
            path=None,
            dataset=None,
            to=None,
            since=None,
            missing='fail',
            force=False,
            transfer_data='auto',
            recursive=False,
            recursion_limit=None,
            git_opts=None,
            annex_opts=None,
            annex_copy_opts=None,
            jobs=None
    ):

        # if ever we get a mode, for "with-data" we would need this
        #if dataset and not path:
        #    # act on the whole dataset if nothing else was specified
        #    path = dataset.path if isinstance(dataset, Dataset) else dataset

        if not dataset and not path:
            # try to find a dataset in PWD
            dataset = require_dataset(
                None, check_installed=True, purpose='publishing')

        if since and not dataset:
            raise InsufficientArgumentsError(
                'Modification detection (--since) without a base dataset '
                'is not supported')

        if dataset and to and since == '':
            # default behavior - only updated since last update
            # so we figure out what was the last update
            # XXX here we assume one to one mapping of names from local branches
            # to the remote
            active_branch = dataset.repo.get_active_branch()
            since = '%s/%s' % (to, active_branch)

        # here is the plan
        # 1. figure out remote to publish to
        # 2. figure out which content needs to be published to this remote
        # 3. look for any pre-publication dependencies of that remote
        #    (i.e. remotes that need to be published to before)
        # 4. publish the content needed to go to the primary remote to
        #    the dependencies first, and to the primary afterwards
        ds_remote_info = {}

        refds_path = Interface.get_refds_path(dataset)
        res_kwargs = dict(refds=refds_path, logger=lgr, action='publish')

        to_process = []
        for ap in AnnotatePaths.__call__(
                dataset=refds_path,
                path=path,
                recursive=recursive,
                recursion_limit=recursion_limit,
                action='publish',
                unavailable_path_status='impossible',
                nondataset_path_status='error',
                modified=since,
                return_type='generator',
                on_failure='ignore'):
            if ap.get('status', None):
                # this is done
                yield ap
                continue
            remote_info_result = None
            if ap.get('type', 'dataset') != 'dataset':
                # for everything that is not a dataset get the remote info
                # for the parent
                parentds = ap.get('parentds', None)
                if parentds and parentds not in ds_remote_info:
                    remote_info_result = _get_remote_info(
                        parentds, ds_remote_info, to, missing)
            else:
                # this is a dataset
                if ap.get('state', None) == 'absent':
                    ap['status'] = 'impossible'
                    ap['message'] = 'subdataset is not installed'
                    yield ap
                    continue
                # if this is a dataset, get the remote info for itself
                remote_info_result = _get_remote_info(
                    ap['path'], ds_remote_info, to, missing)
                ap['process_content'] = True
            if remote_info_result is not None:
                ap['status'] = remote_info_result[0]
                ap['message'] = remote_info_result[1]
                yield ap
                continue
            to_process.append(ap)

        content_by_ds, ds_props, completed, nondataset_paths = \
            annotated2content_by_ds(
                to_process,
                refds_path=refds_path,
                path_only=False)
        assert(not completed)

        lgr.debug(
            "Evaluating %i dataset publication candidate(s)",
            len(content_by_ds))
        # TODO: fancier sorting, so we still follow somewhat the hierarchy
        #       in sorted order, e.g.
        #  d1/sub1/sub1
        #  d1/sub1
        #  d1
        #  d2/sub1
        #  d2
        content_by_ds = OrderedDict(
            (d, content_by_ds[d]) for d in sorted(content_by_ds, reverse=True)
        )

        lgr.debug("Attempt to publish %i datasets", len(content_by_ds))
        for ds_path in content_by_ds:
            remote_info = ds_remote_info.get(ds_path, None)
            if remote_info is None:
                # maybe this dataset wasn't annotated above, try to get info
                remote_info_result = _get_remote_info(
                    ds_path, ds_remote_info, to, missing)
                if remote_info_result is not None:
                    yield get_status_dict(
                        type='dataset',
                        path=ds_path,
                        status=remote_info_result[0],
                        message=remote_info_result[1],
                        **res_kwargs)
                    continue
                # continue with freshly obtained info
                remote_info = ds_remote_info[ds_path]
                # condition above must catch all other cases
                assert remote_info
            # and publish
            ds = Dataset(ds_path)
<<<<<<< HEAD
            for r in _publish_dataset(
                    ds,
                    remote=remote_info['remote'],
                    refspec=remote_info.get('refspec', None),
                    # only send paths that were explicitly requested
                    paths=[p for p in content_by_ds[ds_path]
                           # do not feed (sub)dataset paths into the beast
                           # makes no sense to try to annex copy them
                           # for the base dataset itself let `transfer_data`
                           # decide
                           if p.get('type', None) != 'dataset'],
                    annex_copy_options=annex_copy_opts,
                    force=force,
                    transfer_data=transfer_data,
                    **res_kwargs):
                yield r
=======
            pblsh, skp = _publish_dataset(
                ds,
                remote=remote_info['remote'],
                refspec=remote_info.get('refspec', None),
                paths=content_by_ds[ds_path],
                annex_copy_options=annex_copy_opts,
                force=force,
                jobs=jobs
            )
            published.extend(pblsh)
            skipped.extend(skp)
        return published, skipped

    @staticmethod
    def result_renderer_cmdline(results, args):
        from datalad.ui import ui
        for res, res_label in zip(results, ('published', 'skipped')):
            if not res:
                if res_label == 'published':
                    ui.message("Nothing was %s" % res_label)
                continue
            msg = "{n} {obj} {res_label}:\n".format(
                obj='items were' if len(res) > 1 else 'item was',
                n=len(res),
                res_label=res_label)
            for item in res:
                if isinstance(item, Dataset):
                    msg += "Dataset: %s\n" % item.path
                else:
                    msg += "File: %s\n" % item
            ui.message(msg)
>>>>>>> eeedd5e2
<|MERGE_RESOLUTION|>--- conflicted
+++ resolved
@@ -72,7 +72,6 @@
         return 'ok', ('pushed to %s: %s', remote, successes)
 
 
-<<<<<<< HEAD
 def has_diff(ds, refspec, remote, paths):
     """Return bool if a dataset was modified wrt to a given remote state"""
     if refspec:
@@ -182,76 +181,12 @@
     #     _log_push_info(ds.repo.push(remote=remote, refspec=['git-annex']))
 
 
-def _publish_dataset(ds, remote, refspec, paths, annex_copy_options, force=False,
+def _publish_dataset(ds, remote, refspec, paths, annex_copy_options, force=False, jobs=None,
                      transfer_data='auto', **kwargs):
-=======
-def _publish_dataset(ds, remote, refspec, paths, annex_copy_options, force=False, jobs=None):
->>>>>>> eeedd5e2
     # TODO: this setup is now quite ugly. The only way `refspec` can come
     # in, is when there is a tracking branch, and we get its state via
     # `refspec`
 
-<<<<<<< HEAD
-=======
-    def _publish_data():
-        remote_wanted = ds.repo.get_preferred_content('wanted', remote)
-        if (paths or annex_copy_options or remote_wanted) and \
-              isinstance(ds.repo, AnnexRepo) and not \
-              ds.config.getbool(
-                  'remote.{}'.format(remote),
-                  'annex-ignore',
-                  False):
-            lgr.info("Publishing {0} data to {1}".format(ds, remote))
-            # overwrite URL with pushurl if any, reason:
-            # https://git-annex.branchable.com/bugs/annex_ignores_pushurl_and_uses_only_url_upon___34__copy_--to__34__/
-            # Note: This shouldn't happen anymore with newly added siblings.
-            #       But for now check for it, until we agree on how to fix existing
-            #       ones.
-            pushurl = ds.config.get('remote.{}.pushurl'.format(remote), None)
-            annexurl = ds.config.get('remote.{}.annexurl'.format(remote), None)
-            annex_copy_options_ = annex_copy_options or ''
-            if pushurl and not annexurl:
-                annex_copy_options_ += ' -c "remote.{}.annexurl={}"'.format(remote, pushurl)
-            if not paths and remote_wanted:
-                lgr.debug("Invoking copy --auto")
-                annex_copy_options_ += ' --auto'
-            # TODO:  we might need additional logic comparing the state of git-annex
-            # branch locally and on remote to see if information about the 'copy'
-            # was also reflected on the remote end
-            #git_annex_hexsha = ds.repo.get_hexsha('git-annex')
-            # TODO: must be the same if we merged/pushed before, if not -- skip
-            # special logic may be with a warning
-            if not force:
-                # if we force, we do not trust local knowledge and do the checks
-                annex_copy_options_ += ' --fast'
-            pblshd = ds.repo.copy_to(
-                files=paths,
-                remote=remote,
-                options=annex_copy_options_,
-                jobs=jobs
-            )
-            # if ds.submodules:
-            #     # NOTE: we might need to init them on the remote, but needs to
-            #     #  be done only if remote is sshurl and it is not bare there
-            #     #  (which I think we do not even support ATM)...
-            #     #  or we could do that in the hook, as it is done for now
-            #     #  (see create_sibling.py)
-            #     #
-            #     pass
-
-            # if ds.repo.get_hexsha('git-annex') != git_annex_hexsha:
-            #     # there were changes which should be pushed
-            #     lgr.debug(
-            #         "We have progressed git-annex branch should fetch/merge/push it to %s again",
-            #         remote)
-            #     ds.repo.fetch(remote=remote, refspec='git-annex')
-            #     ds.repo.merge_annex(remote)
-            #     _log_push_info(ds.repo.push(remote=remote, refspec=['git-annex']))
-            return pblshd
-        else:
-            return []
-
->>>>>>> eeedd5e2
     # Plan:
     # 1. Check if there is anything to push, and if so
     #    2. process push dependencies
@@ -340,7 +275,6 @@
             # call this again to take care of the dependency first,
             # but keep the paths the same, as the goal is to publish those
             # to the primary remote, and not anything elase to a dependency
-<<<<<<< HEAD
             for r in _publish_dataset(
                     ds,
                     d,
@@ -348,21 +282,9 @@
                     paths,
                     annex_copy_options,
                     force=force,
+                    jobs=jobs,
                     **kwargs):
                 yield r
-=======
-            pblsh, skp = _publish_dataset(
-                ds,
-                d,
-                None,
-                paths,
-                annex_copy_options,
-                force=force,
-                jobs=jobs
-            )
-            published.extend(pblsh)
-            skipped.extend(skp)
->>>>>>> eeedd5e2
 
         if isinstance(ds.repo, AnnexRepo) and \
                 ds.repo.is_special_annex_remote(remote):
@@ -370,7 +292,7 @@
             lgr.debug(
                 "{0} is a special annex remote, no git push is needed".format(remote)
             )
-            return published, skipped
+            return
 
         lgr.info("Publishing {0} to {1}".format(ds, remote))
 
@@ -723,7 +645,6 @@
                 assert remote_info
             # and publish
             ds = Dataset(ds_path)
-<<<<<<< HEAD
             for r in _publish_dataset(
                     ds,
                     remote=remote_info['remote'],
@@ -737,39 +658,7 @@
                            if p.get('type', None) != 'dataset'],
                     annex_copy_options=annex_copy_opts,
                     force=force,
+                    jobs=jobs,
                     transfer_data=transfer_data,
                     **res_kwargs):
-                yield r
-=======
-            pblsh, skp = _publish_dataset(
-                ds,
-                remote=remote_info['remote'],
-                refspec=remote_info.get('refspec', None),
-                paths=content_by_ds[ds_path],
-                annex_copy_options=annex_copy_opts,
-                force=force,
-                jobs=jobs
-            )
-            published.extend(pblsh)
-            skipped.extend(skp)
-        return published, skipped
-
-    @staticmethod
-    def result_renderer_cmdline(results, args):
-        from datalad.ui import ui
-        for res, res_label in zip(results, ('published', 'skipped')):
-            if not res:
-                if res_label == 'published':
-                    ui.message("Nothing was %s" % res_label)
-                continue
-            msg = "{n} {obj} {res_label}:\n".format(
-                obj='items were' if len(res) > 1 else 'item was',
-                n=len(res),
-                res_label=res_label)
-            for item in res:
-                if isinstance(item, Dataset):
-                    msg += "Dataset: %s\n" % item.path
-                else:
-                    msg += "File: %s\n" % item
-            ui.message(msg)
->>>>>>> eeedd5e2
+                yield r