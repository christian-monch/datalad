--- conflicted
+++ resolved
@@ -180,20 +180,11 @@
     # and nothing is pushed
     assert_result_count(res, 1, status='notneeded')
 
-<<<<<<< HEAD
     assert_repo_status(source.repo, annex=None)
     assert_repo_status(target, annex=None)
     eq_(list(target.get_branch_commits_("master")),
         list(source.repo.get_branch_commits_("master")))
-    eq_(list(target.get_branch_commits_("git-annex")),
-        list(source.repo.get_branch_commits_("git-annex")))
-=======
-    ok_clean_git(source.repo, annex=None)
-    ok_clean_git(target, annex=None)
-    eq_(list(target.get_branch_commits("master")),
-        list(source.repo.get_branch_commits("master")))
     assert_git_annex_branch_published(source.repo, target)
->>>>>>> 2dbf6892
 
     # 'target/master' should be tracking branch at this point, so
     # try publishing without `to`:
@@ -209,23 +200,10 @@
     res = publish(dataset=source, to='target', result_xfm='datasets')
     eq_(res, [source])
 
-<<<<<<< HEAD
     assert_repo_status(dst_path, annex=None)
     eq_(list(target.get_branch_commits_("master")),
         list(source.repo.get_branch_commits_("master")))
-    # Since git-annex 6.20170220, post-receive hook gets triggered
-    # which results in entry being added for that repo into uuid.log on remote
-    # end since then finally git-annex senses that it needs to init that remote,
-    # so it might have 1 more commit than local.
-    # see https://github.com/datalad/datalad/issues/1319
-    ok_(set(source.repo.get_branch_commits_("git-annex")).issubset(
-        set(target.get_branch_commits_("git-annex"))))
-=======
-    ok_clean_git(dst_path, annex=None)
-    eq_(list(target.get_branch_commits("master")),
-        list(source.repo.get_branch_commits("master")))
     assert_git_annex_branch_published(source.repo, target)
->>>>>>> 2dbf6892
 
     eq_(filter_fsck_error_msg(source.repo.fsck()),
         filter_fsck_error_msg(source.repo.fsck(remote='target')))
@@ -354,30 +332,15 @@
     eq_({r['path'] for r in res},
         {src_path, sub1.path, sub2.path})
 
-<<<<<<< HEAD
     eq_(list(target.get_branch_commits_("master")),
         list(source.repo.get_branch_commits_("master")))
-    eq_(list(target.get_branch_commits_("git-annex")),
-        list(source.repo.get_branch_commits_("git-annex")))
+    assert_git_annex_branch_published(source.repo, target)
     eq_(list(sub1_target.get_branch_commits_("master")),
         list(sub1.get_branch_commits_("master")))
-    eq_(list(sub1_target.get_branch_commits_("git-annex")),
-        list(sub1.get_branch_commits_("git-annex")))
+    assert_git_annex_branch_published(sub1, sub1_target)
     eq_(list(sub2_target.get_branch_commits_("master")),
         list(sub2.get_branch_commits_("master")))
-    eq_(list(sub2_target.get_branch_commits_("git-annex")),
-        list(sub2.get_branch_commits_("git-annex")))
-=======
-    eq_(list(target.get_branch_commits("master")),
-        list(source.repo.get_branch_commits("master")))
-    assert_git_annex_branch_published(source.repo, target)
-    eq_(list(sub1_target.get_branch_commits("master")),
-        list(sub1.get_branch_commits("master")))
-    assert_git_annex_branch_published(sub1, sub1_target)
-    eq_(list(sub2_target.get_branch_commits("master")),
-        list(sub2.get_branch_commits("master")))
     assert_git_annex_branch_published(sub2, sub2_target)
->>>>>>> 2dbf6892
 
     # we are tracking origin but origin has different git-annex, since we
     # cloned from it, so it is not aware of our git-annex
@@ -390,12 +353,7 @@
     assert_result_count(res_, 1, status='ok', path=sub1.path)
     assert_result_count(res_, 1, status='ok', path=sub2.path)
     # and now should carry the same state for git-annex
-<<<<<<< HEAD
-    eq_(list(origin.repo.get_branch_commits_("git-annex")),
-        list(source.repo.get_branch_commits_("git-annex")))
-=======
     assert_git_annex_branch_published(source.repo, origin.repo)
->>>>>>> 2dbf6892
 
     # test for publishing with  --since.  By default since no changes, nothing pushed
     res_ = publish(dataset=source, recursive=True)
@@ -515,24 +473,9 @@
     eq_(set(res), set([opj(source.path, 'test-annex.dat'), source.path]))
     # XXX master was not checked out in dst!
 
-<<<<<<< HEAD
     eq_(list(target.get_branch_commits_("master")),
         list(source.repo.get_branch_commits_("master")))
-    # TODO: last commit in git-annex branch differs. Probably fine,
-    # but figure out, when exactly to expect this for proper testing:
-    # yoh: they differ because local annex records information about now
-    # file being available in that remote, and remote one does it via a call in
-    # the hook I guess.  So they both get the same information but in two
-    # different commits.  I do not observe such behavior of remote having git-annex
-    # automagically updated in older clones
-    # which do not have post-receive hook on remote side
-    eq_(list(target.get_branch_commits_("git-annex"))[1:],
-        list(source.repo.get_branch_commits_("git-annex"))[1:])
-=======
-    eq_(list(target.get_branch_commits("master")),
-        list(source.repo.get_branch_commits("master")))
     assert_git_annex_branch_published(source.repo, target)
->>>>>>> 2dbf6892
 
     # we need compare target/master:
     target.checkout("master")
