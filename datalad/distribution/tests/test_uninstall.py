# ex: set sts=4 ts=4 sw=4 noet:
# ## ### ### ### ### ### ### ### ### ### ### ### ### ### ### ### ### ### ### ##
#
#   See COPYING file distributed along with the datalad package for the
#   copyright and license terms.
#
# ## ### ### ### ### ### ### ### ### ### ### ### ### ### ### ### ### ### ### ##
"""Test uninstall action

"""

import logging
import os
from os.path import join as opj, split as psplit
from os.path import exists, lexists
from os.path import realpath
from os.path import isdir
from glob import glob

from datalad.api import uninstall
from datalad.api import drop
from datalad.api import remove
from datalad.api import install
from datalad.api import create
from datalad.support.exceptions import InsufficientArgumentsError, CommandError
from datalad.support.exceptions import IncompleteResultsError
from datalad.tests.utils import ok_
from datalad.tests.utils import eq_
from datalad.tests.utils import with_testrepos
from datalad.tests.utils import SkipTest
from datalad.tests.utils import assert_raises
from datalad.tests.utils import assert_status
from datalad.tests.utils import assert_in
from datalad.tests.utils import assert_result_count
from datalad.tests.utils import ok_file_under_git
from datalad.tests.utils import ok_clean_git
from datalad.tests.utils import with_tempfile
from datalad.tests.utils import with_tree
from datalad.tests.utils import create_tree
from datalad.utils import chpwd
from datalad.utils import _path_
from datalad.support.external_versions import external_versions
from datalad.utils import swallow_logs

from ..dataset import Dataset


@with_tempfile()
def test_safetynet(path):
    ds = Dataset(path).create()
    os.makedirs(opj(ds.path, 'deep', 'down'))
    for p in (ds.path, opj(ds.path, 'deep'), opj(ds.path, 'deep', 'down')):
        with chpwd(p):
            # will never remove PWD, or anything outside the dataset
            for target in (ds.path, os.curdir, os.pardir, opj(os.pardir, os.pardir)):
                assert_raises(ValueError, uninstall, path=target)


@with_tempfile()
def test_uninstall_uninstalled(path):
    # goal oriented error reporting. here:
    # nothing installed, any removal was already a success before it started
    ds = Dataset(path)
    assert_status('notneeded', ds.drop())
    assert_status('notneeded', ds.uninstall())
    assert_status('notneeded', ds.remove())


@with_tempfile()
def test_clean_subds_removal(path):
    ds = Dataset(path).create()
    subds1 = ds.create('one')
    subds2 = ds.create('two')
    eq_(sorted(ds.subdatasets(result_xfm='relpaths')), ['one', 'two'])
    ok_clean_git(ds.path)
    # now kill one
    res = ds.remove(
        'one', result_xfm='datasets')
    # subds1 got uninstalled, and ds got the removal of subds1 saved
    eq_(res, [subds1, ds])
    ok_(not subds1.is_installed())
    ok_clean_git(ds.path)
    # two must remain
    eq_(ds.subdatasets(result_xfm='relpaths'), ['two'])
    # one is gone
    assert(not exists(subds1.path))
    # and now again, but this time remove something that is not installed
    ds.create('three')
    ds.save(all_updated=True)
    eq_(sorted(ds.subdatasets(result_xfm='relpaths')), ['three', 'two'])
    ds.uninstall('two')
    ok_clean_git(ds.path)
    eq_(sorted(ds.subdatasets(result_xfm='relpaths')), ['three', 'two'])
    ok_(not subds2.is_installed())
    assert(exists(subds2.path))
    res = ds.remove('two', result_xfm='datasets')
    ok_clean_git(ds.path)
    # subds1 got uninstalled, and ds got the removal of subds1 saved
    eq_(res, [subds2, ds])
    eq_(ds.subdatasets(result_xfm='relpaths'), ['three'])
    #import pdb; pdb.set_trace()
    assert(not exists(subds2.path))


@with_testrepos('.*basic.*', flavors=['clone'])
def test_uninstall_invalid(path):
    ds = Dataset(path).create(force=True)
    for method in (uninstall, remove, drop):
        assert_raises(InsufficientArgumentsError, method)
        # refuse to touch stuff outside the dataset
        assert_raises(ValueError, method, dataset=ds, path='..')
        # but it is only an error when there is actually something there
        assert_status('notneeded', method(dataset=ds, path='../madeupnonexist'))


@with_testrepos('basic_annex', flavors=['clone'])
def test_uninstall_annex_file(path):
    ds = Dataset(path)
    ok_(ds.is_installed())
    ok_file_under_git(ds.repo.path, 'test-annex.dat', annexed=True)
    ds.repo.get('test-annex.dat')
    ok_(ds.repo.file_has_content('test-annex.dat'))

    # remove file's content:
    res = ds.drop(path='test-annex.dat', result_xfm='paths')
    # test it happened:
    ok_(not ds.repo.file_has_content('test-annex.dat'))
    ok_file_under_git(ds.repo.path, 'test-annex.dat', annexed=True)
    # test result:
    eq_(res, [opj(ds.path, 'test-annex.dat')])

    ds.repo.get('test-annex.dat')

    # remove file:
    ds.remove(path='test-annex.dat')
    assert_raises(AssertionError, ok_file_under_git, ds.repo.path, 'test-annex.dat',
                  annexed=True)
    assert_raises(AssertionError, ok_file_under_git, ds.repo.path, 'test-annex.dat',
                  annexed=False)
    ok_(not exists(opj(path, 'test-annex.dat')))


@with_testrepos('.*basic.*', flavors=['clone'])
def test_uninstall_git_file(path):
    ds = Dataset(path)
    ok_(ds.is_installed())
    ok_(exists(opj(path, 'INFO.txt')))
    ok_file_under_git(ds.repo.path, 'INFO.txt')

    # drop file in Git in an annex repo
    # regardless of the type of repo this is 'notneeded'...
    # it is less about education that about "can we
    # we get the content back?", and for a file in Git we can
    assert_result_count(
        ds.drop(path='INFO.txt'),
        1,
        status='notneeded',
        message="no annex'ed content")

    res = ds.uninstall(path="INFO.txt", on_failure='ignore')
    assert_status('error', res)
    assert_in("will not act on files", res[0]['message'][0])

    # remove the file:
    res = ds.remove(path='INFO.txt', result_xfm='paths',
                    result_filter=lambda x: x['action'] == 'remove')
    assert_raises(AssertionError, ok_file_under_git, ds.repo.path, 'INFO.txt')
    ok_(not exists(opj(path, 'INFO.txt')))
    eq_(res, ['INFO.txt'])


@with_testrepos('submodule_annex', flavors=['local'])
@with_tempfile(mkdir=True)
def test_uninstall_subdataset(src, dst):

    ds = install(dst, source=src, recursive=True)
    ok_(ds.is_installed())
    known_subdss = ds.subdatasets(result_xfm='datasets')
    for subds in ds.subdatasets(result_xfm='datasets'):
        ok_(subds.is_installed())

        annexed_files = subds.repo.get_annexed_files()
        subds.repo.get(annexed_files)

        # drop data of subds:
        res = ds.drop(path=subds.path, result_xfm='paths')

        ok_(all([opj(subds.path, f) in res for f in annexed_files]))
        ok_(all([not i for i in subds.repo.file_has_content(annexed_files)]))
        # subdataset is still known
        assert_in(subds.path, ds.subdatasets(result_xfm='paths'))

    eq_(ds.subdatasets(result_xfm='datasets'), known_subdss)

    for subds in ds.subdatasets(result_xfm='datasets'):
        # uninstall subds itself:
        if os.environ.get('DATALAD_TESTS_DATALADREMOTE') \
                and external_versions['git'] < '2.0.9':
            raise SkipTest(
                "Known problem with GitPython. See "
                "https://github.com/gitpython-developers/GitPython/pull/521")
        res = ds.uninstall(path=subds.path, result_xfm='datasets')
        eq_(res[0], subds)
        ok_(not subds.is_installed())
        # just a deinit must not remove the subdataset registration
        eq_(ds.subdatasets(result_xfm='datasets'), known_subdss)
        # mountpoint of subdataset should still be there
        ok_(exists(subds.path))


@with_tree({
    'deep': {
        'dir': {
            'keep': 'keep1', 'kill': 'kill1'}},
    'keep': 'keep2',
    'kill': 'kill2'})
def test_uninstall_multiple_paths(path):
    ds = Dataset(path).create(force=True, save=False)
    subds = ds.create('deep', force=True)
    subds.add('.', recursive=True)
    ds.add('.', recursive=True)
    ok_clean_git(ds.path)
    # drop content of all 'kill' files
    topfile = 'kill'
    deepfile = opj('deep', 'dir', 'kill')
    # use a tuple not a list! should also work
    ds.drop((topfile, deepfile), check=False)
    ok_clean_git(ds.path)
    files_left = glob(opj(ds.path, '*', '*', '*')) + glob(opj(ds.path, '*'))
    ok_(all([f.endswith('keep') for f in files_left if exists(f) and not isdir(f)]))
    ok_(not ds.repo.file_has_content(topfile))
    ok_(not subds.repo.file_has_content(opj(*psplit(deepfile)[1:])))
    # remove handles for all 'kill' files
    ds.remove([topfile, deepfile], check=False)
    ok_clean_git(ds.path)
    files_left = glob(opj(ds.path, '*', '*', '*')) + glob(opj(ds.path, '*'))
    ok_(all([f.endswith('keep') for f in files_left if exists(f) and not isdir(f)]))
    ok_(not any([f.endswith(topfile) for f in files_left]))


@with_tempfile()
def test_uninstall_dataset(path):
    ds = Dataset(path)
    ok_(not ds.is_installed())
    ds.create()
    ok_(ds.is_installed())
    ok_clean_git(ds.path)
    # would only drop data
    ds.drop()
    # actually same as this, for cmdline compat reasons
    ds.drop(path=[])
    ok_clean_git(ds.path)
    # removing entire dataset, uninstall will refuse to act on top-level
    # datasets
    assert_raises(IncompleteResultsError, ds.uninstall)
    ds.remove()
    # completely gone
    ok_(not ds.is_installed())
    ok_(not exists(ds.path))


@with_tree({'one': 'test', 'two': 'test'})
def test_remove_file_handle_only(path):
    ds = Dataset(path).create(force=True)
    ds.add(os.curdir)
    ok_clean_git(ds.path)
    # make sure there is any key
    ok_(len(ds.repo.get_file_key('one')))
    # both files link to the same key
    eq_(ds.repo.get_file_key('one'),
        ds.repo.get_file_key('two'))
    rpath_one = realpath(opj(ds.path, 'one'))
    eq_(rpath_one, realpath(opj(ds.path, 'two')))
    path_two = opj(ds.path, 'two')
    ok_(exists(path_two))
    # remove one handle, should not affect the other
    ds.remove('two', check=False)
    eq_(rpath_one, realpath(opj(ds.path, 'one')))
    ok_(exists(rpath_one))
    ok_(not exists(path_two))


@with_tree({'deep': {'dir': {'test': 'testcontent'}}})
def test_uninstall_recursive(path):
    ds = Dataset(path).create(force=True)
    subds = ds.create('deep', force=True)
    # we add one file, but we get a response for the requested
    # directory too
    assert_result_count(subds.add('.'), 2,
                        action='add', status='ok')
    # save all -> all clean
    ds.save(all_updated=True, recursive=True)
    ok_clean_git(subds.path)
    ok_clean_git(ds.path)
    # now uninstall in subdataset through superdataset
    target_fname = opj('deep', 'dir', 'test')
    # sane starting point
    ok_(exists(opj(ds.path, target_fname)))
    # doesn't have the minimum number of copies for a safe drop
    res = ds.drop(target_fname, recursive=True, on_failure='ignore')
    assert_status('error', res)
    assert_result_count(res, 1,
                        message='configured minimum number of copies not found')
    # this should do it
    ds.drop(target_fname, check=False, recursive=True)
    # link is dead
    lname = opj(ds.path, target_fname)
    ok_(not exists(lname))
    # entire hierarchy saved
    ok_clean_git(subds.path)
    ok_clean_git(ds.path)
    # now same with actual handle removal
    # content is dropped already, so no checks in place anyway
    ds.remove(target_fname, check=True, recursive=True)
    ok_(not exists(lname) and not lexists(lname))
    ok_clean_git(subds.path)
    ok_clean_git(ds.path)


@with_tempfile()
def test_remove_dataset_hierarchy(path):
    ds = Dataset(path).create()
    ds.create('deep')
    ds.save(all_updated=True)
    ok_clean_git(ds.path)
    # fail on missing --recursive because subdataset is present
    assert_raises(IncompleteResultsError, ds.remove)
    ok_clean_git(ds.path)
    ds.remove(recursive=True)
    # completely gone
    ok_(not ds.is_installed())
    ok_(not exists(ds.path))


@with_tempfile()
def test_careless_subdataset_uninstall(path):
    # nested datasets
    ds = Dataset(path).create()
    subds1 = ds.create('deep1')
    ds.create('deep2')
    eq_(sorted(ds.subdatasets(result_xfm='relpaths')), ['deep1', 'deep2'])
    ok_clean_git(ds.path)
    # now we kill the sub without the parent knowing
    subds1.uninstall()
    ok_(not subds1.is_installed())
    # mountpoint exists
    ok_(exists(subds1.path))
    ok_clean_git(ds.path)
    # parent still knows the sub
    eq_(sorted(ds.subdatasets(result_xfm='relpaths')), ['deep1', 'deep2'])


@with_tempfile()
def test_kill(path):
    # nested datasets with load
    ds = Dataset(path).create()
    testfile = opj(ds.path, "file.dat")
    with open(testfile, 'w') as f:
        f.write("load")
    ds.add("file.dat")
    subds = ds.create('deep1')
    eq_(sorted(ds.subdatasets(result_xfm='relpaths')), ['deep1'])
    ok_clean_git(ds.path)

    # and we fail to remove since content can't be dropped
    res = ds.remove(on_failure='ignore')
    assert_result_count(
        res, 1,
        status='error', path=testfile,
        message='configured minimum number of copies not found')
    eq_(ds.remove(recursive=True, check=False, result_xfm='datasets'),
        [subds, ds])
    ok_(not exists(path))


@with_tempfile()
def test_remove_recreation(path):

    # test recreation is possible and doesn't conflict with in-memory
    # remainings of the old instances
    # see issue #1311

    ds = create(path)
    ds.remove()
    ds = create(path)
    ok_clean_git(ds.path)
    ok_(ds.is_installed())


@with_tempfile()
<<<<<<< HEAD
def test_no_interaction_with_untracked_content(path):
    # extracted from what was a metadata test originally
    ds = Dataset(opj(path, 'origin')).create(force=True)
    create_tree(ds.path, {'sub': {'subsub': {'dat': 'lots of data'}}})
    subds = ds.create('sub', force=True)
    subds.remove(opj('.datalad', 'config'), if_dirty='ignore')
    ok_(not exists(opj(subds.path, '.datalad', 'config')))
    # this will only work, if `remove` didn't do anything stupid and
    # caused all content to be saved
    subds.create('subsub', force=True)
=======
def test_remove_nowhining(path):
    # when removing a dataset under a dataset (but not a subdataset)
    # should not provide a meaningless message that something was not right
    ds = create(path)
    # just install/clone inside of it
    subds_path = _path_(path, 'subds')
    install(subds_path, source=path)
    remove(subds_path)  # should remove just fine
>>>>>>> 28beca1a
<|MERGE_RESOLUTION|>--- conflicted
+++ resolved
@@ -388,7 +388,6 @@
 
 
 @with_tempfile()
-<<<<<<< HEAD
 def test_no_interaction_with_untracked_content(path):
     # extracted from what was a metadata test originally
     ds = Dataset(opj(path, 'origin')).create(force=True)
@@ -399,7 +398,9 @@
     # this will only work, if `remove` didn't do anything stupid and
     # caused all content to be saved
     subds.create('subsub', force=True)
-=======
+
+
+@with_tempfile()
 def test_remove_nowhining(path):
     # when removing a dataset under a dataset (but not a subdataset)
     # should not provide a meaningless message that something was not right
@@ -407,5 +408,4 @@
     # just install/clone inside of it
     subds_path = _path_(path, 'subds')
     install(subds_path, source=path)
-    remove(subds_path)  # should remove just fine
->>>>>>> 28beca1a
+    remove(subds_path)  # should remove just fine