--- conflicted
+++ resolved
@@ -463,7 +463,6 @@
 
 
 @with_tempfile(mkdir=True)
-<<<<<<< HEAD
 def test_merge_no_merge_target(path):
     path = Path(path)
     ds_src = Dataset(path / "source").create()
@@ -795,7 +794,9 @@
 def test_merge_follow_parentds_subdataset_detached():
     yield check_merge_follow_parentds_subdataset_detached, True
     yield check_merge_follow_parentds_subdataset_detached, False
-=======
+
+
+@with_tempfile(mkdir=True)
 def test_update_unborn_master(path):
     ds_a = Dataset(op.join(path, "ds-a")).create()
     ds_a.repo.call_git(["branch", "-m", "master", "other"])
@@ -818,5 +819,4 @@
     ds_b.repo.checkout("other")
     assert_status("ok",
                   ds_b.update(merge=True, on_failure="ignore"))
-    eq_(ds_a.repo.get_hexsha(), ds_b.repo.get_hexsha())
->>>>>>> 9186ff1f
+    eq_(ds_a.repo.get_hexsha(), ds_b.repo.get_hexsha())