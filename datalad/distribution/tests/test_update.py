--- conflicted
+++ resolved
@@ -832,7 +832,6 @@
     eq_(ds_a.repo.get_hexsha(), ds_b.repo.get_hexsha())
 
 
-<<<<<<< HEAD
 @slow  # ~25s
 @with_tempfile(mkdir=True)
 def test_update_follow_parentds_lazy(path):
@@ -1070,7 +1069,8 @@
     # ... unless --how-subds is explicitly specified.
     eq_(_process_how_args(merge=False, how="merge", how_subds="fetch"),
         ("merge", None))
-=======
+
+
 @with_tempfile(mkdir=True)
 def test_update_fetch_failure(path):
     path = Path(path)
@@ -1099,5 +1099,4 @@
         res,
         status="ok",
         path=ds_b.path,
-        action="update")
->>>>>>> e8ea043c
+        action="update")