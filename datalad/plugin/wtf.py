--- conflicted
+++ resolved
@@ -258,6 +258,7 @@
 # the context
 SECTION_CALLABLES = {
     'datalad': _describe_datalad,
+    'python': _describe_python,
     'git-annex': _describe_annex,
     'system': _describe_system,
     'environment': _describe_environment,
@@ -359,17 +360,6 @@
             decor=decor,
             infos=infos,
         )
-<<<<<<< HEAD
-        infos['datalad'] = _describe_datalad()
-        infos['python'] = _describe_python()
-        infos['git-annex'] = _describe_annex()
-        infos['system'] = _describe_system()
-        infos['environment'] = _describe_environment()
-        infos['configuration'] = _describe_configuration(cfg, sensitive)
-        infos['extentions'] = _describe_extensions()
-        infos['metadata_extractors'] = _describe_metadata_extractors()
-        infos['dependencies'] = _describe_dependencies()
-=======
 
         # Define section callables which require variables.
         # so there is no side-effect on module level original
@@ -377,7 +367,6 @@
         section_callables['location'] = partial(_describe_location, res)
         section_callables['configuration'] = \
             partial(_describe_configuration, cfg, sensitive)
->>>>>>> 1b64353d
         if ds:
             section_callables['dataset'] = \
                 partial(_describe_dataset, ds, sensitive)
