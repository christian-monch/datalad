# emacs: -*- mode: python; py-indent-offset: 4; tab-width: 4; indent-tabs-mode: nil -*-
# ex: set sts=4 ts=4 sw=4 noet:
# ## ### ### ### ### ### ### ### ### ### ### ### ### ### ### ### ### ### ### ##
#
#   See COPYING file distributed along with the datalad package for the
#   copyright and license terms.
#
# ## ### ### ### ### ### ### ### ### ### ### ### ### ### ### ### ### ### ### ##
"""Tests for credentials"""

from unittest.mock import patch
from datalad.tests.utils import (
    assert_equal,
    assert_false,
    assert_in,
    assert_raises,
    assert_true,
    ok_file_has_content,
    SkipTest,
    skip_if,
    with_tempfile,
    with_testsui,
)
from datalad.support.external_versions import external_versions
from datalad.support.keyring_ import (
    Keyring,
    MemoryKeyring,
)
from ..credentials import (
    AWS_S3,
    CompositeCredential,
    UserPassword,
)
from datalad import cfg as dlcfg


@with_testsui(responses=[
    'user1', 'password1',
    # when we do provide user to enter_new
    'newpassword',
])
def test_cred1_enter_new():
    keyring = MemoryKeyring()
    cred = UserPassword("name", keyring=keyring)
    assert_false(cred.is_known)
    assert_equal(cred.enter_new(), None)
    assert_true(cred.is_known)
    assert_equal(keyring.get('name', 'user'), 'user1')
    assert_equal(keyring.get('name', 'password'), 'password1')
    keyring.delete('name')
    assert_raises(KeyError, keyring.delete, 'name', 'user')
    assert_raises(KeyError, keyring.delete, 'name')
    assert_equal(keyring.get('name', 'user'), None)

    # Test it blowing up if we provide unknown field
    with assert_raises(ValueError) as cme:
        cred.enter_new(username='user')
    assert_in('field(s): username.  Known but not specified: password, user',
              str(cme.exception))

    # Test that if user is provided, it is not asked
    cred.enter_new(user='user2')
    assert_equal(keyring.get('name', 'user'), 'user2')
    assert_equal(keyring.get('name', 'password'), 'newpassword')

<<<<<<< HEAD
@with_testsui(responses=['password1', 'newuser', 'newpassword'])
=======

@with_testsui(responses=['password1'])
>>>>>>> d1a19e2b
def test_cred1_call():
    keyring = MemoryKeyring()
    cred = UserPassword("name", keyring=keyring)
    # we will set the name but not the password, expecting UI
    # requesting it
    assert_equal(keyring.set('name', 'user', 'user1'), None)
    assert_equal(keyring.get('name', 'user'), 'user1')
    assert_equal(cred(), {'user': 'user1', 'password': 'password1'})
    assert_equal(keyring.get('name', 'password'), 'password1')
    # without intervention the same credentials will be reused
    # in subsequent attempts
    assert_equal(cred(), {'user': 'user1', 'password': 'password1'})
    with patch.dict(dlcfg._merged_store, {'datalad.credentials.force-ask': 'yes'}):
        assert_equal(cred(), {'user': 'newuser', 'password': 'newpassword'})
    assert_equal(keyring.get('name', 'user'), 'newuser')
    assert_equal(keyring.get('name', 'password'), 'newpassword')


def test_keyring():
    # mock out keyring methods and test that we are providing correct values
    # with 'datalad-' prefix
    raise SkipTest("provide tests for Keyring which interfaces keyring module")


def _cred1_adapter(composite, user=None, password=None):
    """Just a sample adapter from one user/pw type to another"""
    return dict(user=user + "_1", password=password + "_2")


class _CCred1(CompositeCredential):
    """A Simple composite credential which will do some entries transformation
    """
    _CREDENTIAL_CLASSES = (UserPassword, UserPassword)
    _CREDENTIAL_ADAPTERS = (_cred1_adapter,)


@with_testsui(responses=['user1', 'password1',
                         'user2', 'password2'])
def test_composite_credential1():
    # basic test of composite credential
    keyring = MemoryKeyring()
    cred = _CCred1("name", keyring=keyring)
    # When queried, does the chain
    assert_equal(cred(), {'user': 'user1_1', 'password': 'password1_2'})
    # But the "Front" credential is exposed to the user
    assert_equal(cred.get('user'), 'user1')
    assert_equal(keyring.get('name', 'user'), 'user1')
    assert_raises(ValueError, cred.get, 'unknown_field')
    assert_equal(cred.get('password'), 'password1')
    assert_equal(keyring.get('name', 'password'), 'password1')
    # ATM composite credential stores "derived" ones unconditionally in the
    # keyring as well
    assert_equal(keyring.get('name:1', 'user'), 'user1_1')
    assert_equal(keyring.get('name:1', 'password'), 'password1_2')

    # and now enter new should remove "derived" entries
    cred.enter_new()
    assert_equal(keyring.get('name', 'user'), 'user2')
    assert_equal(keyring.get('name', 'password'), 'password2')
    # we immediately refresh all credentials in the chain
    assert_equal(keyring.get('name:1', 'user'), 'user2_1')
    assert_equal(keyring.get('name:1', 'password'), 'password2_2')
    assert_equal(cred(), {'user': 'user2_1', 'password': 'password2_2'})


def test_credentials_from_env():
    keyring = Keyring()
    cred = AWS_S3("test-s3", keyring=keyring)
    assert_false(cred.is_known)
    assert_equal(cred.get('key_id'), None)
    assert_equal(cred.get('secret_id'), None)

    def _check1():
        assert_equal(cred.get('key_id'), '1')
        assert_false(cred.is_known)

    def _check2():
        assert_equal(cred.get('key_id'), '1')
        assert_equal(cred.get('secret_id'), '2')
        assert_true(cred.is_known)

    # this is the old way, should still work
    with patch.dict('os.environ', {'DATALAD_test_s3_key_id': '1'}):
        _check1()
        with patch.dict('os.environ', {'DATALAD_test_s3_secret_id': '2'}):
<<<<<<< HEAD
            _check2()
        assert_false(cred.is_known)  # no memory of the past

    # here is the new way
    import datalad
    try:
        with patch.dict('os.environ', {'DATALAD_CREDENTIAL_test__s3_key__id': '1'}):
            datalad.cfg.reload()
            _check1()
            with patch.dict('os.environ', {'DATALAD_CREDENTIAL_test__s3_secret__id': '2'}):
                datalad.cfg.reload()
                _check2()
            datalad.cfg.reload()
            assert_false(cred.is_known)  # no memory of the past
    finally:
        datalad.cfg.reload()
=======
            assert_equal(cred.get('key_id'), '1')
            assert_equal(cred.get('secret_id'), '2')
            assert_true(cred.is_known)
        assert_false(cred.is_known)  # no memory of the past


@skip_if(not external_versions['keyrings.alt'])
@with_tempfile
def test_delete_not_crashing(path):
    # although in above test we just use/interact with Keyring without specifying
    # any custom one, there we do not change it so I guess it is ok. Here we want
    # a real keyring backend which we will alter
    from keyrings.alt.file import PlaintextKeyring
    kb = PlaintextKeyring()
    kb.filename = path

    keyring = Keyring(keyring_backend=kb)
    cred = UserPassword("test1", keyring=keyring)

    cred.set(user="user1", password="password")
    ok_file_has_content(path, ".*test1.*", re_=True)  # keyring backend saves where we expect

    # manually delete one component of the credential
    cred._keyring.delete(cred.name, next(iter(cred._FIELDS)))

    # now delete entire credential -- we must not crash
    cred.delete()
    try:
        ok_file_has_content(path, ".*test1.*", re_=True)  # keyring backend saves where we expect
        raise AssertionError("keyring still has our key")
    except AssertionError:
        pass
>>>>>>> d1a19e2b
<|MERGE_RESOLUTION|>--- conflicted
+++ resolved
@@ -63,12 +63,8 @@
     assert_equal(keyring.get('name', 'user'), 'user2')
     assert_equal(keyring.get('name', 'password'), 'newpassword')
 
-<<<<<<< HEAD
+
 @with_testsui(responses=['password1', 'newuser', 'newpassword'])
-=======
-
-@with_testsui(responses=['password1'])
->>>>>>> d1a19e2b
 def test_cred1_call():
     keyring = MemoryKeyring()
     cred = UserPassword("name", keyring=keyring)
@@ -154,7 +150,6 @@
     with patch.dict('os.environ', {'DATALAD_test_s3_key_id': '1'}):
         _check1()
         with patch.dict('os.environ', {'DATALAD_test_s3_secret_id': '2'}):
-<<<<<<< HEAD
             _check2()
         assert_false(cred.is_known)  # no memory of the past
 
@@ -171,11 +166,6 @@
             assert_false(cred.is_known)  # no memory of the past
     finally:
         datalad.cfg.reload()
-=======
-            assert_equal(cred.get('key_id'), '1')
-            assert_equal(cred.get('secret_id'), '2')
-            assert_true(cred.is_known)
-        assert_false(cred.is_known)  # no memory of the past
 
 
 @skip_if(not external_versions['keyrings.alt'])
@@ -203,5 +193,4 @@
         ok_file_has_content(path, ".*test1.*", re_=True)  # keyring backend saves where we expect
         raise AssertionError("keyring still has our key")
     except AssertionError:
-        pass
->>>>>>> d1a19e2b
+        pass