--- conflicted
+++ resolved
@@ -83,11 +83,6 @@
         else:
             raise ValueError("Argument 'command' is neither a string, "
                              "nor a list nor a callable.")
-<<<<<<< HEAD
-
-	# TODO: shouldn't it return the functions instead of just calling them?
-=======
->>>>>>> f92fadb3
 
     # Two helpers to encapsulate formatting/output
     def _log_out(self, line):
@@ -127,13 +122,8 @@
 
         return stdout, stderr
 
-    def run(self, cmd, log_stdout=True, log_stderr=True,
-<<<<<<< HEAD
-            log_online=False, return_output=False,
+    def run(self, cmd, log_stdout=True, log_stderr=True, log_online=False,
             expect_stderr=False, cwd=None, env=None, shell=None):
-=======
-            log_online=False, expect_stderr=False, cwd=None, shell=None):
->>>>>>> f92fadb3
         """Runs the command `cmd` using shell.
 
         In case of dry-mode `cmd` is just added to `commands` and it is executed otherwise.
