# emacs: -*- mode: python; py-indent-offset: 4; tab-width: 4; indent-tabs-mode: nil -*-
# ex: set sts=4 ts=4 sw=4 noet:
# ## ### ### ### ### ### ### ### ### ### ### ### ### ### ### ### ### ### ### ##
#
#   See COPYING file distributed along with the datalad package for the
#   copyright and license terms.
#
# ## ### ### ### ### ### ### ### ### ### ### ### ### ### ### ### ### ### ### ##
"""
Wrapper for command and function calls, allowing for dry runs and output handling

"""


import subprocess
import sys
import logging
import os
import shutil

lgr = logging.getLogger('datalad.cmd')


class Runner(object):
    """Provides a wrapper for calling functions and commands.

    An object of this class provides a methods calls shell commands or python functions,
    allowing for dry runs and output handling.

    Outputs (stdout and stderr) can be either logged or streamed to system's stdout/stderr during execution.
    This can be enabled or disabled for both of them independently.
    Additionally allows for dry runs. This is achieved by initializing the `Runner` with `dry=True`.
    The Runner will then collect all calls as strings in `commands`.
    """

    __slots__ = ['commands', 'dry']

    def __init__(self, dry=False):
        self.dry = dry
        self.commands = []

    def __call__(self, cmd, *args, **kwargs):
        """Convenience method

        This will call run() or call() depending on the kind of `cmd`.
        If `cmd` is a string it is interpreted as the to be executed command.
        Otherwise it is expected to be a callable.
        Any other argument is passed to the respective method.

        Parameters
        ----------
        cmd: str or callable
           command string to be executed via shell or callable to be called.

        *args and **kwargs:
           see Runner.run() and Runner.call() for available arguments.

        Raises
        ------
        ValueError if cmd is neither a string nor a callable.
        """

        if isinstance(cmd, basestring) or isinstance(cmd, list):
            self.run(cmd, *args, **kwargs)
        elif callable(cmd):
            self.call(cmd, *args, **kwargs)
        else:
            raise ValueError("Argument 'command' is neither a string, "
                             "nor a list nor a callable.")
<<<<<<< HEAD


    def _get_output_online(self, proc, log_stderr, log_stdout, return_output=False):
=======
	# TODO: shouldn't it return the functions instead of just calling them?

    # Two helpers to encapsulate formatting/output
    def _log_out(self, line):
        if line:
            self.log("stdout| " + line.rstrip('\n'))

    def _log_err(self, line, expect_stderr=False):
        if line:
            self.log("stderr| " + line.rstrip('\n'),
                     level={True: logging.DEBUG,
                            False: logging.ERROR}[expect_stderr])

    def _get_output_online(self, proc, log_stdout, log_stderr,
                           return_output=False, expect_stderr=False):
>>>>>>> 7eceb6c0
        stdout, stderr = [], []
        while proc.poll() is None:
            if log_stdout:
                line = proc.stdout.readline()
                if line != '':
                    if return_output:
                        stdout += line
                    self._log_out(line)
                    # TODO: what level to log at? was: level=5
                    # Changes on that should be properly adapted in
                    # test.cmd.test_runner_log_stdout()
            else:
                pass

            if log_stderr:
                line = proc.stderr.readline()
                if line != '':
                    if return_output:
                        stderr += line
                    self._log_err(line, expect_stderr)
                    # TODO: what's the proper log level here?
                    # Changes on that should be properly adapted in
                    # test.cmd.test_runner_log_stderr()
            else:
                pass

        return stdout, stderr

    def run(self, cmd, log_stdout=True, log_stderr=True,
            log_online=False, return_output=False,
            expect_stderr=False, cwd=None, shell=None):
        """Runs the command `cmd` using shell.

        In case of dry-mode `cmd` is just added to `commands` and it is executed otherwise.
        Allows for seperatly logging stdout and stderr  or streaming it to system's stdout
        or stderr respectively.

        Parameters
        ----------
        cmd : str, list
          String (or list) defining the command call.  No shell is used if cmd
          is specified as a list

        log_stdout: bool, optional
            If True, stdout is logged. Goes to sys.stdout otherwise.

        log_stderr: bool, optional
            If True, stderr is logged. Goes to sys.stderr otherwise.

        log_online: bool, optional
            Either to log as output comes in.  Setting to True is preferable for
            running user-invoked actions to provide timely output

        return_output: bool, optional
            If True, return a tuple of two strings (stdout, stderr) in addition
            to the exit code

        expect_stderr: bool, optional
            Normally, having stderr output is a signal of a problem and thus it
            gets logged at ERROR level.  But some utilities, e.g. wget, use
            stderr for their progress output.  Whenever such output is expected,
            set it to True and output will be logged at DEBUG level unless
            exit status is non-0 (in non-online mode only, in online -- would
            log at DEBUG)

        cwd : string, optional
            Directory under which run the command (passed to Popen)

        shell: bool, optional
            Run command in a shell.  If not specified, then it runs in a shell only
            if command is specified as a string (not a list)

        Returns
        -------
        Status code as returned by the called command or `None` in case of dry-mode.

        Raises
        ------
        RunTimeError
           if command's exitcode wasn't 0 or None
        (stdout, stderr)
           if return_output=True
        """

        outputstream = subprocess.PIPE if log_stdout else sys.stdout
        errstream = subprocess.PIPE if log_stderr else sys.stderr

        self.log("Running: %s" % (cmd,))

        if not self.dry:

<<<<<<< HEAD
            proc = subprocess.Popen(cmd, stdout=outputstream, stderr=errstream,
                                    shell=isinstance(cmd, basestring))
=======
            if shell is None:
                shell = isinstance(cmd, basestring)
            try:
                proc = subprocess.Popen(cmd, stdout=outputstream, stderr=errstream,
                                    shell=shell,
                                    cwd=cwd)
            except Exception, e:
                lgr.error("Failed to start %s: %s" % (cmd, e))
                raise
>>>>>>> 7eceb6c0
            # shell=True allows for piping, multiple commands, etc., but that implies to not use shlex.split()
            # and is considered to be a security hazard. So be careful with input.
            # Alternatively we would have to parse `cmd` and create multiple
            # subprocesses.

            if log_online:
                out = self._get_output_online(proc, log_stderr, log_stdout,
                                              expect_stderr=expect_stderr)
            else:
                out = proc.communicate()

            status = proc.poll()

            # needs to be done after we know status
            if not log_online:
                self._log_out(out[0])
                if status not in [0, None]:
                    self._log_err(out[1], expect_stderr=False)
                else:
                    # as directed
                    self._log_err(out[1], expect_stderr=expect_stderr)

            if status not in [0, None]:
                msg = "Failed to run %r%s. Exit code=%d" \
                      % (cmd, " under %r" % cwd if cwd else '', status)
                lgr.error(msg)
                raise RuntimeError(msg)

            else:
                self.log("Finished running %r with status %s" % (cmd, status), level=8)

        else:
            self.commands.append(cmd)
            status, out = None, ("DRY", "DRY")

        if return_output:
            return status, out
        else:
            return status

    def call(self, f, *args, **kwargs):
        """Helper to unify collection of logging all "dry" actions.

        Calls `f` if `Runner`-object is not in dry-mode. Adds `f` along with its arguments to `commands` otherwise.

        f : callable
        *args, **kwargs:
          Callable arguments
        """
        if self.dry:
            self.commands.append("%s args=%s kwargs=%s" % (f, args, kwargs))
        else:
            return f(*args, **kwargs)

    def log(self, msg, level=logging.DEBUG):
        """log helper

        Logs at DEBUG-level by default and adds "DRY:"-prefix for dry runs.
        """
        if self.dry:
            lgr.log(level, "DRY: %s" % msg)
        else:
            lgr.log(level, msg)


# ####
# Preserve from previous version
# TODO: document intention
# ####
# this one might get under Runner for better output/control
def link_file_load(src, dst, dry_run=False):
    """Just a little helper to hardlink files's load
    """
    dst_dir = os.path.dirname(dst)
    if not os.path.exists(dst_dir):
        os.makedirs(dst_dir)
    if os.path.lexists(dst):
        lgr.debug("Destination file %(dst)s exists. Removing it first"
                  % locals())
        # TODO: how would it interact with git/git-annex
        os.unlink(dst)
    lgr.debug("Hardlinking %(src)s under %(dst)s" % locals())
    src_realpath = os.path.realpath(src)

    try:
        os.link(src_realpath, dst)
    except  AttributeError, e:
        lgr.warn("Linking of %s failed (%s), copying file" % (src, e))
        shutil.copyfile(src_realpath, dst)
        shutil.copystat(src_realpath, dst)<|MERGE_RESOLUTION|>--- conflicted
+++ resolved
@@ -67,11 +67,7 @@
         else:
             raise ValueError("Argument 'command' is neither a string, "
                              "nor a list nor a callable.")
-<<<<<<< HEAD
-
-
-    def _get_output_online(self, proc, log_stderr, log_stdout, return_output=False):
-=======
+
 	# TODO: shouldn't it return the functions instead of just calling them?
 
     # Two helpers to encapsulate formatting/output
@@ -87,7 +83,6 @@
 
     def _get_output_online(self, proc, log_stdout, log_stderr,
                            return_output=False, expect_stderr=False):
->>>>>>> 7eceb6c0
         stdout, stderr = [], []
         while proc.poll() is None:
             if log_stdout:
@@ -179,10 +174,6 @@
 
         if not self.dry:
 
-<<<<<<< HEAD
-            proc = subprocess.Popen(cmd, stdout=outputstream, stderr=errstream,
-                                    shell=isinstance(cmd, basestring))
-=======
             if shell is None:
                 shell = isinstance(cmd, basestring)
             try:
@@ -192,7 +183,6 @@
             except Exception, e:
                 lgr.error("Failed to start %s: %s" % (cmd, e))
                 raise
->>>>>>> 7eceb6c0
             # shell=True allows for piping, multiple commands, etc., but that implies to not use shlex.split()
             # and is considered to be a security hazard. So be careful with input.
             # Alternatively we would have to parse `cmd` and create multiple
