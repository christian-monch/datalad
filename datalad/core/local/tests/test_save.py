--- conflicted
+++ resolved
@@ -32,6 +32,7 @@
     known_failure_windows,
     OBSCURE_FILENAME,
     ok_,
+    SkipTest,
     skip_wo_symlink_capability,
     swallow_outputs,
     with_tempfile,
@@ -50,7 +51,6 @@
     save,
 )
 
-<<<<<<< HEAD
 
 tree_arg = dict(tree={'test.txt': 'some',
                       'test_annex.txt': 'some annex',
@@ -60,13 +60,6 @@
                       'dir': {'testindir': 'someother',
                               OBSCURE_FILENAME: 'none'},
                       'dir2': {'testindir3': 'someother3'}})
-=======
-from datalad.tests.utils import (
-    assert_repo_status,
-    SkipTest,
-    skip_wo_symlink_capability,
-)
->>>>>>> c48c6156
 
 
 # https://ci.appveyor.com/project/mih/datalad/builds/29840270/job/oya0cs55nwtoga4p
