# emacs: -*- mode: python; py-indent-offset: 4; tab-width: 4; indent-tabs-mode: nil -*-
# ex: set sts=4 ts=4 sw=4 noet:
# ## ### ### ### ### ### ### ### ### ### ### ### ### ### ### ### ### ### ### ##
#
#   See COPYING file distributed along with the datalad package for the
#   copyright and license terms.
#
# ## ### ### ### ### ### ### ### ### ### ### ### ### ### ### ### ### ### ### ##
"""Various small nodes
"""

import inspect
import os
import re

from os.path import curdir, join as opj, split as ops
from six import iteritems, string_types

from datalad.support.network import get_url_disposition_filename, get_url_straight_filename
from datalad.utils import updated
from ..pipeline import FinishPipeline
from ..pipeline import xrun_pipeline
from ..pipeline import PIPELINE_TYPES
from ...utils import auto_repr
from ...utils import find_files as _find_files

from logging import getLogger
from nose.tools import eq_, assert_raises

lgr = getLogger('datalad.crawler.nodes')


@auto_repr
class Sink(object):
    """A rudimentary node to sink/collect all the data passed into it
    """

    def __init__(self, keys=None, output=None, ignore_prefixes=['datalad_']):
        """
        Parameters
        ----------
        keys : list of str, optional
          List of keys to store.  If not specified -- entire dictionaries stored
        output : str, optional
          If specified, it will be the key in the yielded data to contain all sunk
          data
        ignore_prefixes : list, optional
          Keys with which prefixes to ignore.  By default all 'datalad_' ignored

        """
        self.data = []
        self.keys = keys
        self.output = output
        self.ignore_prefixes = ignore_prefixes or []

    def get_values(self, keys):
        return [[d[k] for k in keys] for d in self.data]

    def __call__(self, data):
        if self.keys:
                    self.data.append({key: data[key] for key in self.keys if key in data})

        else:
            data_ = {k: v
                     for k, v in data.items()
                     if not any(k.startswith(p) for p in self.ignore_prefixes)}
            self.data.append(data_)

        if self.output:
            data = updated(data, {self.output: self.data})

        yield data

    def clean(self):
        """Clean out collected data"""
        self.data = []


@auto_repr
class rename(object):
    """Rename some items (i.e. change keys) in data for subsequent nodes
    """

    def __init__(self, assignments):
        """

        Use OrderedDict when order of remapping matters
        """
        assert (isinstance(assignments, dict))
        self.assignments = assignments

    def __call__(self, data):
        # TODO: unittest
        data = data.copy()
        for from_, to_ in self.assignments.items():
            if from_ in data:
                data[to_] = data.pop(from_)
        yield data


# TODO: test
@auto_repr
class sub(object):
    """Apply re.sub regular expression substitutions to specified items"""
<<<<<<< HEAD
    def __init__(self, subs, ok_missing=False):
=======

    def __init__(self, subs):
>>>>>>> 39b1d735
        """

        Parameters
        ----------
        subs: dict of key -> dict of pattern -> replacement
        """
        self.subs = subs
        self.ok_missing = ok_missing

    def __call__(self, data):
        data = data.copy()
        for key, subs in self.subs.items():
            for from_, to_ in subs.items():
                if key not in data and self.ok_missing:
                    continue
                data[key] = re.sub(from_, to_, data[key])
        yield data


@auto_repr
class assign(object):
    """Class node to provide assignment of items in data

    With "interpolate" it allows for

    """

    # TODO: may be allow values to be a callable taking data in, so almost like
    # a node, but not yielding and just returning some value based on the data?
    def __init__(self, assignments, interpolate=False):
        """

        Parameters
        ----------
        assignments: dict
          keys: values pairs
        interpolate: bool, optional
          Either interpolate provided values using data
        """
        assert (isinstance(assignments, dict))
        self.assignments = assignments
        self.interpolate = interpolate

    def __call__(self, data):
        data_ = data.copy()  # we need to operate on a copy
        for k, v in self.assignments.items():
            data_[k] = v % data if self.interpolate else v
        yield data_


# class prune(object):

def get_url_filename(data):
    yield updated(data, {'filename': get_url_straight_filename(data['url'])})


def get_disposition_filename(data):
    """For the URL request content filename disposition
    """
    yield updated(data, {'filename': get_url_disposition_filename(data['url'])})


class _act_if(object):
    """Base class for nodes which would act if input data matches specified values
    """

    def __init__(self, values, re=False, negate=False):
        """

        Parameters
        ----------
        values: dict
          Key/value pairs to compare arrived data against.  Would raise
          FinishPipeline if all keys have matched target values
        re: bool, optional
          If specified values to be treated as regular expression to be
          searched
        negate: bool, optional
          Reverses, so acts (skips, etc) if no match
        """
        self.values = values
        self.re = re
        self.negate = negate

    def __call__(self, data):
        comp = re.search if self.re else lambda x, y: x == y
        matched = True
        # finds if all match
        for k, v in iteritems(self.values):
            if not (k in data and comp(v, data[k])):
                # do nothing and pass the data further
                matched = False
                break

        if matched != self.negate:
            for v in self._act(data):
                yield v
        else:
            yield data

    def _act(self, data):
        raise NotImplementedError


@auto_repr
class interrupt_if(_act_if):
    """Interrupt further pipeline processing whenever obtained data matches provided value(s)"""

    def _act(self, data):
        raise FinishPipeline


@auto_repr
class skip_if(_act_if):
    """Skip (do not yield anything) further pipeline processing whenever obtained data matches provided value(s)"""

    def _act(self, data):
        return []  # nothing will be yielded etc


@auto_repr
class range_node(object):
    """A node yielding incrementing integers in a data item (output by default)

    Primarily for testing
    """

    def __init__(self, n, output='output'):
        self.n = n
        self.output = output

    def __call__(self, data={}):
        for i in range(self.n):
            yield updated(data, {self.output: i})


def _string_as_list(x):
    if isinstance(x, string_types):
        return [x]
    return x


def func_to_node(func, data_args=(), data_kwargs=(), kwargs={}, outputs=(), **orig_kwargs):
    """Generate a node out of an arbitrary function

    If provided function returns a generator, each item returned separately

    Parameters
    ----------
    data_args: list or tuple, optional
      Names of keys in data values of which will be given to the func
    data_kwargs: list or tuple, optional
      Names of keys in data which will be given to the func as keyword arguments
    kwargs: dict, optional
      Additional keyword arguments to pass into the function
    outputs: str or list or tuple, optional
      Names of keys to store output of the function in
    """

    def func_node(data):
        kwargs_ = kwargs.copy()
        kwargs_.update(orig_kwargs)
        args_ = []
        for k in _string_as_list(data_args):
            args_.append(data[k])
        for k in _string_as_list(data_kwargs):
            kwargs_[k] = data[k]

        out = func(*args_, **kwargs_)

        if not inspect.isgenerator(out):
            # for uniform handling below
            out = [out]

        for return_value in out:
            if outputs:
                outputs_ = _string_as_list(outputs)
                # we need to place it into copy of data
                data_ = data.copy()
                if len(outputs_) > 1:
                    # we were requested to have multiple outputs,
                    # then function should have provided matching multiple values
                    assert (len(return_value) == len(outputs_))
                else:
                    return_value = [return_value]  # for uniformicity

                for k, v in zip(outputs_, return_value):
                    data_[k] = v
                yield data_
            else:
                # TODO: does it make sense to yield the same multiple times ever
                # if we don't modify it???
                yield data

    in_args = list(_string_as_list(data_args)) + list(_string_as_list(data_kwargs))
    func_node.__doc__ = """Function %s wrapped into a node

It expects %s keys to be provided in the data and output will be assigned to %s
keys in the output.%s
""" % (
        func.__name__ if hasattr(func, '__name__') else '',
        ', '.join(in_args) if in_args else "no",
        ', '.join(_string_as_list(outputs)) if outputs else "no",
        (' Additional keyword arguments: %s' % kwargs) if kwargs else ""
    )

    return func_node


# TODO: come up with a generic function_to_node adapter
#   actually there is already func_to_node but it is not clear how it works on
#   generators... in this commit also added **orig_kwargs to it
@auto_repr
class find_files(object):
    """Find files matching a regular expression in a pre-specified directory

    By default in current directory
    """

    def __init__(self, regex, fail_if_none=False, dirs=False, topdir=curdir):
        """

        Parameters
        ----------
        regex: basestring
        topdir: basestring, optional
          Directory where to search
        dirs: bool, optional
          Either to match directories
        fail_if_none: bool, optional
          Fail if none file matched throughout the life-time of this object, i.e.
          counts through multiple runs (if any run had files matched -- it is ok
          to have no matched files on subsequent run)
        """
        self.regex = regex
        self.topdir = topdir
        self.dirs = dirs
        self.fail_if_none = fail_if_none
        self._total_count = 0

    def __call__(self, data):
        count = 0
        for fpath in _find_files(self.regex, dirs=self.dirs, topdir=self.topdir):
            lgr.log(5, "Found file %s" % fpath)
            count += 1
            path, filename = ops(fpath)
            yield updated(data, {'path': path, 'filename': filename})
        self._total_count += count
        if not self._total_count and self.fail_if_none:
            raise RuntimeError("We did not match any file using regex %r" % self.regex)


@auto_repr
class switch(object):
    """Helper node which would decide which sub-pipeline/node to execute based on values in data
    """

    def __init__(self, key, mapping, default=None, missing='raise'):
        """
        Parameters
        ----------
        key: str
        mapping: dict
        default: node or pipeline, optional
          node or pipeline to use if no mapping was found
        missing: ('raise', 'stop', 'skip'), optional
          If value is missing in the mapping or key is missing in data
          (yeah, not differentiating atm), and no default is provided:
          'raise' - would just raise KeyError, 'stop' - would not yield
          anything in effect stopping any down processing, 'skip' - would
          just yield input data
        """
        self.key = key
        self.mapping = mapping
        self.missing = missing
        self.default = default

    @property
    def missing(self):
        return self._missing

    @missing.setter
    def missing(self, value):
        assert (value in {'raise', 'skip', 'stop'})
        self._missing = value

    def __call__(self, data):
        # make decision which sub-pipeline
        try:
            pipeline = self.mapping[data[self.key]]
        except KeyError:
            if self.default is not None:
                pipeline = self.default
            elif self.missing == 'raise':
                raise
            elif self.missing == 'skip':
                yield data
                return
            elif self.missing == 'stop':
                return

        if not isinstance(pipeline, PIPELINE_TYPES):
            # it was a node, return its output
            gen = pipeline(data)
        else:
            gen = xrun_pipeline(pipeline, data)

        # run and yield each result
        for out in gen:
            yield out<|MERGE_RESOLUTION|>--- conflicted
+++ resolved
@@ -102,12 +102,8 @@
 @auto_repr
 class sub(object):
     """Apply re.sub regular expression substitutions to specified items"""
-<<<<<<< HEAD
+
     def __init__(self, subs, ok_missing=False):
-=======
-
-    def __init__(self, subs):
->>>>>>> 39b1d735
         """
 
         Parameters
