# emacs: -*- mode: python; py-indent-offset: 4; tab-width: 4; indent-tabs-mode: nil -*-
# ex: set sts=4 ts=4 sw=4 noet:
# ## ### ### ### ### ### ### ### ### ### ### ### ### ### ### ### ### ### ### ##
#
#   See COPYING file distributed along with the datalad package for the
#   copyright and license terms.
#
# ## ### ### ### ### ### ### ### ### ### ### ### ### ### ### ### ### ### ### ##
"""Test interface.validate_paths

"""

<<<<<<< HEAD
=======
import logging

from datalad.tests.utils import known_failure_direct_mode
>>>>>>> 81799cdc

from copy import deepcopy

from os.path import join as opj
from os.path import basename
from os.path import lexists

from datalad.tests.utils import with_tree
from datalad.tests.utils import with_tempfile
from datalad.tests.utils import ok_clean_git
from datalad.tests.utils import eq_
from datalad.tests.utils import assert_result_count
from datalad.tests.utils import assert_raises
from datalad.tests.utils import assert_not_in
from datalad.tests.utils import create_tree
from datalad.tests.utils import slow
from datalad.tests.utils import swallow_logs


from datalad.distribution.dataset import Dataset
from datalad.api import annotate_paths
from datalad.api import install
from datalad.interface.annotate_paths import get_modified_subpaths
from datalad.utils import chpwd

from datalad.interface.tests.test_utils import make_demo_hierarchy_datasets


__docformat__ = 'restructuredtext'

demo_hierarchy = {
    'a': {  # dataset
        'aa': {  # dataset
            'file_aa': 'file_aa'}},
    'b': {  # dataset
        'ba': {  # dataset
            'file_ba': 'file_ba'},
        'bb': {  # dataset
            'bba': {  # dataset
                'bbaa': {  # dataset
                    'file_bbaa': 'file_bbaa'}},
            'file_bb': 'file_bb'}},
}


@with_tempfile(mkdir=True)
def test_invalid_call(path):
    # inter-option dependencies
    assert_raises(
        ValueError,
        annotate_paths, '',
        force_subds_discovery=True, force_parentds_discovery=False)
    # modified_since needs a actual dataset
    assert_raises(
        ValueError,
        annotate_paths, dataset=path, modified="something")


@slow  # 15.3509s
@with_tree(demo_hierarchy)
@with_tempfile(mkdir=True)
def test_annotate_paths(dspath, nodspath):
    # this test doesn't use API`remove` to avoid circularities
    ds = make_demo_hierarchy_datasets(dspath, demo_hierarchy)
    ds.save(recursive=True)
    ok_clean_git(ds.path)

    with chpwd(dspath):
        # with and without an explicitly given path the result is almost the
        # same inside a dataset
        without_path = annotate_paths(on_failure='ignore')
        pwd_res = annotate_paths(path='.', on_failure='ignore')
        assert_result_count(
            without_path, 1, type='dataset', path=dspath)
        assert_result_count(
            pwd_res, 1, type='dataset', path=dspath, orig_request='.',
            raw_input=True)
        # make sure going into a subdataset vs giving it as a path has no
        # structural impact
        eq_(
            [{k: v for k, v in ap.items()
              if k not in ('registered_subds', 'raw_input', 'orig_request', 'refds')}
             for ap in annotate_paths(path='b', recursive=True)],
            [{k: v for k, v in ap.items()
              if k not in ('registered_subds', 'raw_input', 'orig_request', 'refds')}
             for ap in annotate_paths(dataset='b', recursive=True)])

        # when we point to a list of directories, there should be no
        # multiple rediscoveries of the subdatasets
        with swallow_logs(new_level=logging.DEBUG) as cml:
            annotate_paths(path=['a', 'b'])
            eq_(cml.out.count('Resolved dataset for subdataset reporting/modification'), 1)

    # now do it again, pointing to the ds directly
    res = ds.annotate_paths(on_failure='ignore')
    # no request, no refds, but otherwise the same
    eq_(len(res), len(pwd_res))
    eq_({k: pwd_res[0][k] for k in pwd_res[0]
         if k in ('path', 'type', 'action', 'status')},
        {k: res[0][k] for k in res[0]
         if k not in ('refds',)})

    # will refuse a path that is not a dataset as refds
    res = annotate_paths(dataset=nodspath, on_failure='ignore')
    assert_result_count(
        res, 1, status='error', path=nodspath,
        message='given reference dataset is not a dataset')

    # recursion with proper base dataset
    parentds = Dataset(opj(dspath, 'a'))
    base_res = parentds.annotate_paths(recursive=True)
    # needs to find 'aa' and the base
    assert_result_count(base_res, 2)
    assert_result_count(base_res, 2, type='dataset')
    assert_result_count(
        base_res, 1, type='dataset', parentds=parentds.path,
        path=opj(parentds.path, 'aa'), status='')
    # same recursion but without a base dataset
    res = annotate_paths(path=opj(dspath, 'a'), recursive=True)
    # needs to find 'aa' and 'a' again
    assert_result_count(res, 2)
    eq_(res[-1],
        {k: base_res[-1][k] for k in base_res[-1]
         if k not in ('refds',)})
    assert_result_count(
        res, 1, type='dataset', status='',
        # it does not auto-discover parent datasets without force or a refds
        #parentds=parentds.path,
        path=parentds.path)
    # but we can force parent discovery
    res = parentds.annotate_paths(
        path=opj(dspath, 'a'), recursive=True, force_parentds_discovery=True)
    assert_result_count(res, 2)
    assert_result_count(
        res, 1, type='dataset', status='', parentds=dspath,
        path=parentds.path)

    # recursion with multiple disjoint seeds, no common base
    eq_([basename(p) for p in annotate_paths(
         path=[opj(dspath, 'a'), opj(dspath, 'b', 'bb', 'bba')], recursive=True,
         result_xfm='paths')],
        ['a', 'aa', 'bba', 'bbaa'])

    # recursion with partially overlapping seeds, no duplicate results
    eq_([basename(p) for p in annotate_paths(
         path=[opj(dspath, 'b'), opj(dspath, 'b', 'bb', 'bba')], recursive=True,
         result_xfm='paths')],
        ['b', 'ba', 'bb', 'bba', 'bbaa'])

    # get straight from a file
    fpath = opj('a', 'aa', 'file_aa')
    res = ds.annotate_paths(fpath)
    assert_result_count(res, 1)
    assert_result_count(
        res, 1, orig_request=fpath, raw_input=True, type='file',
        path=opj(ds.path, fpath), parentds=opj(ds.path, 'a', 'aa'), status='')
    # now drop it
    dropres = ds.drop(fpath, check=False)
    assert_result_count(dropres, 1, path=res[0]['path'], status='ok')
    # ask for same file again, use 'notneeded' for unavailable to try trigger
    # any difference
    droppedres = ds.annotate_paths(fpath, unavailable_path_status='notneeded')
    # but we get the same result
    eq_(res, droppedres)

    # now try the same on an uninstalled dataset
    subdspath = opj('b', 'bb')
    # before
    before_res = ds.annotate_paths(subdspath, recursive=True,
                                   unavailable_path_status='error')
    assert_result_count(before_res, 3, status='', type='dataset')
    uninstall_res = ds.uninstall(subdspath, recursive=True, check=False)
    assert_result_count(uninstall_res, 3, status='ok', type='dataset')
    # after
    after_res = ds.annotate_paths(subdspath,
                                  unavailable_path_status='error',
                                  on_failure='ignore')
    # uninstall hides all low-level datasets
    assert_result_count(after_res, 1)
    # but for the top-most uninstalled one it merely reports absent state now
    assert_result_count(
        after_res, 1, state='absent',
        **{k: before_res[0][k] for k in before_res[0] if k not in ('state', 'status')})
    # however, this beauty doesn't come for free, so it can be disabled
    # which will make the uninstalled subdataset like a directory in the
    # parent (or even just a non-existing path, if the mountpoint dir isn't
    # present
    after_res = ds.annotate_paths(subdspath, force_subds_discovery=False)
    assert_result_count(
        after_res, 1, type='directory',
        path=before_res[0]['path'],
        parentds=before_res[0]['parentds'])
    # feed annotated paths into annotate_paths, it shouldn't change things
    # upon second run
    # datasets and file
    res = ds.annotate_paths(['.', fpath], recursive=True)
    # make a copy, just to the sure
    orig_res = deepcopy(res)
    assert_result_count(res, 7)
    # and in again, no recursion this time
    res_again = ds.annotate_paths(res)
    # doesn't change a thing
    eq_(orig_res, res_again)
    # and in again, with recursion this time
    res_recursion_again = ds.annotate_paths(res, recursive=True)
    assert_result_count(res_recursion_again, 7)
    # doesn't change a thing
    eq_(orig_res, res_recursion_again)


@slow  # 11.0891s
@with_tree(demo_hierarchy['b'])
def test_get_modified_subpaths(path):
    ds = Dataset(path).create(force=True)
    suba = ds.create('ba', force=True)
    subb = ds.create('bb', force=True)
    subsub = ds.create(opj('bb', 'bba', 'bbaa'), force=True)
    ds.save(recursive=True)
    ok_clean_git(path)

    orig_base_commit = ds.repo.get_hexsha()

    # nothing was modified compared to the status quo, output must be empty
    eq_([],
        list(get_modified_subpaths(
            [dict(path=ds.path)],
            ds, orig_base_commit)))

    # modify one subdataset
    create_tree(subsub.path, {'added': 'test'})
    subsub.save('added')

    # it will replace the requested path with the path of the closest
    # submodule that is modified
    assert_result_count(
        get_modified_subpaths(
            [dict(path=ds.path)],
            ds, orig_base_commit),
        1,
        type='dataset', path=subb.path)

    # make another one dirty
    create_tree(suba.path, {'added': 'test'})

    # now a single query path will result in the two modified subdatasets
    assert_result_count(
        get_modified_subpaths(
            [dict(path=ds.path)],
            ds, orig_base_commit),
        2,
        type='dataset')

    # now save uptop, this will the new state of subb, but keep suba dirty
    ds.save(subb.path, recursive=True)
    # now if we ask for what was last saved, we only get the new state of subb
    assert_result_count(
        get_modified_subpaths(
            [dict(path=ds.path)],
            ds,
            'HEAD~1..HEAD'),
        1,
        type='dataset', path=subb.path)
    # comparing the working tree to head will the dirty suba instead
    assert_result_count(
        get_modified_subpaths(
            [dict(path=ds.path)],
            ds,
            'HEAD'),
        1,
        type='dataset', path=suba.path)

    # add/save everything, become clean
    ds.save(recursive=True)
    ok_clean_git(path)
    # nothing is reported as modified
    assert_result_count(
        get_modified_subpaths(
            [dict(path=ds.path)],
            ds,
            'HEAD'),
        0)
    # but looking all the way back, we find all changes
    assert_result_count(
        get_modified_subpaths(
            [dict(path=ds.path)],
            ds,
            orig_base_commit),
        2,
        type='dataset')

    # now we ask specifically for the file we added to subsub above
    query = [dict(path=opj(subsub.path, 'added'))]
    res = list(get_modified_subpaths(query, ds, orig_base_commit))
    # we only get this one result back, and not all the submodule state changes
    # that were also saved in the superdatasets
    assert_result_count(res, 1)
    assert_result_count(
        res, 1, type='file', path=opj(subsub.path, 'added'), state='added')
    # but if we are only looking at the last saved change (suba), we will not
    # find our query return something
    res = get_modified_subpaths(query, ds, 'HEAD^')
    assert_result_count(res, 0)

    # deal with removal (force insufiicient copies error)
    ds.remove(suba.path, check=False)
    ok_clean_git(path)
    res = list(get_modified_subpaths([dict(path=ds.path)], ds, 'HEAD~1..HEAD'))
    # removed submodule + .gitmodules update
    assert_result_count(res, 2)
    assert_result_count(
        res, 1,
        type_src='dataset', path=suba.path)


@slow  # 41.5367s
@with_tree(demo_hierarchy)
@with_tempfile(mkdir=True)
def test_recurseinto(dspath, dest):
    # make fresh dataset hierarchy
    ds = make_demo_hierarchy_datasets(dspath, demo_hierarchy)
    ds.save(recursive=True)
    # label intermediate dataset as 'norecurseinto'
    res = Dataset(opj(ds.path, 'b')).subdatasets(
        contains='bb',
        set_property=[('datalad-recursiveinstall', 'skip')])
    assert_result_count(res, 1, path=opj(ds.path, 'b', 'bb'))
    ds.save('b', recursive=True)
    ok_clean_git(ds.path)

    # recursive install, should skip the entire bb branch
    res = install(source=ds.path, path=dest, recursive=True,
                  result_xfm=None, result_filter=None)
    assert_result_count(res, 5)
    assert_result_count(res, 5, type='dataset')
    # we got the neighbor subdataset
    assert_result_count(res, 1, type='dataset',
                        path=opj(dest, 'b', 'ba'))
    # we did not get the one we wanted to skip
    assert_result_count(res, 0, type='dataset',
                        path=opj(dest, 'b', 'bb'))
    assert_not_in(
        opj(dest, 'b', 'bb'),
        Dataset(dest).subdatasets(fulfilled=True, result_xfm='paths'))
    assert(not Dataset(opj(dest, 'b', 'bb')).is_installed())

    # cleanup
    Dataset(dest).remove(recursive=True)
    assert(not lexists(dest))
    # again but just clone the base, and then get content and grab 'bb'
    # explicitly -- must get it installed
    dest = install(source=ds.path, path=dest)
    res = dest.get(['.', opj('b', 'bb')], get_data=False, recursive=True)
    assert_result_count(res, 8)
    assert_result_count(res, 8, type='dataset')
    assert_result_count(res, 1, type='dataset',
                        path=opj(dest.path, 'b', 'bb'))
    assert(Dataset(opj(dest.path, 'b', 'bb')).is_installed())<|MERGE_RESOLUTION|>--- conflicted
+++ resolved
@@ -10,12 +10,7 @@
 
 """
 
-<<<<<<< HEAD
-=======
 import logging
-
-from datalad.tests.utils import known_failure_direct_mode
->>>>>>> 81799cdc
 
 from copy import deepcopy
 
