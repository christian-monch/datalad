# emacs: -*- mode: python; py-indent-offset: 4; tab-width: 4; indent-tabs-mode: nil; coding: utf-8 -*-
# ex: set sts=4 ts=4 sw=4 noet:
# ## ### ### ### ### ### ### ### ### ### ### ### ### ### ### ### ### ### ### ##
#
#   See COPYING file distributed along with the datalad package for the
#   copyright and license terms.
#
# ## ### ### ### ### ### ### ### ### ### ### ### ### ### ### ### ### ### ### ##

import hashlib
import json as js
import logging
from genericpath import exists
from datalad.tests.utils import (
    assert_equal, assert_raises, assert_in, assert_false,
    assert_not_in, ok_startswith,
    serve_path_via_http,
)
from os.path import join as opj

from datalad.distribution.dataset import Dataset
from datalad.interface.ls_webui import machinesize, ignored, fs_traverse, \
    _ls_json
from datalad.support.annexrepo import AnnexRepo
from datalad.support.gitrepo import GitRepo
from datalad.tests.utils import with_tree
from datalad.utils import swallow_logs, swallow_outputs, _path_
<<<<<<< HEAD
# needed below as bound dataset method
from datalad.api import add
=======
# for bindmounts
import datalad.distribution.add
import datalad.distribution.install
import datalad.distribution.uninstall
import datalad.distribution.create
import datalad.distribution.drop
import datalad.distribution.subdatasets
import datalad.interface.diff

from datalad.cmd import Runner
>>>>>>> bce2a330


def test_machinesize():
    assert_equal(1.0, machinesize(1))
    for key, value in {'Byte': 0, 'Bytes': 0, 'kB': 1, 'MB': 2, 'GB': 3, 'TB': 4, 'PB': 5}.items():
        assert_equal(1.0*(1000**value), machinesize('1 ' + key))
    assert_raises(ValueError, machinesize, 't byte')


@with_tree(
    tree={'dir': {'file1.txt': '123', 'file2.txt': '456'},
          '.hidden': {'.hidden_file': '121'}})
def test_ignored(topdir):
    # create annex, git repos
    AnnexRepo(opj(topdir, 'annexdir'), create=True)
    GitRepo(opj(topdir, 'gitdir'), create=True)

    # non-git or annex should not be ignored
    assert_equal(ignored(topdir), False)
    # git, annex and hidden nodes should be ignored
    for subdir in ["annexdir", "gitdir", ".hidden"]:
        assert_equal(ignored(opj(topdir, subdir)), True)
    # ignore only hidden nodes(not git or annex repos) flag should work
    assert_equal(ignored(opj(topdir, "annexdir"), only_hidden=True), False)


@with_tree(
    tree={'dir': {'.fgit': {'ab.txt': '123'},
                  'subdir': {'file1.txt': '124', 'file2.txt': '123'},
                  'subgit': {'fgit.txt': '123'}},
          'topfile.txt': '123',
          '.hidden': {'.hidden_file': '123'}})
def test_fs_traverse(topdir):
    # setup temp directory tree for testing
    annex = AnnexRepo(topdir)
    AnnexRepo(opj(topdir, 'annexdir'), create=True)
    GitRepo(opj(topdir, 'gitdir'), create=True)
    GitRepo(opj(topdir, 'dir', 'subgit'), create=True)
    annex.add(opj(topdir, 'dir'))
    annex.commit()
    annex.drop(opj(topdir, 'dir', 'subdir', 'file2.txt'), options=['--force'])

    # traverse file system in recursive and non-recursive modes
    for recursive in [True, False]:
        # test fs_traverse in display mode
        with swallow_logs(new_level=logging.INFO) as log, swallow_outputs() as cmo:
            fs = fs_traverse(topdir, AnnexRepo(topdir), recurse_directories=recursive, json='display')
            if recursive:
                # fs_traverse logs should contain all not ignored subdirectories
                for subdir in [opj(topdir, 'dir'), opj(topdir, 'dir', 'subdir')]:
                    assert_in('Directory: ' + subdir, log.out)
                # fs_traverse stdout contains subdirectory
                assert_in(('file2.txt' and 'dir'), cmo.out)

            # extract info of the top-level child directory
            child = [item for item in fs['nodes'] if item['name'] == 'dir'][0]
            # size of dir type child in non-recursive modes should be 0 Bytes(default) as
            # dir type child's size currently has no metadata file for traverser to pick its size from
            # and would require a recursive traversal w/ write to child metadata file mode
            assert_equal(child['size']['total'], {True: '6 Bytes', False: '0 Bytes'}[recursive])

    for recursive in [True, False]:
        # run fs_traverse in write to json 'file' mode
        fs = fs_traverse(topdir, AnnexRepo(topdir), recurse_directories=recursive, json='file')
        # fs_traverse should return a dictionary
        assert_equal(isinstance(fs, dict), True)
        # not including git and annex folders
        assert_equal([item for item in fs['nodes'] if ('gitdir' or 'annexdir') == item['name']], [])
        # extract info of the top-level child directory
        child = [item for item in fs['nodes'] if item['name'] == 'dir'][0]
        # verify node type
        assert_equal(child['type'], 'dir')
        # same node size on running fs_traversal in recursive followed by non-recursive mode
        # verifies child's metadata file being used to find its size
        # running in reverse order (non-recursive followed by recursive mode) will give (0, actual size)
        assert_equal(child['size']['total'], '6 Bytes')

        # verify subdirectory traversal if run in recursive mode
        # In current RF 'nodes' are stripped away during recursive traversal
        # for now... later we might reincarnate them "differently"
        # TODO!
        if False:  # recursive:
            # sub-dictionary should not include git and hidden directory info
            assert_equal([item for item in child['nodes'] if ('subgit' or '.fgit') == item['name']], [])
            # extract subdirectory dictionary, else fail
            subchild = [subitem for subitem in child["nodes"] if subitem['name'] == 'subdir'][0]
            # extract info of file1.txts, else fail
            link = [subnode for subnode in subchild["nodes"] if subnode['name'] == 'file1.txt'][0]
            # verify node's sizes and type
            assert_equal(link['size']['total'], '3 Bytes')
            assert_equal(link['size']['ondisk'], link['size']['total'])
            assert_equal(link['type'], 'link')
            # extract info of file2.txt, else fail
            brokenlink = [subnode for subnode in subchild["nodes"] if subnode['name'] == 'file2.txt'][0]
            # verify node's sizes and type
            assert_equal(brokenlink['type'], 'link-broken')
            assert_equal(brokenlink['size']['ondisk'], '0 Bytes')
            assert_equal(brokenlink['size']['total'], '3 Bytes')


@with_tree(
    tree={'dir': {'.fgit': {'ab.txt': '123'},
                  'subdir': {'file1.txt': '123',
                             'file2.txt': '123',
                             },
                  'subgit': {'fgit.txt': '123'},
                  'subds2': {'file': '124'}},
          '.hidden': {'.hidden_file': '123'}})
@serve_path_via_http
def test_ls_json(topdir, topurl):
    annex = AnnexRepo(topdir, create=True)
    ds = Dataset(topdir)
    # create some file and commit it
    with open(opj(ds.path, 'subdsfile.txt'), 'w') as f:
        f.write('123')
    ds.add(path='subdsfile.txt')
    ds.save("Hello!", version_tag=1)

    # add a subdataset
    ds.install('subds', source=topdir)

    subdirds = ds.create(_path_('dir/subds2'), force=True)
    subdirds.add('file')

    git = GitRepo(opj(topdir, 'dir', 'subgit'), create=True)                    # create git repo
<<<<<<< HEAD
    git.add(opj(topdir, 'dir', 'subgit', 'fgit.txt'))              # commit to git to init git repo
    git.commit()
    annex.add(opj(topdir, 'dir', 'subgit'))                        # add the non-dataset git repo to annex
    annex.add(opj(topdir, 'dir'))                                  # add to annex (links)
    annex.commit()
    annex.drop(opj(topdir, 'dir', 'subdir', 'file2.txt'), options=['--force'])  # broken-link

=======
    git.add('fgit.txt', commit=True)              # commit to git to init git repo
    # annex.add doesn't add submodule, so using ds.add
    ds.add(opj('dir', 'subgit'))                        # add the non-dataset git repo to annex
    ds.add('dir')                                  # add to annex (links)
    ds.drop(opj('dir', 'subdir', 'file2.txt'), check=False)  # broken-link

    # register "external" submodule  by installing and uninstalling it
    ext_url = topurl + '/dir/subgit/.git'
    # need to make it installable via http
    Runner()('git update-server-info', cwd=opj(topdir, 'dir', 'subgit'))
    ds.install(opj('dir', 'subgit_ext'), source=ext_url)
    ds.uninstall(opj('dir', 'subgit_ext'))
>>>>>>> bce2a330
    meta_dir = opj('.git', 'datalad', 'metadata')

    def get_metahash(*path):
        if not path:
            path = ['/']
        return hashlib.md5(opj(*path).encode('utf-8')).hexdigest()

    def get_metapath(dspath, *path):
        return _path_(dspath, meta_dir, get_metahash(*path))

    def get_meta(dspath, *path):
        with open(get_metapath(dspath, *path)) as f:
            return js.load(f)

    for all_ in [True, False]:  # recurse directories
        for recursive in [True, False]:
            for state in ['file', 'delete']:
                # subdataset should have its json created and deleted when
                # all=True else not
                subds_metapath = get_metapath(opj(topdir, 'subds'))
                exists_prior = exists(subds_metapath)

                #with swallow_logs(), swallow_outputs():
                dsj = _ls_json(
                    topdir,
                    json=state,
                    all_=all_,
                    recursive=recursive
                )
                ok_startswith(dsj['tags'], '1-')

                exists_post = exists(subds_metapath)
                # print("%s %s -> %s" % (state, exists_prior, exists_post))
                assert_equal(exists_post, (state == 'file' and recursive))

                # root should have its json file created and deleted in all cases
                ds_metapath = get_metapath(topdir)
                assert_equal(exists(ds_metapath), state == 'file')

                # children should have their metadata json's created and deleted only when recursive=True
                child_metapath = get_metapath(topdir, 'dir', 'subdir')
                assert_equal(exists(child_metapath), (state == 'file' and all_))

                # ignored directories should not have json files created in any case
                for subdir in [('.hidden',), ('dir', 'subgit')]:
                    assert_false(exists(get_metapath(topdir, *subdir)))

                # check if its updated in its nodes sublist too. used by web-ui json. regression test
                assert_equal(dsj['nodes'][0]['size']['total'], dsj['size']['total'])

                # check size of subdataset
                subds = [item for item in dsj['nodes'] if item['name'] == ('subdsfile.txt' or 'subds')][0]
                assert_equal(subds['size']['total'], '3 Bytes')

                # dir/subds2 must not be listed among nodes of the top dataset:
                topds_nodes = {x['name']: x for x in dsj['nodes']}

                assert_in('subds', topds_nodes)
                # XXX
                # # condition here is a bit a guesswork by yoh later on
                # # TODO: here and below clear destiny/interaction of all_ and recursive
                # assert_equal(dsj['size']['total'],
                #              '15 Bytes' if (recursive and all_) else
                #              ('9 Bytes' if (recursive or all_) else '3 Bytes')
                # )

                # https://github.com/datalad/datalad/issues/1674
                if state == 'file' and all_:
                    dirj = get_meta(topdir, 'dir')
                    dir_nodes = {x['name']: x for x in dirj['nodes']}
                    # it should be present in the subdir meta
                    assert_in('subds2', dir_nodes)
                    assert_not_in('url_external', dir_nodes['subds2'])
                    assert_in('subgit_ext', dir_nodes)
                    assert_equal(dir_nodes['subgit_ext']['url'], ext_url)
                # and not in topds
                assert_not_in('subds2', topds_nodes)

                # run non-recursive dataset traversal after subdataset metadata already created
                # to verify sub-dataset metadata being picked up from its metadata file in such cases
                if state == 'file' and recursive and not all_:
                    dsj = _ls_json(topdir, json='file', all_=False)
                    subds = [
                        item for item in dsj['nodes']
                        if item['name'] == ('subdsfile.txt' or 'subds')
                    ][0]
                    assert_equal(subds['size']['total'], '3 Bytes')<|MERGE_RESOLUTION|>--- conflicted
+++ resolved
@@ -25,21 +25,10 @@
 from datalad.support.gitrepo import GitRepo
 from datalad.tests.utils import with_tree
 from datalad.utils import swallow_logs, swallow_outputs, _path_
-<<<<<<< HEAD
 # needed below as bound dataset method
 from datalad.api import add
-=======
-# for bindmounts
-import datalad.distribution.add
-import datalad.distribution.install
-import datalad.distribution.uninstall
-import datalad.distribution.create
-import datalad.distribution.drop
-import datalad.distribution.subdatasets
-import datalad.interface.diff
 
 from datalad.cmd import Runner
->>>>>>> bce2a330
 
 
 def test_machinesize():
@@ -165,16 +154,15 @@
     subdirds.add('file')
 
     git = GitRepo(opj(topdir, 'dir', 'subgit'), create=True)                    # create git repo
-<<<<<<< HEAD
-    git.add(opj(topdir, 'dir', 'subgit', 'fgit.txt'))              # commit to git to init git repo
+    git.add(opj(topdir, 'dir', 'subgit', 'fgit.txt'))                           # commit to git to init git repo
     git.commit()
-    annex.add(opj(topdir, 'dir', 'subgit'))                        # add the non-dataset git repo to annex
-    annex.add(opj(topdir, 'dir'))                                  # add to annex (links)
+    annex.add(opj(topdir, 'dir', 'subgit'))                                     # add the non-dataset git repo to annex
+    annex.add(opj(topdir, 'dir'))                                               # add to annex (links)
+    annex.drop(opj(topdir, 'dir', 'subdir', 'file2.txt'), options=['--force'])  # broken-link
     annex.commit()
-    annex.drop(opj(topdir, 'dir', 'subdir', 'file2.txt'), options=['--force'])  # broken-link
-
-=======
-    git.add('fgit.txt', commit=True)              # commit to git to init git repo
+
+    git.add('fgit.txt')              # commit to git to init git repo
+    git.commit()
     # annex.add doesn't add submodule, so using ds.add
     ds.add(opj('dir', 'subgit'))                        # add the non-dataset git repo to annex
     ds.add('dir')                                  # add to annex (links)
@@ -186,7 +174,6 @@
     Runner()('git update-server-info', cwd=opj(topdir, 'dir', 'subgit'))
     ds.install(opj('dir', 'subgit_ext'), source=ext_url)
     ds.uninstall(opj('dir', 'subgit_ext'))
->>>>>>> bce2a330
     meta_dir = opj('.git', 'datalad', 'metadata')
 
     def get_metahash(*path):
