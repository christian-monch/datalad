# emacs: -*- mode: python; py-indent-offset: 4; tab-width: 4; indent-tabs-mode: nil -*-; coding: utf-8 -*-
# ex: set sts=4 ts=4 sw=4 noet:
# ## ### ### ### ### ### ### ### ### ### ### ### ### ### ### ### ### ### ### ##
#
#   See COPYING file distributed along with the datalad package for the
#   copyright and license terms.
#
# ## ### ### ### ### ### ### ### ### ### ### ### ### ### ### ### ### ### ### ##
"""test command datalad run-procedure

"""

__docformat__ = 'restructuredtext'

import os.path as op
import sys

from datalad.cmd import Runner
from datalad.utils import chpwd
from datalad.utils import maybe_shlex_quote
from datalad.utils import swallow_outputs
from datalad.tests.utils import ok_clean_git
from datalad.tests.utils import eq_
from datalad.tests.utils import ok_file_has_content
from datalad.tests.utils import with_tree
from datalad.tests.utils import with_tempfile
from datalad.tests.utils import assert_raises
from datalad.tests.utils import assert_true
from datalad.tests.utils import assert_false
from datalad.tests.utils import assert_in_results
from datalad.tests.utils import assert_not_in_results
from datalad.tests.utils import skip_if
from datalad.tests.utils import OBSCURE_FILENAME
from datalad.tests.utils import on_windows
<<<<<<< HEAD
=======
from datalad.tests.utils import known_failure_direct_mode
>>>>>>> a2d1bd46
from datalad.tests.utils import known_failure_windows
from datalad.distribution.dataset import Dataset
from datalad.support.exceptions import (
    CommandError,
    InsufficientArgumentsError,
)
from datalad.api import run_procedure
from datalad import cfg


@with_tempfile(mkdir=True)
def test_invalid_call(path):
    with chpwd(path):
        # ^ Change directory so that we don't fail with an
        # InvalidGitRepositoryError if the test is executed from a git
        # worktree.

        # needs spec or discover
        assert_raises(InsufficientArgumentsError, run_procedure)
        res = run_procedure('unknown', on_failure='ignore')
        assert_true(len(res) == 1)
        assert_in_results(res, status="impossible")


@known_failure_windows  #FIXME
@with_tree(tree={
    'code': {'datalad_test_proc.py': """\
import sys
import os.path as op
from datalad.api import save, Dataset

with open(op.join(sys.argv[1], 'fromproc.txt'), 'w') as f:
    f.write('hello\\n')
save(dataset=Dataset(sys.argv[1]), path='fromproc.txt')
"""}})
@with_tempfile
def test_basics(path, super_path):
    ds = Dataset(path).create(force=True)
    ds.run_procedure('cfg_yoda')
    ok_clean_git(ds.path)
    assert_false(ds.repo.is_under_annex("README.md"))
    # configure dataset to look for procedures in its code folder
    ds.config.add(
        'datalad.locations.dataset-procedures',
        'code',
        where='dataset')
    # commit this procedure config for later use in a clone:
    ds.save(op.join('.datalad', 'config'))
    # configure dataset to run the demo procedure prior to the clean command
    ds.config.add(
        'datalad.clean.proc-pre',
        'datalad_test_proc',
        where='dataset')
    # run command that should trigger the demo procedure
    ds.clean()
    # look for traces
    ok_file_has_content(op.join(ds.path, 'fromproc.txt'), 'hello\n')
    ok_clean_git(ds.path, index_modified=[op.join('.datalad', 'config')])

    # make a fresh dataset:
    super = Dataset(super_path).create()
    # configure dataset to run the demo procedure prior to the clean command
    super.config.add(
        'datalad.clean.proc-pre',
        'datalad_test_proc',
        where='dataset')
    # 'super' doesn't know any procedures but should get to know one by
    # installing the above as a subdataset
    super.install('sub', source=ds.path)
    # run command that should trigger the demo procedure
    super.clean()
    # look for traces
    ok_file_has_content(op.join(super.path, 'fromproc.txt'), 'hello\n')
    ok_clean_git(super.path, index_modified=[op.join('.datalad', 'config')])


@skip_if(cond=on_windows and cfg.obtain("datalad.repo.version") < 6)
@with_tree(tree={
    'code': {'datalad_test_proc.py': """\
import sys
import os.path as op
from datalad.api import add, Dataset

with open(op.join(sys.argv[1], 'fromproc.txt'), 'w') as f:
    f.write('hello\\n')
add(dataset=Dataset(sys.argv[1]), path='fromproc.txt')
"""}})
@with_tempfile
def test_procedure_discovery(path, super_path):
    with chpwd(path):
        # ^ Change directory so that we don't fail with an
        # InvalidGitRepositoryError if the test is executed from a git
        # worktree.
        ps = run_procedure(discover=True)
        # there are a few procedures coming with datalad, needs to find them
        assert_true(len(ps) > 2)
        # we get three essential properties
        eq_(
            sum(['procedure_type' in p and
                 'procedure_callfmt' in p and
                 'path' in p
                 for p in ps]),
            len(ps))

    # set up dataset with registered procedure (c&p from test_basics):
    ds = Dataset(path).create(force=True)
    ds.run_procedure('cfg_yoda')
    ok_clean_git(ds.path)
    # configure dataset to look for procedures in its code folder
    ds.config.add(
        'datalad.locations.dataset-procedures',
        'code',
        where='dataset')
    # configure dataset to run the demo procedure prior to the clean command
    ds.config.add(
        'datalad.clean.proc-pre',
        'datalad_test_proc',
        where='dataset')
    ds.save(op.join('.datalad', 'config'))

    # run discovery on the dataset:
    ps = ds.run_procedure(discover=True)

    # still needs to find procedures coming with datalad
    assert_true(len(ps) > 2)
    # we get three essential properties
    eq_(
        sum(['procedure_type' in p and
             'procedure_callfmt' in p and
             'path' in p
             for p in ps]),
        len(ps))
    # dataset's procedure needs to be in the results
    assert_in_results(ps, path=op.join(ds.path, 'code', 'datalad_test_proc.py'))

    # make it a subdataset and try again:
    super = Dataset(super_path).create()
    super.install('sub', source=ds.path)

    ps = super.run_procedure(discover=True)
    # still needs to find procedures coming with datalad
    assert_true(len(ps) > 2)
    # we get three essential properties
    eq_(
        sum(['procedure_type' in p and
             'procedure_callfmt' in p and
             'path' in p
             for p in ps]),
        len(ps))
    # dataset's procedure needs to be in the results
    assert_in_results(ps, path=op.join(super.path, 'sub', 'code',
                                       'datalad_test_proc.py'))

    if not on_windows:  # no symlinks
        import os
        # create a procedure which is a broken symlink, but recognizable as a
        # python script:
        os.symlink(op.join(super.path, 'sub', 'not_existent'),
                   op.join(super.path, 'sub', 'code', 'broken_link_proc.py'))
        # broken symlink at procedure location, but we can't tell, whether it is
        # an actual procedure without any guess on how to execute it:
        os.symlink(op.join(super.path, 'sub', 'not_existent'),
                   op.join(super.path, 'sub', 'code', 'unknwon_broken_link'))

        ps = super.run_procedure(discover=True)
        # still needs to find procedures coming with datalad and the dataset
        # procedure registered before
        assert_true(len(ps) > 3)
        assert_in_results(ps, path=op.join(super.path, 'sub', 'code',
                                           'broken_link_proc.py'),
                          state='absent')
        assert_not_in_results(ps, path=op.join(super.path, 'sub', 'code',
                                               'unknwon_broken_link'))


@skip_if(cond=on_windows and cfg.obtain("datalad.repo.version") < 6)
@with_tree(tree={
    'code': {'datalad_test_proc.py': """\
import sys
import os.path as op
from datalad.api import save, Dataset

with open(op.join(sys.argv[1], 'fromproc.txt'), 'w') as f:
    f.write('{}\\n'.format(sys.argv[2]))
save(dataset=Dataset(sys.argv[1]), path='fromproc.txt')
"""}})
def test_configs(path):

    # set up dataset with registered procedure (c&p from test_basics):
    ds = Dataset(path).create(force=True)
    ds.run_procedure('cfg_yoda')
    ok_clean_git(ds.path)
    # configure dataset to look for procedures in its code folder
    ds.config.add(
        'datalad.locations.dataset-procedures',
        'code',
        where='dataset')

    # 1. run procedure based on execution guessing by run_procedure:
    ds.run_procedure(spec=['datalad_test_proc', 'some_arg'])
    # look for traces
    ok_file_has_content(op.join(ds.path, 'fromproc.txt'), 'some_arg\n')

    # 2. now configure specific call format including usage of substitution config
    # for run:
    ds.config.add(
        'datalad.procedures.datalad_test_proc.call-format',
        u'%s {script} {ds} {{mysub}} {args}' % maybe_shlex_quote(sys.executable),
        where='dataset'
    )
    ds.config.add(
        'datalad.run.substitutions.mysub',
        'dataset-call-config',
        where='dataset'
    )
    # TODO: Should we allow for --inputs/--outputs arguments for run_procedure
    #       (to be passed into run)?
    ds.unlock("fromproc.txt")
    # run again:
    ds.run_procedure(spec=['datalad_test_proc', 'some_arg'])
    # look for traces
    ok_file_has_content(op.join(ds.path, 'fromproc.txt'), 'dataset-call-config\n')

    # 3. have a conflicting config at user-level, which should override the
    # config on dataset level:
    ds.config.add(
        'datalad.procedures.datalad_test_proc.call-format',
        u'%s {script} {ds} local {args}' % maybe_shlex_quote(sys.executable),
        where='local'
    )
    ds.unlock("fromproc.txt")
    # run again:
    ds.run_procedure(spec=['datalad_test_proc', 'some_arg'])
    # look for traces
    ok_file_has_content(op.join(ds.path, 'fromproc.txt'), 'local\n')

    # 4. get configured help message:
    r = ds.run_procedure('datalad_test_proc', help_proc=True,
                         on_failure='ignore')
    assert_true(len(r) == 1)
    assert_in_results(r, status="impossible")

    ds.config.add(
        'datalad.procedures.datalad_test_proc.help',
        "This is a help message",
        where='dataset'
    )

    r = ds.run_procedure('datalad_test_proc', help_proc=True)
    assert_true(len(r) == 1)
    assert_in_results(r, message="This is a help message", status='ok')


@known_failure_windows
@with_tree(tree={
    'code': {'datalad_test_proc.py': """\
import sys
import os.path as op
from datalad.api import add, Dataset

with open(op.join(sys.argv[1], sys.argv[2]), 'w') as f:
    f.write('hello\\n')
add(dataset=Dataset(sys.argv[1]), path=sys.argv[2])
"""}})
def test_spaces(path):
    """
    Test whether args with spaces are correctly parsed.
    """
    ds = Dataset(path).create(force=True)
    ds.run_procedure('setup_yoda_dataset')
    ok_clean_git(ds.path)
    # configure dataset to look for procedures in its code folder
    ds.config.add(
        'datalad.locations.dataset-procedures',
        'code',
        where='dataset')
    # 1. run procedure based on execution guessing by run_procedure:
    ds.run_procedure(spec=['datalad_test_proc', 'with spaces', 'unrelated'])
    # check whether file has name with spaces
    ok_file_has_content(op.join(ds.path, 'with spaces'), 'hello\n')


@known_failure_windows
@with_tree(tree={OBSCURE_FILENAME:
                 {"code": {"just2args.py": """
import sys
print(sys.argv)
# script, dataset, and two others
assert len(sys.argv) == 4
"""}}})
def test_quoting(path):
    ds = Dataset(op.join(path, OBSCURE_FILENAME)).create(force=True)
    # Our custom procedure fails if it receives anything other than two
    # procedure arguments (so the script itself receives 3). Check a few cases
    # from the Python API and CLI.
    ds.config.add("datalad.locations.dataset-procedures", "code",
                  where="dataset")
    with swallow_outputs():
        ds.run_procedure(spec=["just2args", "with ' sing", 'with " doub'])
        with assert_raises(CommandError):
            ds.run_procedure(spec=["just2args", "still-one arg"])

        runner = Runner(cwd=ds.path)
        runner.run(
            "datalad run-procedure just2args \"with ' sing\" 'with \" doub'")
        with assert_raises(CommandError):
            runner.run("datalad run-procedure just2args 'still-one arg'")<|MERGE_RESOLUTION|>--- conflicted
+++ resolved
@@ -32,10 +32,6 @@
 from datalad.tests.utils import skip_if
 from datalad.tests.utils import OBSCURE_FILENAME
 from datalad.tests.utils import on_windows
-<<<<<<< HEAD
-=======
-from datalad.tests.utils import known_failure_direct_mode
->>>>>>> a2d1bd46
 from datalad.tests.utils import known_failure_windows
 from datalad.distribution.dataset import Dataset
 from datalad.support.exceptions import (
@@ -305,7 +301,7 @@
     Test whether args with spaces are correctly parsed.
     """
     ds = Dataset(path).create(force=True)
-    ds.run_procedure('setup_yoda_dataset')
+    ds.run_procedure('cfg_yoda')
     ok_clean_git(ds.path)
     # configure dataset to look for procedures in its code folder
     ds.config.add(
