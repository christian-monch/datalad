# emacs: -*- mode: python; py-indent-offset: 4; tab-width: 4; indent-tabs-mode: nil -*-
# ex: set sts=4 ts=4 sw=4 et:
# ## ### ### ### ### ### ### ### ### ### ### ### ### ### ### ### ### ### ### ##
#
#   See COPYING file distributed along with the datalad package for the
#   copyright and license terms.
#
# ## ### ### ### ### ### ### ### ### ### ### ### ### ### ### ### ### ### ### ##
"""High-level interface definition

"""

__docformat__ = 'restructuredtext'

# ORDER MATTERS FOLKS!

# the following should be series of import definitions for interface implementations
# that shall be exposed in the Python API and the cmdline interface
# all interfaces should be associated with (at least) one of the groups below
# the name of the `_group_*` variable determines the sorting in the command overview
# alphanum ascending order
_group_0dataset = (
    'Essential commands',
    [
        # source module, source object[, dest. cmdline name[, dest python name]]
        # src module can be relative, but has to be relative to the main 'datalad' package
        ('datalad.core.local.create', 'Create'),
        ('datalad.core.local.save', 'Save', 'save'),
        ('datalad.core.local.status', 'Status', 'status'),
        ('datalad.core.distributed.clone', 'Clone'),
        ('datalad.distribution.get', 'Get'),
        ('datalad.core.distributed.push', 'Push', 'push'),
        ('datalad.core.local.run', 'Run', 'run'),
        ('datalad.core.local.diff', 'Diff', 'diff'),
    ])

_group_1siblings = (
    'Commands for collaborative workflows',
    [
        ('datalad.distributed.create_sibling_github', 'CreateSiblingGithub'),
        ('datalad.distributed.create_sibling_gitlab', 'CreateSiblingGitlab'),
        ('datalad.distributed.create_sibling_gogs', 'CreateSiblingGogs'),
        ('datalad.distributed.create_sibling_gin', 'CreateSiblingGin'),
        ('datalad.distributed.create_sibling_gitea', 'CreateSiblingGitea'),
        ('datalad.distributed.create_sibling_ria', 'CreateSiblingRia'),
        ('datalad.distribution.create_sibling', 'CreateSibling'),
        ('datalad.distribution.siblings', 'Siblings', 'siblings'),
        ('datalad.distribution.update', 'Update'),
    ])

_group_2dataset = (
    'Dataset operations',
    [
        ('datalad.local.subdatasets', 'Subdatasets'),
        ('datalad.distributed.drop', 'Drop'),
        ('datalad.local.remove', 'Remove'),
        ('datalad.local.addurls', 'Addurls'),
        ('datalad.local.copy_file', 'CopyFile'),
        ('datalad.local.download_url', 'DownloadURL'),
        ('datalad.distribution.install', 'Install'),
        ('datalad.local.rerun', 'Rerun'),
        ('datalad.local.run_procedure', 'RunProcedure'),
    ])

_group_2metadata = (
    'Commands for metadata handling',
    [
        ('datalad.metadata.search', 'Search',
         'search', 'search'),
        ('datalad.metadata.metadata', 'Metadata',
         'metadata'),
        ('datalad.metadata.aggregate', 'AggregateMetaData',
         'aggregate-metadata', 'aggregate_metadata'),
        ('datalad.metadata.extract_metadata', 'ExtractMetadata',
         'extract-metadata', 'extract_metadata'),
    ])

_group_3misc = (
    'Miscellaneous commands',
    [
        ('datalad.local.wtf', 'WTF'),
        ('datalad.local.clean', 'Clean'),
        ('datalad.local.add_archive_content', 'AddArchiveContent'),
        ('datalad.local.add_readme', 'AddReadme'),
        ('datalad.local.export_archive', 'ExportArchive'),
        ('datalad.distributed.export_archive_ora', 'ExportArchiveORA'),
        ('datalad.distributed.export_to_figshare', 'ExportToFigshare'),
        ('datalad.local.no_annex', 'NoAnnex'),
        ('datalad.local.check_dates', 'CheckDates'),
        ('datalad.local.unlock', 'Unlock'),
        ('datalad.distribution.uninstall', 'Uninstall'),
    ])

_group_4plumbing = (
    'Plumbing commands',
    [
        ('datalad.distribution.create_test_dataset', 'CreateTestDataset',
         'create-test-dataset'),
        ('datalad.support.sshrun', 'SSHRun', 'sshrun'),
<<<<<<< HEAD
        ('datalad.local.subdatasets', 'Subdatasets', 'subdatasets'),
        ('datalad.local.foreach', 'ForEach', 'foreach'),
=======
        ('datalad.interface.test', 'Test'),
        ('datalad.interface.shell_completion', 'ShellCompletion', 'shell-completion'),
>>>>>>> 50ecb5c7
    ])


# Some known extensions and their commands to suggest whenever lookup fails
_known_extension_commands = {
    'datalad-container': ('containers-list', 'containers-remove', 'containers-add', 'containers-run'),
    'datalad-crawler': ('crawl', 'crawl-init'),
    'datalad-deprecated': ('ls',),
    'datalad-neuroimaging': ('bids2scidata',)
}


_deprecated_commands = {
    'add': "save",
    'uninstall': 'drop',
}<|MERGE_RESOLUTION|>--- conflicted
+++ resolved
@@ -57,6 +57,7 @@
         ('datalad.local.addurls', 'Addurls'),
         ('datalad.local.copy_file', 'CopyFile'),
         ('datalad.local.download_url', 'DownloadURL'),
+        ('datalad.local.foreach', 'ForEach', 'foreach'),
         ('datalad.distribution.install', 'Install'),
         ('datalad.local.rerun', 'Rerun'),
         ('datalad.local.run_procedure', 'RunProcedure'),
@@ -97,13 +98,8 @@
         ('datalad.distribution.create_test_dataset', 'CreateTestDataset',
          'create-test-dataset'),
         ('datalad.support.sshrun', 'SSHRun', 'sshrun'),
-<<<<<<< HEAD
-        ('datalad.local.subdatasets', 'Subdatasets', 'subdatasets'),
-        ('datalad.local.foreach', 'ForEach', 'foreach'),
-=======
         ('datalad.interface.test', 'Test'),
         ('datalad.interface.shell_completion', 'ShellCompletion', 'shell-completion'),
->>>>>>> 50ecb5c7
     ])
 
 
