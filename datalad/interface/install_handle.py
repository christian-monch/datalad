# emacs: -*- mode: python; py-indent-offset: 4; tab-width: 4; indent-tabs-mode: nil -*-
# ex: set sts=4 ts=4 sw=4 noet:
# ## ### ### ### ### ### ### ### ### ### ### ### ### ### ### ### ### ### ### ##
#
#   See COPYING file distributed along with the datalad package for the
#   copyright and license terms.
#
# ## ### ### ### ### ### ### ### ### ### ### ### ### ### ### ### ### ### ### ##
"""High-level interface for handle installation

"""

__docformat__ = 'restructuredtext'


from os import curdir
from os.path import join as opj, abspath, expanduser, expandvars, isdir
from .base import Interface
from datalad.support.param import Parameter
from datalad.support.constraints import EnsureStr, EnsureNone
from datalad.support.collectionrepo import CollectionRepo, \
    CollectionRepoHandleBackend
from datalad.support.handlerepo import HandleRepo
from appdirs import AppDirs

dirs = AppDirs("datalad", "datalad.org")


class InstallHandle(Interface):
<<<<<<< HEAD
    """Install a handle.

    Examples:
=======
    """Installs a handle.
>>>>>>> ee32cd9e

    Examples:

      $ datalad install-handle http://psydata.ovgu.de/forrest_gump/.git /foo/bar
      $ datalad install-handle MyCoolCollection/EvenCoolerHandle /foo/bar
    """
    _params_ = dict(
        handle=Parameter(
            doc="name or url of the handle to install; in case of  a name this "
                "is expected to state the name of the collection the handle is "
                "in, followed by the handle's name, separated by '/'.",
            constraints=EnsureStr()),
        path=Parameter(
            args=('path',),
            nargs='?',
            doc="path, where to install the handle",
            constraints=EnsureStr()),
        name=Parameter(
            doc="local name of the installed handle",
            constraints=EnsureStr() | EnsureNone()))

    def __call__(self, handle, path=curdir, name=None):

        local_master = CollectionRepo(opj(dirs.user_data_dir,
                                      'localcollection'))

        # check whether 'handle' is a key ("{collection}/{handle}")
        # or a local path or an url:
        parts = handle.split('/')
        if parts[0] == local_master.name:
            # addressing a handle, that is part of local master collection
            # Note: Theoretically, we could allow for this if a new name is
            # given.
            raise ValueError("Installing handles from collection '%s' doesn't "
                             "make sense." % local_master.name)

        name_prefix = None
        if parts[0] in local_master.git_get_remotes() \
                and len(parts) >= 2:
            # 'handle' starts with a name of a known collection, followed by at
            # least a second part, separated by '/'.
            # Therefore assuming it's a handle's key, not an url

            url = CollectionRepoHandleBackend(repo=local_master,
                                              key=handle[len(parts[0])+1:],
                                              branch=parts[0] + '/master').url
            name_prefix = parts[0] + '/'

            # TODO: Where to determine whether the handle even exists?
            # May be use Collection instead and check for "hasPart"->url
            # Note: Actually CollectionRepoHandleBackend should raise an
            # exception!
        elif isdir(abspath(expandvars(expanduser(handle)))):
            # appears to be a local path
            url = abspath(expandvars(expanduser(handle)))
        else:
            # assume it's an url:
            # TODO: Further checks needed? May be at least check for spaces and
            # ';' to avoid injection?
            url = handle

        # install the handle:
        installed_handle = HandleRepo(abspath(expandvars(expanduser(path))),
                                      url, create=True)
        local_name = name or installed_handle.name
        if name_prefix is not None:
            local_name = name_prefix + local_name

        local_master.add_handle(installed_handle, name=local_name)

        # TODO: metadata: priority: handle->collection->nothing<|MERGE_RESOLUTION|>--- conflicted
+++ resolved
@@ -27,13 +27,7 @@
 
 
 class InstallHandle(Interface):
-<<<<<<< HEAD
     """Install a handle.
-
-    Examples:
-=======
-    """Installs a handle.
->>>>>>> ee32cd9e
 
     Examples:
 
