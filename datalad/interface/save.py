# emacs: -*- mode: python; py-indent-offset: 4; tab-width: 4; indent-tabs-mode: nil -*-
# ex: set sts=4 ts=4 sw=4 noet:
# ## ### ### ### ### ### ### ### ### ### ### ### ### ### ### ### ### ### ### ##
#
#   See COPYING file distributed along with the datalad package for the
#   copyright and license terms.
#
# ## ### ### ### ### ### ### ### ### ### ### ### ### ### ### ### ### ### ### ##
"""For now just a wrapper for Dataset.save()

"""

__docformat__ = 'restructuredtext'

import logging
from datalad.support.constraints import EnsureStr
from datalad.support.constraints import EnsureNone
from datalad.support.param import Parameter
from datalad.distribution.dataset import Dataset
from datalad.distribution.dataset import EnsureDataset
from datalad.distribution.dataset import datasetmethod
from datalad.distribution.dataset import require_dataset
from datalad.interface.common_opts import recursion_limit, recursion_flag
from datalad.interface.common_opts import super_datasets_flag
from datalad.interface.utils import save_dataset_hierarchy
from datalad.interface.utils import amend_pathspec_with_superdatasets
from datalad.utils import with_pathsep as _with_sep
from datalad.utils import get_dataset_root

from .base import Interface

lgr = logging.getLogger('datalad.interface.save')


def process_vanished_paths(unavailable_paths, content_by_ds):
    # presently unavailable paths could be, e.g., deleted files, or
    # uninstalled subdatasets, or simply nothing -> figure it out and act
    # accordingly
    dsinfo = {}
    nonexistent_paths = []
    for p in unavailable_paths:
        # we need to check whether any of these correspond
        # to a known subdataset, and add those to the list of
        # things to be removed
        toppath = get_dataset_root(p)
        if not toppath:
            nonexistent_paths.append(p)
            continue
        ds = Dataset(toppath)
        dinfo = dsinfo.get(toppath,
                           {'deleted': ds.repo.get_deleted_files(),
                            'subds': ds.get_subdatasets(
                                recursive=False, absolute=True)})
        # cache for a potentially following request
        dsinfo[toppath] = dinfo
        if p in dinfo['subds']:
            # test for subds needs to come first, as it would also show
            # up in "deleted_files"
            # this is a known subdataset that has vanished
            lgr.debug('deinit vanished subdataset {} in {}'.format(p, ds))
            # simply deinit to complete a "forced uninstallation", without
            # an explicit "remove" there is nothing to be save in this
            # case
            ds.repo.deinit_submodule(p[len(_with_sep(ds.path)):])
        elif p in dinfo['deleted']:
            # vanished file -> 'git rm' it to stage the change
            ds.repo.remove(p)
            # record that we are "saving" this path
            dpaths = content_by_ds.get(ds.path, [])
            dpaths.append(p)
            content_by_ds[ds.path] = dpaths
        else:
            # this is nothing we can anyhow handle
            nonexistent_paths.append(p)
    return content_by_ds, nonexistent_paths


class Save(Interface):
    """Save the current state of a dataset

    Saving the state of a dataset records all changes that have been made
    to it. This change record is annotated with a user-provided description.
    Optionally, an additional tag, such as a version, can be assigned to the
    saved state. Such tag enables straightforward retrieval of past versions
    at a later point in time.

    || PYTHON >>
    Returns
    -------
    commit or None
      `None` if nothing was saved, the resulting commit otherwise.
    << PYTHON ||
    """

    _params_ = dict(
        dataset=Parameter(
            args=("-d", "--dataset"),
            doc=""""specify the dataset to save. If a dataset is given, but
            no `files`, the entire dataset will be saved.""",
            constraints=EnsureDataset() | EnsureNone()),
        files=Parameter(
            args=("files",),
            metavar='FILES',
            doc="""list of files to consider. If given, only changes made
            to those files are recorded in the new state.""",
            nargs='*',
            constraints=EnsureStr() | EnsureNone()),
        message=Parameter(
            args=("-m", "--message",),
            metavar='MESSAGE',
            doc="""a message to annotate the saved state.""",
            constraints=EnsureStr() | EnsureNone()),
        all_changes=Parameter(
            args=("-a", "--all-changes"),
            doc="""save changes of all known components in datasets that contain
            any of the given paths.""",
            action="store_true"),
        version_tag=Parameter(
            args=("--version-tag",),
            metavar='ID',
            doc="""an additional marker for that state.""",
            constraints=EnsureStr() | EnsureNone()),
        super_datasets=super_datasets_flag,
        recursive=recursion_flag,
        recursion_limit=recursion_limit,
    )

    @staticmethod
    @datasetmethod(name='save')
    def __call__(message=None, files=None, dataset=None,
                 all_changes=False, version_tag=None,
                 recursive=False, recursion_limit=None, super_datasets=False):
        if dataset:
            dataset = require_dataset(
                dataset, check_installed=True, purpose='saving')
        content_by_ds, unavailable_paths = Interface._prep(
            path=files,
            dataset=dataset,
            recursive=recursive,
            recursion_limit=recursion_limit)
        if unavailable_paths:
            lgr.warning("ignoring non-existent path(s): %s",
                        unavailable_paths)
        # here we know all datasets associated with any inputs
        # so we can expand "all_changes" right here to avoid confusion
        # wrt to "super" and "intermediate" datasets discovered later on
        if all_changes:
            # and we do this by replacing any given paths with the respective
            # datasets' base path
            for ds in content_by_ds:
                content_by_ds[ds] = [ds]

<<<<<<< HEAD
        # track what to be committed, so it becomes
        # possible to decide when/what to save further down
        # and one level up
        orig_hexsha = ds.repo.get_hexsha()
        to_commit = []

        # before anything, let's deal with missing submodules that may have
        # been rm'ed by the user
        # this will not alter/amend the history of the dataset
        deinit_deleted_submodules(ds)

        # XXX path resolution needs to happen on the input argument, not the
        # resolved dataset!
        # otherwise we will not be able to figure out, whether there was an
        # explicit dataset provided, or just a matching one resolved
        # automatically.
        # if files are provided but no dataset, we interpret them as
        # CWD-related

        if auto_add_changes:
            # use the dataset's base path to indicate that everything
            # should be saved
            if files:
                lgr.warning(
                    "List of paths was provided to save but auto_add_changes "
                    "was specified, so list of paths was ignored")
            files = [ds.path]
        else:
            # make sure we apply the usual path interpretation logic
            files = [resolve_path(p, dataset) for p in files]

        new_submodules = untracked_subdatasets_to_submodules(ds, files)
        if new_submodules:
            # make sure that .gitmodules is added to the list of files
            # to be committed.  Adding to index might not be enough iff
            # custom files was provided
            to_commit.append('.gitmodules')
        to_commit.extend(new_submodules)

        # now we should have a complete list of submodules to potentially
        # recurse into
        if recursive and (recursion_limit is None or recursion_limit > 0):
            # what subdataset to touch?
            subdss = []
            if auto_add_changes:
                # all installed 1st-level ones
                # we only want immediate subdatasets, higher depths will come
                # via recursion
                subdss = [Dataset(opj(ds.path, subds_path))
                          for subds_path in ds.get_subdatasets(
                              recursive=False)]
            elif files is not None:
                # only subdatasets that contain any of the to-be-considered
                # paths
                # TODO:  the same deductions will be redone later again
                #  very inefficient.  Should be just sorted into subds
                #  once!
                subdss = [ds.get_containing_subdataset(
                    p, recursion_limit=1) for p in files]

            # skip anything that isn't installed, or this dataset
            subdss = [d for d in subdss if d.is_installed() and d != ds]

            prop_recursion_limit = \
                None if recursion_limit is None else max(recursion_limit - 1, 0)

            for subds in subdss:
                # TODO: just make use of get._sort_paths_into_datasets
                # currently it is very inefficient since for the same ds
                # it asks about subdatasets for every file!
                subds_files = []  # files belonging to the subds
                todo_files = []   # leftover files
                for f in files:
                    if ds.get_containing_subdataset(f, recursion_limit=1) == subds:
                        subds_files.append(f)
                    else:
                        todo_files.append(f)
                files = todo_files

                subds_modified = Save.__call__(
                    message=message,
                    files=subds_files,
                    dataset=subds,
                    auto_add_changes=auto_add_changes,
                    version_tag=version_tag,
                    recursive=recursive and (prop_recursion_limit is None or prop_recursion_limit > 0),
                    recursion_limit=prop_recursion_limit,
                )
                if subds_modified:
                    # stage changes in this submodule
                    subdspath = relpath(subds.path, ds.path)
                    ds.repo.add(subdspath, git=True)
                    to_commit.append(subdspath)

        if files:  # could still be none without auto add changes
            ds_subdatasets = ds.get_subdatasets(recursive=False)
            subdatasets_paths = {
                opj(ds.path, f) for f in ds_subdatasets
            }
            # TODO: also use some centralized sorting into sub-datasets
            # e.g. one used in get
            ds_files = [
                f for f in files
                if f in subdatasets_paths or
                    ds.get_containing_subdataset(f, recursion_limit=1) == ds
            ]
            if len(ds_files):
                # XXX Is there a better way to handle files in mixed repos?
                ds.repo.add(ds_files)
                ds.repo.add(ds_files, git=True)
                to_commit.extend(ds_files)
            # it might be that the file itself is the submodule, so we might
            # need to commit .gitmodules
            for f in files:
                for subds in subdatasets_paths:
                    if subds.rstrip('/') == f.rstrip('/'):
                        to_commit.append('.gitmodules')
                        break

        _datalad_msg = False
        if not message:
            message = 'Recorded existing changes'
            _datalad_msg = True

        # extend with files yet to be committed in this dataset
        to_commit.extend(files)

        # anything should be staged by now
        # however, staged submodule changes are not considered as
        # `index`, hence `submodules` needs to be True too
        # we can have an explicit list of stuff to save or (if no `files`
        # provided) have staged stuff
        if ds.repo.repo.is_dirty(
                index=True,
                working_tree=False,
                untracked_files=False,
                submodules=True):

            # Analyze list of known to be committed files/submodules,
            # see if nothing points outside, and then convert to relative paths
            to_commit_rel = []
            if to_commit:
                # Note: The following was ds.repo.path, which is now different
                # when ds.path is a symlink to ds.repo.path
                # TODO: We need to reconsider logic like this
                repopath = ds.path
                for f in to_commit:
                    if isabs(f):
                        frel = relpath(f, repopath)
                        if frel.startswith(pardir):
                            # XXX may be just a warning and skip?
                            raise RuntimeError(
                                "Path %s outside of the dataset %s. Can't commit"
                                % (f, ds)
                            )
                        f = frel
                    to_commit_rel.append(f)
                to_commit_rel = sorted(set(to_commit_rel))
                if '.' in to_commit_rel:
                    # we need to commit everything
                    to_commit_rel = []

            ds.repo.commit(message, options=to_commit_rel, _datalad_msg=_datalad_msg)
        elif to_commit:
            lgr.warning(
                "Was instructed to commit %s files but repository is not dirty",
                to_commit)
        elif not auto_add_changes:
            lgr.info(
                'Nothing to save, consider auto-detection of changes, '
                'if this is unexpected.')

        # MIH: let's tag even if there was nothing commit. I'd forget this
        # option too often...
        if version_tag:
            ds.repo.tag(version_tag)

        _was_modified = ds.repo.get_hexsha() != orig_hexsha

        # and now we could consider saving our changes within super-datasets
        # Let's float up until we get to a non-dataset
=======
>>>>>>> 06311355
        if super_datasets:
            content_by_ds = amend_pathspec_with_superdatasets(
                content_by_ds,
                # save up to and including the base dataset (if one is given)
                # otherwise up to the very top
                topmost=dataset if dataset else True,
                limit_single=False)

        if dataset:
            # stuff all paths also into the base dataset slot to make sure
            # we get all links between relevant subdatasets
            bp = content_by_ds.get(dataset.path, [])
            for c in content_by_ds:
                bp.extend(content_by_ds[c])
            content_by_ds[dataset.path] = list(set(bp))

        saved_ds = save_dataset_hierarchy(
            content_by_ds,
            base=dataset.path if dataset and dataset.is_installed() else None,
            message=message,
            version_tag=version_tag)

        return saved_ds

    @staticmethod
    def result_renderer_cmdline(res, args):
        from datalad.ui import ui
        if not res:
            return
        for ds in res:
            commit = ds.repo.repo.head.commit
            ui.message('Saved state: {0} for {1}'.format(
                commit.hexsha,
                ds))<|MERGE_RESOLUTION|>--- conflicted
+++ resolved
@@ -150,190 +150,6 @@
             for ds in content_by_ds:
                 content_by_ds[ds] = [ds]
 
-<<<<<<< HEAD
-        # track what to be committed, so it becomes
-        # possible to decide when/what to save further down
-        # and one level up
-        orig_hexsha = ds.repo.get_hexsha()
-        to_commit = []
-
-        # before anything, let's deal with missing submodules that may have
-        # been rm'ed by the user
-        # this will not alter/amend the history of the dataset
-        deinit_deleted_submodules(ds)
-
-        # XXX path resolution needs to happen on the input argument, not the
-        # resolved dataset!
-        # otherwise we will not be able to figure out, whether there was an
-        # explicit dataset provided, or just a matching one resolved
-        # automatically.
-        # if files are provided but no dataset, we interpret them as
-        # CWD-related
-
-        if auto_add_changes:
-            # use the dataset's base path to indicate that everything
-            # should be saved
-            if files:
-                lgr.warning(
-                    "List of paths was provided to save but auto_add_changes "
-                    "was specified, so list of paths was ignored")
-            files = [ds.path]
-        else:
-            # make sure we apply the usual path interpretation logic
-            files = [resolve_path(p, dataset) for p in files]
-
-        new_submodules = untracked_subdatasets_to_submodules(ds, files)
-        if new_submodules:
-            # make sure that .gitmodules is added to the list of files
-            # to be committed.  Adding to index might not be enough iff
-            # custom files was provided
-            to_commit.append('.gitmodules')
-        to_commit.extend(new_submodules)
-
-        # now we should have a complete list of submodules to potentially
-        # recurse into
-        if recursive and (recursion_limit is None or recursion_limit > 0):
-            # what subdataset to touch?
-            subdss = []
-            if auto_add_changes:
-                # all installed 1st-level ones
-                # we only want immediate subdatasets, higher depths will come
-                # via recursion
-                subdss = [Dataset(opj(ds.path, subds_path))
-                          for subds_path in ds.get_subdatasets(
-                              recursive=False)]
-            elif files is not None:
-                # only subdatasets that contain any of the to-be-considered
-                # paths
-                # TODO:  the same deductions will be redone later again
-                #  very inefficient.  Should be just sorted into subds
-                #  once!
-                subdss = [ds.get_containing_subdataset(
-                    p, recursion_limit=1) for p in files]
-
-            # skip anything that isn't installed, or this dataset
-            subdss = [d for d in subdss if d.is_installed() and d != ds]
-
-            prop_recursion_limit = \
-                None if recursion_limit is None else max(recursion_limit - 1, 0)
-
-            for subds in subdss:
-                # TODO: just make use of get._sort_paths_into_datasets
-                # currently it is very inefficient since for the same ds
-                # it asks about subdatasets for every file!
-                subds_files = []  # files belonging to the subds
-                todo_files = []   # leftover files
-                for f in files:
-                    if ds.get_containing_subdataset(f, recursion_limit=1) == subds:
-                        subds_files.append(f)
-                    else:
-                        todo_files.append(f)
-                files = todo_files
-
-                subds_modified = Save.__call__(
-                    message=message,
-                    files=subds_files,
-                    dataset=subds,
-                    auto_add_changes=auto_add_changes,
-                    version_tag=version_tag,
-                    recursive=recursive and (prop_recursion_limit is None or prop_recursion_limit > 0),
-                    recursion_limit=prop_recursion_limit,
-                )
-                if subds_modified:
-                    # stage changes in this submodule
-                    subdspath = relpath(subds.path, ds.path)
-                    ds.repo.add(subdspath, git=True)
-                    to_commit.append(subdspath)
-
-        if files:  # could still be none without auto add changes
-            ds_subdatasets = ds.get_subdatasets(recursive=False)
-            subdatasets_paths = {
-                opj(ds.path, f) for f in ds_subdatasets
-            }
-            # TODO: also use some centralized sorting into sub-datasets
-            # e.g. one used in get
-            ds_files = [
-                f for f in files
-                if f in subdatasets_paths or
-                    ds.get_containing_subdataset(f, recursion_limit=1) == ds
-            ]
-            if len(ds_files):
-                # XXX Is there a better way to handle files in mixed repos?
-                ds.repo.add(ds_files)
-                ds.repo.add(ds_files, git=True)
-                to_commit.extend(ds_files)
-            # it might be that the file itself is the submodule, so we might
-            # need to commit .gitmodules
-            for f in files:
-                for subds in subdatasets_paths:
-                    if subds.rstrip('/') == f.rstrip('/'):
-                        to_commit.append('.gitmodules')
-                        break
-
-        _datalad_msg = False
-        if not message:
-            message = 'Recorded existing changes'
-            _datalad_msg = True
-
-        # extend with files yet to be committed in this dataset
-        to_commit.extend(files)
-
-        # anything should be staged by now
-        # however, staged submodule changes are not considered as
-        # `index`, hence `submodules` needs to be True too
-        # we can have an explicit list of stuff to save or (if no `files`
-        # provided) have staged stuff
-        if ds.repo.repo.is_dirty(
-                index=True,
-                working_tree=False,
-                untracked_files=False,
-                submodules=True):
-
-            # Analyze list of known to be committed files/submodules,
-            # see if nothing points outside, and then convert to relative paths
-            to_commit_rel = []
-            if to_commit:
-                # Note: The following was ds.repo.path, which is now different
-                # when ds.path is a symlink to ds.repo.path
-                # TODO: We need to reconsider logic like this
-                repopath = ds.path
-                for f in to_commit:
-                    if isabs(f):
-                        frel = relpath(f, repopath)
-                        if frel.startswith(pardir):
-                            # XXX may be just a warning and skip?
-                            raise RuntimeError(
-                                "Path %s outside of the dataset %s. Can't commit"
-                                % (f, ds)
-                            )
-                        f = frel
-                    to_commit_rel.append(f)
-                to_commit_rel = sorted(set(to_commit_rel))
-                if '.' in to_commit_rel:
-                    # we need to commit everything
-                    to_commit_rel = []
-
-            ds.repo.commit(message, options=to_commit_rel, _datalad_msg=_datalad_msg)
-        elif to_commit:
-            lgr.warning(
-                "Was instructed to commit %s files but repository is not dirty",
-                to_commit)
-        elif not auto_add_changes:
-            lgr.info(
-                'Nothing to save, consider auto-detection of changes, '
-                'if this is unexpected.')
-
-        # MIH: let's tag even if there was nothing commit. I'd forget this
-        # option too often...
-        if version_tag:
-            ds.repo.tag(version_tag)
-
-        _was_modified = ds.repo.get_hexsha() != orig_hexsha
-
-        # and now we could consider saving our changes within super-datasets
-        # Let's float up until we get to a non-dataset
-=======
->>>>>>> 06311355
         if super_datasets:
             content_by_ds = amend_pathspec_with_superdatasets(
                 content_by_ds,
