# emacs: -*- mode: python; py-indent-offset: 4; tab-width: 4; indent-tabs-mode: nil -*-
# ex: set sts=4 ts=4 sw=4 noet:
# ## ### ### ### ### ### ### ### ### ### ### ### ### ### ### ### ### ### ### ##
#
#   See COPYING file distributed along with the datalad package for the
#   copyright and license terms.
#
# ## ### ### ### ### ### ### ### ### ### ### ### ### ### ### ### ### ### ### ##

import os, platform, sys

from os.path import exists, join as opj, basename
from glob import glob
from mock import patch

<<<<<<< HEAD
from .utils import eq_, ok_, ok_startswith, nok_startswith, assert_false, \
    with_tempfile, with_testrepos, with_tree, \
    rmtemp, OBSCURE_FILENAMES, get_most_obscure_supported_name, \
    swallow_outputs, swallow_logs, \
    on_windows, assert_raises
=======
from .utils import eq_, ok_, assert_false, \
    with_tempfile, with_testrepos, with_tree, \
    rmtemp, OBSCURE_FILENAMES, get_most_obscure_supported_name, \
    swallow_outputs, swallow_logs, \
    on_windows, assert_raises, assert_equal, assert_cwd_unchanged
>>>>>>> c664b358

#
# Test with_tempfile, especially nested invocations
#

@with_tempfile
def _with_tempfile_decorated_dummy(path):
    return path


def test_with_tempfile_dir_via_env_variable():
    target = os.path.join(os.path.expanduser("~"), "dataladtesttmpdir")
    assert_false(os.path.exists(target), "directory %s already exists." % target)
    with patch.dict('os.environ', {'DATALAD_TESTS_TEMPDIR': target}):
        filename = _with_tempfile_decorated_dummy()
        ok_startswith(filename, target)

@with_tempfile
@with_tempfile
def test_nested_with_tempfile_basic(f1, f2):
    ok_(f1 != f2)
    ok_(not os.path.exists(f1))
    ok_(not os.path.exists(f2))

# And the most obscure case to test.  Generator for the test is
# used as well to verify that every one of those functions adds new argument
# to the end of incoming arguments.
@with_tempfile(prefix="TEST", suffix='big')
@with_tree((('f1.txt', 'load'),))
@with_tempfile(suffix='.cfg')
@with_tempfile(suffix='.cfg.old')
@with_testrepos(flavors=['local'])
def check_nested_with_tempfile_parametrized_surrounded(param, f0, tree, f1, f2, repo):
    eq_(param, "param1")
    ok_(f0.endswith('big'), msg="got %s" % f0)
    ok_(os.path.basename(f0).startswith('TEST'), msg="got %s" % f0)
    ok_(os.path.exists(os.path.join(tree, 'f1.txt')))
    ok_(f1 != f2)
    ok_(f1.endswith('.cfg'), msg="got %s" % f1)
    ok_(f2.endswith('.cfg.old'), msg="got %s" % f2)
    ok_('testrepos' in repo)

def test_nested_with_tempfile_parametrized_surrounded():
    yield check_nested_with_tempfile_parametrized_surrounded, "param1"

def test_with_testrepos():
    repos = []

    @with_testrepos
    def check_with_testrepos(repo):
        repos.append(repo)

    check_with_testrepos()

    eq_(len(repos), 4)
    for repo in repos:
        if not (repo.startswith('git://') or repo.startswith('http')):
            print repo
            # either it is a "local" or a removed clone
            ok_(exists(opj(repo, '.git'))
                or
                not exists(opj(repo, '.git', 'remove-me')))

def test_with_tempfile_mkdir():
    dnames = [] # just to store the name within the decorated function

    @with_tempfile(mkdir=True)
    def check_mkdir(d1):
        ok_(os.path.exists(d1))
        ok_(os.path.isdir(d1))
        dnames.append(d1)
        eq_(glob(os.path.join(d1, '*')), [])
        # Create a file to assure we can remove later the temporary load
        with open(os.path.join(d1, "test.dat"), "w") as f:
            f.write("TEST LOAD")

    check_mkdir()
    if not os.environ.get('DATALAD_TESTS_KEEPTEMP'):
        ok_(not os.path.exists(dnames[0])) # got removed


@with_tempfile()
def test_with_tempfile_default_prefix(d1):
    d = basename(d1)
    short = 'datalad_temp_'
    full = short + \
           'datalad.tests.test_tests_utils.test_with_tempfile_default_prefix'
    if on_windows:
        ok_startswith(d, short)
        nok_startswith(d, full)
    else:
        ok_startswith(d, full)


@with_tempfile(prefix="nodatalad_")
def test_with_tempfile_specified_prefix(d1):
    ok_startswith(basename(d1), 'nodatalad_')
    ok_('datalad.tests.test_tests_utils.test_with_tempfile_specified_prefix' not in d1)


def test_get_most_obscure_supported_name():
    n = get_most_obscure_supported_name()
    if platform.system() in ('Linux', 'Darwin'):
        eq_(n, OBSCURE_FILENAMES[1])
    else:
        # ATM noone else is as good
        ok_(n in OBSCURE_FILENAMES[2:])


def test_keeptemp_via_env_variable():
    files = []
    @with_tempfile()
    def check(f):
        open(f, 'w').write("LOAD")
        files.append(f)

    with patch.dict('os.environ', {}):
        check()

    with patch.dict('os.environ', {'DATALAD_TESTS_KEEPTEMP': '1'}):
        check()

    eq_(len(files), 2)
    ok_(not exists(files[0]), msg="File %s still exists" % files[0])
    ok_(    exists(files[1]), msg="File %s not exists" % files[1])

    rmtemp(files[-1])

def test_swallow_outputs():
    with swallow_outputs() as cm:
        eq_(cm.out, '')
        sys.stdout.write("out normal")
        sys.stderr.write("out error")
        eq_(cm.out, 'out normal')
        sys.stdout.write(" and more")
        eq_(cm.out, 'out normal and more') # incremental
        eq_(cm.err, 'out error')
        eq_(cm.err, 'out error') # the same value if multiple times

import logging
def test_swallow_logs():
    lgr = logging.getLogger('datalad')
    with swallow_logs(new_level=9) as cm:
        eq_(cm.out, '')
        lgr.log(8, "very heavy debug")
        eq_(cm.out, '') # not even visible at level 9
        lgr.log(9, "debug1")
        eq_(cm.out, 'debug1\n') # not even visible at level 9
        lgr.info("info")
        eq_(cm.out, 'debug1\ninfo\n') # not even visible at level 9

<<<<<<< HEAD
def test_ok_startswith():
    ok_startswith('abc', 'abc')
    ok_startswith('abc', 'a')
    ok_startswith('abc', '')
    ok_startswith(' abc', ' ')
    ok_startswith('abc\r\n', 'a') # no effect from \r\n etc
    assert_raises(AssertionError, ok_startswith, 'abc', 'b')
    assert_raises(AssertionError, ok_startswith, 'abc', 'abcd')

def test_nok_startswith():
    nok_startswith('abc', 'bc')
    nok_startswith('abc', 'c')
    assert_raises(AssertionError, nok_startswith, 'abc', 'a')
    assert_raises(AssertionError, nok_startswith, 'abc', 'abc')
=======

def test_assert_cwd_unchanged():

    @assert_cwd_unchanged
    def do_chdir():
        os.chdir(os.pardir)

    orig_dir = os.getcwd()
    assert_raises(AssertionError, do_chdir)
    eq_(orig_dir, os.getcwd(),
        "assert_cwd_unchanged didn't return us back to %s" % orig_dir)
>>>>>>> c664b358
<|MERGE_RESOLUTION|>--- conflicted
+++ resolved
@@ -13,19 +13,11 @@
 from glob import glob
 from mock import patch
 
-<<<<<<< HEAD
-from .utils import eq_, ok_, ok_startswith, nok_startswith, assert_false, \
-    with_tempfile, with_testrepos, with_tree, \
-    rmtemp, OBSCURE_FILENAMES, get_most_obscure_supported_name, \
-    swallow_outputs, swallow_logs, \
-    on_windows, assert_raises
-=======
-from .utils import eq_, ok_, assert_false, \
+from .utils import eq_, ok_, assert_false, ok_startswith, nok_startswith, \
     with_tempfile, with_testrepos, with_tree, \
     rmtemp, OBSCURE_FILENAMES, get_most_obscure_supported_name, \
     swallow_outputs, swallow_logs, \
     on_windows, assert_raises, assert_equal, assert_cwd_unchanged
->>>>>>> c664b358
 
 #
 # Test with_tempfile, especially nested invocations
@@ -177,7 +169,6 @@
         lgr.info("info")
         eq_(cm.out, 'debug1\ninfo\n') # not even visible at level 9
 
-<<<<<<< HEAD
 def test_ok_startswith():
     ok_startswith('abc', 'abc')
     ok_startswith('abc', 'a')
@@ -192,7 +183,6 @@
     nok_startswith('abc', 'c')
     assert_raises(AssertionError, nok_startswith, 'abc', 'a')
     assert_raises(AssertionError, nok_startswith, 'abc', 'abc')
-=======
 
 def test_assert_cwd_unchanged():
 
@@ -203,5 +193,4 @@
     orig_dir = os.getcwd()
     assert_raises(AssertionError, do_chdir)
     eq_(orig_dir, os.getcwd(),
-        "assert_cwd_unchanged didn't return us back to %s" % orig_dir)
->>>>>>> c664b358
+        "assert_cwd_unchanged didn't return us back to %s" % orig_dir)