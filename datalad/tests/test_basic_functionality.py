--- conflicted
+++ resolved
@@ -17,17 +17,12 @@
 from six import iterkeys
 
 from ..support.handlerepo import HandleRepo
-<<<<<<< HEAD
-from ..support.collectionrepo import CollectionRepo, CollectionRepoHandleBackend
-from ..tests.utils import ok_clean_git, with_tempfile, ok_
-=======
 from ..support.collectionrepo import CollectionRepo, CollectionRepoBackend, \
     CollectionRepoHandleBackend
 from ..support.collection import Collection, MetaCollection
 from ..support.metadatahandler import PlainTextImporter, PAV, PROV, DCTERMS, \
     DCTYPES, DLNS, DCAT, FOAF, EMP, Literal, URIRef
 from ..tests.utils import ok_clean_git, with_tempfile, ok_, with_tree
->>>>>>> 2f1db9e2
 from ..utils import get_local_file_url, rmtree
 
 # Note: For the actual commands use the following to determine paths to
@@ -240,10 +235,7 @@
 
     ok_clean_git(local_master.path, annex=False)
     assert_equal(local_master.get_handle_list(), [])
-<<<<<<< HEAD
     ok_(not os.path.exists(h_path))
-=======
-    assert_false(os.path.exists(h_path))
 
 
 @with_tempfile
@@ -411,4 +403,3 @@
     assert_equal(len(results2), 1)
     assert_in((Literal("handle2"), URIRef(get_local_file_url(h_path2))),
               results)
->>>>>>> 2f1db9e2
