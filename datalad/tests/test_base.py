# emacs: -*- mode: python; py-indent-offset: 4; tab-width: 4; indent-tabs-mode: nil -*-
# ex: set sts=4 ts=4 sw=4 noet:
# ## ### ### ### ### ### ### ### ### ### ### ### ### ### ### ### ### ### ### ##
#
#   See COPYING file distributed along with the datalad package for the
#   copyright and license terms.
#
# ## ### ### ### ### ### ### ### ### ### ### ### ### ### ### ### ### ### ### ##

import os

from .utils import (
    chpwd,
    get_dataset_root,
    with_tree,
    swallow_logs,

    assert_raises,
    assert_equal,
    assert_in,
)
from datalad.support.gitrepo import check_git_configured

from mock import patch


#@with_tempfile(mkdir=True)
# with_tempfile dereferences tempdir, so does not trigger the failure
# on Yarik's laptop where TMPDIR=~/.tmp and ~/.tmp -> /tmp.
# with_tree in turn just passes that ~/.tmp/ directory
@with_tree(tree={})
def test_not_under_git(path):
    from datalad.distribution.dataset import require_dataset
    dsroot = get_dataset_root(path)
    assert dsroot is None, "There must be no dataset above tmp %s. Got: %s" % (path, dsroot)
    with chpwd(path):
        # And require_dataset must puke also
        assert_raises(
            Exception,
            require_dataset,
            None, check_installed=True, purpose='test'
        )


def test_git_config_fixture():
    # in the setup_package we setup a new HOME with custom config
    if 'GIT_HOME' not in os.environ:
        assert_equal(
            check_git_configured(),
            {
                'user.name': 'DataLad Tester',
                'user.email': 'test@example.com'
             }
        )
    else:
        # we pick up the ones in the 'GIT_HOME' which might differ
        assert_equal(sorted(check_git_configured()), ['user.email', 'user.name'])


<<<<<<< HEAD
def test_no_empty_http_proxy():
    # in __init__ we might prune http_proxy if it is empty, so it must not be
    # empty if present
    assert os.environ.get('http_proxy', 'default')
    assert os.environ.get('https_proxy', 'default')
=======
@with_tree(tree={})
def test_git_config_warning(path):
    with chpwd(path), \
            patch.dict('os.environ', {'HOME': path}), \
            swallow_logs(new_level=30) as cml:
        # no configs in that empty HOME
        assert_equal(check_git_configured(), {})
        assert_in("configure git first", cml.out)
>>>>>>> 15be4288
<|MERGE_RESOLUTION|>--- conflicted
+++ resolved
@@ -57,13 +57,13 @@
         assert_equal(sorted(check_git_configured()), ['user.email', 'user.name'])
 
 
-<<<<<<< HEAD
 def test_no_empty_http_proxy():
     # in __init__ we might prune http_proxy if it is empty, so it must not be
     # empty if present
     assert os.environ.get('http_proxy', 'default')
     assert os.environ.get('https_proxy', 'default')
-=======
+
+
 @with_tree(tree={})
 def test_git_config_warning(path):
     with chpwd(path), \
@@ -71,5 +71,4 @@
             swallow_logs(new_level=30) as cml:
         # no configs in that empty HOME
         assert_equal(check_git_configured(), {})
-        assert_in("configure git first", cml.out)
->>>>>>> 15be4288
+        assert_in("configure git first", cml.out)