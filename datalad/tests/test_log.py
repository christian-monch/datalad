# emacs: -*- mode: python-mode; py-indent-offset: 4; tab-width: 4; indent-tabs-mode: nil -*-
# ex: set sts=4 ts=4 sw=4 et:
# ## ### ### ### ### ### ### ### ### ### ### ### ### ### ### ### ### ### ### ##
#
#   See COPYING file distributed along with the datalad package for the
#   copyright and license terms.
#
# ## ### ### ### ### ### ### ### ### ### ### ### ### ### ### ### ### ### ### ##
"""Test logging facilities """

import inspect
import logging
import os.path
from logging import makeLogRecord
from os.path import exists
from unittest.mock import patch

from datalad import cfg as dl_cfg
from datalad.log import (
    ColorFormatter,
    LoggerHelper,
    TraceBack,
    log_progress,
    with_progress,
    with_result_progress,
)
from datalad.support import ansi_colors as colors
from datalad.support.constraints import EnsureBool
from datalad.tests.utils import (
    SkipTest,
    assert_equal,
    assert_in,
    assert_no_open_files,
    assert_not_in,
    assert_re_in,
    known_failure_githubci_win,
    ok_,
    ok_endswith,
    ok_generator,
    swallow_logs,
    with_tempfile,
)
from datalad.utils import on_windows


# pretend we are in interactive mode so we could check if coloring is
# disabled
@patch("datalad.log.is_interactive", lambda: True)
@with_tempfile
def test_logging_to_a_file(dst):
    ok_(not exists(dst))

    lgr = LoggerHelper("dataladtest-1").get_initialized_logger(logtarget=dst)
    ok_(exists(dst))  # nothing was logged -- no file created

    msg = "Oh my god, they killed Kenny"
    lgr.error(msg)
    with open(dst) as f:
        lines = f.readlines()
    assert_equal(len(lines), 1, "Read more than a single log line: %s" %  lines)
    line = lines[0]
    ok_(msg in line)
    ok_('\033[' not in line,
        msg="There should be no color formatting in log files. Got: %s" % line)
    # verify that time stamp and level are present in the log line
    # do not want to rely on not having race conditions around date/time changes
    # so matching just with regexp
    # (...)? is added to swallow possible traceback logs
<<<<<<< HEAD
    regex = "\\[ERROR\\]"
    if EnsureBool()(dl_cfg.get('datalad.log.timestamp', False)):
        regex = "\\d{4}-\\d{2}-\\d{2} \\d{2}:\\d{2}:\\d{2},\\d{3} " + regex
    if EnsureBool()(dl_cfg.get('datalad.log.vmem', False)):
        regex += ' RSS/VMS: \\S+/\\S+( \\S+)?\\s*'
    regex += "(\\s+\\S+\\s*)? " + msg
=======
    regex = r"\[ERROR\]"
    if EnsureBool()(dl_cfg.get('datalad.log.timestamp', False)):
        regex = r"\d{4}-\d{2}-\d{2} \d{2}:\d{2}:\d{2},\d{3} " + regex
    if EnsureBool()(dl_cfg.get('datalad.log.vmem', False)):
        regex += r' RSS/VMS: \S+/\S+( \S+)?\s*'
    regex += r"(\s+\S+\s*)? " + msg
>>>>>>> c37f31d0
    assert_re_in(regex, line, match=True)

    # Python's logger is ok (although not documented as supported) to accept
    # non-string messages, which could be str()'ed.  We should not puke
    msg2 = "Kenny is alive"
    lgr.error(RuntimeError(msg2))
    with open(dst) as f:
        assert_in(msg2, f.read())

    # Close all handlers so windows is happy -- apparently not closed fast enough
    for handler in lgr.handlers:
        handler.close()
    assert_no_open_files(dst)


@with_tempfile
def test_logtarget_via_env_variable(dst):
    with patch.dict('os.environ', {'DATALADTEST_LOG_TARGET': dst}):
        ok_(not exists(dst))
        lgr = LoggerHelper("dataladtest-2").get_initialized_logger()
        ok_(not exists(dst))
    # just to see that mocking patch worked
    ok_('DATALADTEST_LOG_TARGET' not in os.environ)


@with_tempfile
@with_tempfile
def test_mutliple_targets(dst1, dst2):
    ok_(not exists(dst1))
    ok_(not exists(dst2))
    lgr = LoggerHelper("dataladtest-3").get_initialized_logger(
        logtarget="%s,%s" % (dst1, dst2))
    ok_(exists(dst1))
    ok_(exists(dst2))

    msg = "Oh my god, they killed Kenny"
    lgr.error(msg)
    for dst in (dst1, dst2):
        with open(dst) as f:
            lines = f.readlines()
        assert_equal(len(lines), 1, "Read more than a single log line: %s" %  lines)
        ok_(msg in lines[0])
    # Close all handlers so windows is happy -- apparently not closed fast enough
    for handler in lgr.handlers:
        handler.close()


def check_filters(name):
    with swallow_logs(new_level=logging.DEBUG, name=name) as cml:
        lgr1 = logging.getLogger(name + '.goodone')
        lgr2 = logging.getLogger(name + '.anotherone')
        lgr3 = logging.getLogger(name + '.bad')
        lgr1.debug('log1')
        lgr2.info('log2')
        lgr3.info('log3')
        assert_in('log1', cml.out)
        assert_in('log2', cml.out)
        assert_not_in('log3', cml.out)


def test_filters():
    def _mock_names(self, v, d=None):
        return 'datalad1.goodone,datalad1.anotherone' if v == 'names' else d
    with patch.object(LoggerHelper, '_get_config', _mock_names):
        LoggerHelper('datalad1').get_initialized_logger()
        check_filters('datalad1')

    def _mock_namesre(self, v, d=None):
        return 'datalad.*one' if v == 'namesre' else d
    with patch.object(LoggerHelper, '_get_config', _mock_namesre):
        LoggerHelper('datalad2').get_initialized_logger()
        check_filters('datalad2')


def test_traceback():
    from inspect import (
        currentframe,
        getframeinfo,
    )

    # do not move lines below among themselves -- we rely on consistent line numbers ;)
    tb_line = getframeinfo(currentframe()).lineno + 2
    def rec(tb, n):
        return rec(tb, n-1) if n else tb()
    tb1 = rec(TraceBack(), 10)
    ok_endswith(tb1, ">test_log:%d,%s" % (tb_line + 1, ",".join([str(tb_line)]*10)))

    # we limit to the last 100
    tb1 = rec(TraceBack(collide=True), 110)
    ok_endswith(tb1, "...>test_log:%s" % (",".join([str(tb_line)]*100)))


@known_failure_githubci_win
def test_color_formatter():

    # want to make sure that coloring doesn't get "stuck"
    for use_color in False, True, False:
        # we can't reuse the same object since it gets colored etc inplace
        rec = makeLogRecord(
            dict(msg='very long message',
                 levelname='DEBUG',
                 name='some name'))

        cf = ColorFormatter(use_color=use_color)
        if on_windows:
            raise SkipTest('Unclear under which conditions coloring should work')
        (assert_in if use_color else assert_not_in)(colors.RESET_SEQ, cf.format(rec))


# TODO: somehow test is stdout/stderr get their stuff


@patch("datalad.log.is_interactive", lambda: False)
def test_log_progress_noninteractive_filter():
    name = "dl-test"
    lgr = LoggerHelper(name).get_initialized_logger()
    pbar_id = "lp_test"
    with swallow_logs(new_level=logging.INFO, name=name) as cml:
        log_progress(lgr.info, pbar_id, "Start", label="testing", total=3)
        log_progress(lgr.info, pbar_id, "THERE0", update=1)
        log_progress(lgr.info, pbar_id, "NOT", update=1,
                     noninteractive_level=logging.DEBUG)
        log_progress(lgr.info, pbar_id, "THERE1", update=1,
                     noninteractive_level=logging.INFO)
        log_progress(lgr.info, pbar_id, "Done")
        for present in ["Start", "THERE0", "THERE1", "Done"]:
            assert_in(present, cml.out)
        assert_not_in("NOT", cml.out)


def test_with_result_progress_generator():
    # Tests ability for the decorator to decorate a regular function
    # or a generator function (then it returns a generator function)

    @with_result_progress
    def func(l):
        return l

    generated = []
    @with_result_progress
    def gen(l):
        for i in l:
            generated.append(i)
            yield i

    recs = [{'status': 'ok', 'unrelated': i} for i in range(2)]
    # still works for a func and returns provided list
    ok_(not inspect.isgeneratorfunction(func))
    assert_equal(func(recs), recs)

    # generator should still yield and next iteration should only happen
    # when requested
    ok_(inspect.isgeneratorfunction(gen))
    g = gen(recs)

    ok_generator(g)
    assert_equal(generated, [])  # nothing yet
    assert_equal(next(g), recs[0])
    assert_equal(generated, recs[:1])
    assert_equal(next(g), recs[1])
    assert_equal(generated, recs)

    # just to make sure all good to redo
    assert_equal(list(gen(recs)), recs)


def test_with_progress_generator():
    # Well, we could also pass an iterable directly now and display
    # progress iterative over it
    g = with_progress(range(3))
    ok_generator(g)
    assert_equal(list(g), list(range(3)))<|MERGE_RESOLUTION|>--- conflicted
+++ resolved
@@ -66,21 +66,12 @@
     # do not want to rely on not having race conditions around date/time changes
     # so matching just with regexp
     # (...)? is added to swallow possible traceback logs
-<<<<<<< HEAD
-    regex = "\\[ERROR\\]"
-    if EnsureBool()(dl_cfg.get('datalad.log.timestamp', False)):
-        regex = "\\d{4}-\\d{2}-\\d{2} \\d{2}:\\d{2}:\\d{2},\\d{3} " + regex
-    if EnsureBool()(dl_cfg.get('datalad.log.vmem', False)):
-        regex += ' RSS/VMS: \\S+/\\S+( \\S+)?\\s*'
-    regex += "(\\s+\\S+\\s*)? " + msg
-=======
     regex = r"\[ERROR\]"
     if EnsureBool()(dl_cfg.get('datalad.log.timestamp', False)):
         regex = r"\d{4}-\d{2}-\d{2} \d{2}:\d{2}:\d{2},\d{3} " + regex
     if EnsureBool()(dl_cfg.get('datalad.log.vmem', False)):
         regex += r' RSS/VMS: \S+/\S+( \S+)?\s*'
     regex += r"(\s+\S+\s*)? " + msg
->>>>>>> c37f31d0
     assert_re_in(regex, line, match=True)
 
     # Python's logger is ok (although not documented as supported) to accept
