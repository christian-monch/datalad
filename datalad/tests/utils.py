# emacs: -*- mode: python; py-indent-offset: 4; tab-width: 4; indent-tabs-mode: nil -*-
# ex: set sts=4 ts=4 sw=4 noet:
# ## ### ### ### ### ### ### ### ### ### ### ### ### ### ### ### ### ### ### ##
#
#   See COPYING file distributed along with the datalad package for the
#   copyright and license terms.
#
# ## ### ### ### ### ### ### ### ### ### ### ### ### ### ### ### ### ### ### ##
"""Miscellaneous utilities to assist with testing"""

import glob
import shutil
import stat
import os
import re
import tempfile
import platform
import multiprocessing
import logging
import random
import socket
from six import PY2, text_type, iteritems
from fnmatch import fnmatch
import time

from six.moves.SimpleHTTPServer import SimpleHTTPRequestHandler
from six.moves.BaseHTTPServer import HTTPServer
from six import reraise

from functools import wraps
from os.path import exists, realpath, join as opj, pardir

from nose.tools import \
    assert_equal, assert_raises, assert_greater, assert_true, assert_false, \
    assert_in, assert_in as in_, \
    raises, ok_, eq_, make_decorator

from nose import SkipTest

from ..cmd import Runner
from ..support.repos import AnnexRepoOld
from ..utils import *
from ..support.exceptions import CommandNotAvailableError
from ..support.archives import compress_files


def create_tree_archive(path, name, load, overwrite=False):
    """Given an archive `name`, create under `path` with specified `load` tree
    """
    dirname = name[:-7]
    full_dirname = opj(path, dirname)
    os.makedirs(full_dirname)
    create_tree(full_dirname, load)
    # create archive
    compress_files([dirname], name, path=path, overwrite=overwrite)
    # remove original tree
    shutil.rmtree(full_dirname)


def create_tree(path, tree):
    """Given a list of tuples (name, load) create such a tree

    if load is a tuple itself -- that would create either a subtree or an archive
    with that content and place it into the tree if name ends with .tar.gz
    """
    if not exists(path):
        os.makedirs(path)

    for name, load in tree:
        full_name = opj(path, name)
        if isinstance(load, tuple):
            if name.endswith('.tar.gz'):
                create_tree_archive(path, name, load)
            else:
                create_tree(full_name, load)
        else:
            #encoding = sys.getfilesystemencoding()
            #if isinstance(full_name, text_type):
            #    import pydb; pydb.debugger()
            with open(full_name, 'w') as f:
                if PY2 and isinstance(load, text_type):
                    load = load.encode('utf-8')
                f.write(load)

#
# Addition "checkers"
#

import git
import os
from os.path import exists, join
from datalad.support.annexrepo import AnnexRepo, FileNotInAnnexError
from ..utils import chpwd, getpwd


def ok_clean_git_annex_proxy(path):
    """Helper to check, whether an annex in direct mode is clean
    """
    # TODO: May be let's make a method of AnnexRepo for this purpose

    ar = AnnexRepo(path)
    cwd = getpwd()
    chpwd(path)

    try:
        out = ar.annex_proxy("git status")
    except CommandNotAvailableError as e:
        raise SkipTest
    finally:
        chpwd(cwd)

    assert_in("nothing to commit, working directory clean", out[0], "git-status output via proxy not plausible: %s" % out[0])


def ok_clean_git(path, annex=True, untracked=[]):
    """Verify that under given path there is a clean git repository

    it exists, .git exists, nothing is uncommitted/dirty/staged
    """
    ok_(exists(path))
    ok_(exists(join(path, '.git')))
    if annex:
        ok_(exists(join(path, '.git', 'annex')))
    repo = git.Repo(path)

    if repo.index.entries.keys():
        ok_(repo.head.is_valid())

        # get string representations of diffs with index to ease
        # troubleshooting
        index_diffs = [str(d) for d in repo.index.diff(None)]
        head_diffs = [str(d) for d in repo.index.diff(repo.head.commit)]

        eq_(sorted(repo.untracked_files), sorted(untracked))
        eq_(index_diffs, [])
        eq_(head_diffs, [])


def ok_file_under_git(path, filename, annexed=False):
    repo = AnnexRepo(path)
    assert(filename in repo.get_indexed_files())  # file is known to Git
    try:
        repo.get_file_key(filename)
        in_annex = True
    except FileNotInAnnexError as e:
        in_annex = False
    assert(annexed == in_annex)

#
# Helpers to test symlinks
#

def ok_symlink(path):
    """Checks whether path is either a working or broken symlink"""
    link_path = os.path.islink(path)
    if not link_path: 
        raise AssertionError("Path {} seems not to be a symlink".format(path))


def ok_good_symlink(path):
    ok_symlink(path)
    rpath = realpath(path)
    ok_(exists(rpath),
        msg="Path {} seems to be missing.  Symlink {} is broken".format(
                rpath, path))


def ok_broken_symlink(path):
    ok_symlink(path)
    rpath = realpath(path)
    assert_false(exists(rpath),
            msg="Path {} seems to be present.  Symlink {} is not broken".format(
                    rpath, path))


def ok_startswith(s, prefix):
    ok_(s.startswith(prefix),
        msg="String %r doesn't start with %r" % (s, prefix))


def nok_startswith(s, prefix):
    assert_false(s.startswith(prefix),
        msg="String %r starts with %r" % (s, prefix))

def ok_git_config_not_empty(ar):
    """Helper to verify that nothing rewritten the config file"""
    # TODO: we don't support bare -- do we?
    assert_true(os.stat(opj(ar.path, '.git', 'config')).st_size)


def ok_annex_get(ar, files, network=True):
    """Helper to run .annex_get decorated checking for correct operation

    annex_get passes through stderr from the ar to the user, which pollutes
    screen while running tests
    """
    ok_git_config_not_empty(ar) # we should be working in already inited repo etc
    with swallow_outputs() as cmo:
        ar.annex_get(files)
        if network:
            # wget or curl - just verify that annex spits out expected progress bar
            ok_('100%' in cmo.err or '100.0%' in cmo.err or '100,0%' in cmo.err)
    # verify that load was fetched
    ok_git_config_not_empty(ar) # whatever we do shouldn't destroy the config file
    has_content = ar.file_has_content(files)
    if isinstance(has_content, bool):
        ok_(has_content)
    else:
        ok_(all(has_content))


#
# Decorators
#

@optional_args
def with_tree(t, tree=None, **tkwargs):

    @wraps(t)
    def newfunc(*arg, **kw):
        tkwargs_ = get_tempfile_kwargs(tkwargs, prefix="tree", wrapped=t)
        d = tempfile.mkdtemp(**tkwargs_)
        create_tree(d, tree)
        try:
            t(*(arg + (d,)), **kw)
        finally:
            rmtemp(d)
    return newfunc


lgr = logging.getLogger('datalad.tests')


class SilentHTTPHandler(SimpleHTTPRequestHandler):
    """A little adapter to silence the handler
    """
    def __init__(self, *args, **kwargs):
        self._silent = lgr.getEffectiveLevel() > logging.DEBUG
        SimpleHTTPRequestHandler.__init__(self, *args, **kwargs)

    def log_message(self, format, *args):
        if self._silent:
            return
        lgr.debug("HTTP: " + format % args)


def _multiproc_serve_path_via_http(hostname, path_to_serve_from, queue): # pragma: no cover
    chpwd(path_to_serve_from)
    httpd = HTTPServer((hostname, 0), SilentHTTPHandler)
    queue.put(httpd.server_port)
    httpd.serve_forever()


@optional_args
def serve_path_via_http(tfunc, *targs):
    """Decorator which serves content of a directory via http url
    """
    
    @wraps(tfunc)
    def newfunc(*args, **kwargs):

        if targs:
            # if a path is passed into serve_path_via_http, then it's in targs
            assert len(targs) == 1
            path = targs[0] 

        elif len(args) > 1:
            args, path = args[:-1], args[-1]
        else:
            args, path = (), args[0]

        # There is a problem with Haskell on wheezy trying to
        # fetch via IPv6 whenever there is a ::1 localhost entry in
        # /etc/hosts.  Apparently fixing that docker image reliably
        # is not that straightforward, although see
        # http://jasonincode.com/customizing-hosts-file-in-docker/
        # so we just force to use 127.0.0.1 while on wheezy
        #hostname = '127.0.0.1' if on_debian_wheezy else 'localhost'
        hostname = '127.0.0.1'

        queue = multiprocessing.Queue()
        multi_proc = multiprocessing.Process(target=_multiproc_serve_path_via_http, 
                                                args=(hostname, path, queue))
        multi_proc.start()
        port = queue.get(timeout=300)
        url = 'http://{}:{}/'.format(hostname, port)
        lgr.debug("HTTP: serving {} under {}".format(path, url))

        try:
            tfunc(*(args + (path, url)), **kwargs)
        finally:
            lgr.debug("HTTP: stopping server")
            multi_proc.terminate()

    return newfunc


@optional_args
def with_tempfile(t, *targs, **tkwargs):
    """Decorator function to provide a temporary file name and remove it at the end

    Parameters
    ----------
    mkdir : bool, optional (default: False)
        If True, temporary directory created using tempfile.mkdtemp()
    *targs, **tkwargs:
        All other arguments are passed into the call to tempfile.mk{,d}temp(),
        and resultant temporary filename is passed as the first argument into
        the function t.  If no 'prefix' argument is provided, it will be
        constructed using module and function names ('.' replaced with
        '_').

    To change the used directory without providing keyword argument 'dir' set
    DATALAD_TESTS_TEMPDIR.

    Examples
    --------

        @with_tempfile
        def test_write(tfile):
            open(tfile, 'w').write('silly test')
    """

    @wraps(t)
    def newfunc(*arg, **kw):

        tkwargs_ = get_tempfile_kwargs(tkwargs, wrapped=t)

        # if DATALAD_TESTS_TEMPDIR is set, use that as directory,
        # let mktemp handle it otherwise. However, an explicitly provided
        # dir=... will override this.
        mkdir = tkwargs_.pop('mkdir', False)


        filename = {False: tempfile.mktemp,
                    True: tempfile.mkdtemp}[mkdir](*targs, **tkwargs_)
        if __debug__:
            lgr.debug('Running %s with temporary filename %s'
                      % (t.__name__, filename))
        try:
            return t(*(arg + (filename,)), **kw)
        finally:
            # glob here for all files with the same name (-suffix)
            # would be useful whenever we requested .img filename,
            # and function creates .hdr as well
            lsuffix = len(tkwargs_.get('suffix', ''))
            filename_ = lsuffix and filename[:-lsuffix] or filename
            filenames = glob.glob(filename_ + '*')
            if len(filename_) < 3 or len(filenames) > 5:
                # For paranoid yoh who stepped into this already ones ;-)
                lgr.warning("It is unlikely that it was intended to remove all"
                            " files matching %r. Skipping" % filename_)
                return
            for f in filenames:
                try:
                    rmtemp(f)
                except OSError:
                    pass
    return newfunc


def _get_resolved_flavors(flavors):
    #flavors_ = (['local', 'clone'] + (['local-url'] if not on_windows else [])) \
    #           if flavors == 'auto' else flavors
    flavors_ = (['local', 'clone', 'local-url', 'network'] if not on_windows
                else ['network', 'network-clone']) \
               if flavors == 'auto' else flavors

    if not isinstance(flavors_, list):
        flavors_ = [flavors_]

    if os.environ.get('DATALAD_TESTS_NONETWORK'):
        flavors_ = [x for x in flavors_ if not x.startswith('network')]
    return flavors_

def _get_repo_url(path):
    """Return ultimate URL for this repo"""

    if path.startswith('http') or path.startswith('git'):
        # We were given a URL, so let's just return it
        return path

    if not exists(opj(path, '.git')):
        # do the dummiest check so we know it is not git.Repo's fault
        raise AssertionError("Path %s does not point to a git repository "
                             "-- missing .git" % path)
    repo = git.Repo(path)
    if len(repo.remotes) == 1:
        remote = repo.remotes[0]
    else:
        remote = repo.remotes.origin
    return remote.config_reader.get('url')


def clone_url(url):
    # delay import of our code until needed for certain
    from ..cmd import Runner
    runner = Runner()
    tdir = tempfile.mkdtemp(**get_tempfile_kwargs({}, prefix='clone_url'))
    _ = runner(["git", "clone", url, tdir], expect_stderr=True)
    open(opj(tdir, ".git", "remove-me"), "w").write("Please")  # signal for it to be removed after
    return tdir


if not on_windows:
    local_testrepo_flavors = ['local'] # 'local-url'
else:
    local_testrepo_flavors = ['network-clone']

from .utils_testrepos import BasicTestRepo, TestRepo
_basic_test_repo = BasicTestRepo()
_TESTREPOS = {'basic':
                  {'network': 'git://github.com/datalad/testrepo--basic--r1',
                   'local': _basic_test_repo.path,
                   'local-url': _basic_test_repo.url}}

def _get_testrepos_uris(regex, flavors):
    uris = []
    # assure that now we do have those test repos created -- delayed
    # their creation until actually used
    if not on_windows:
        _basic_test_repo.create()
    for name, spec in iteritems(_TESTREPOS):
        if not re.match(regex, name):
            continue
        uris += [spec[x] for x in set(spec.keys()).intersection(flavors)]

        # additional flavors which might have not been
        if 'clone' in flavors and 'clone' not in spec:
            uris.append(clone_url(spec['local']))

        if 'network-clone' in flavors and 'network-clone' not in spec:
            uris.append(clone_url(spec['network']))

    return uris


@optional_args
def with_testrepos(t, regex='.*', flavors='auto', skip=False):
    """Decorator to provide a test repository available locally and/or over the Internet

    All tests under datalad/tests/testrepos are stored in two-level hierarchy,
    where top-level name describes nature/identifier of the test repository, and
    there could be multiple instances (e.g. generated differently) of the same
    "content"

    Parameters
    ----------
    regex : string, optional
      Regex to select which test repos to use
    flavors : {'auto', 'local', 'local-url', 'clone', 'network', 'network-clone'} or list of thereof, optional
      What URIs to provide.  E.g. 'local' would just provide path to the
      repository, while 'network' would provide url of the remote location
      available on Internet containing the test repository.  'clone' would clone repository
      first to a temporary location. 'network-clone' would first clone from the network
      location. 'auto' would include the list of appropriate
      ones (e.g., no 'network*' flavors if network tests are "forbidden").

    Examples
    --------

        @with_testrepos('basic')
        def test_write(repo):
            assert(os.path.exists(os.path.join(repo, '.git', 'annex')))

    """

    @wraps(t)
    def newfunc(*arg, **kw):
        # TODO: would need to either avoid this "decorator" approach for
        # parametric tests or again aggregate failures like sweepargs does
        flavors_ = _get_resolved_flavors(flavors)

        testrepos_uris = _get_testrepos_uris(regex, flavors_)
        # we should always have at least one repo to test on, unless explicitly only
        # network was requested by we are running without networked tests
        if not (os.environ.get('DATALAD_TESTS_NONETWORK') and flavors == ['network']):
            assert(testrepos_uris)
        else:
            if not testrepos_uris:
                raise SkipTest("No non-networked repos to test on")

        for uri in testrepos_uris:
            if __debug__:
                lgr.debug('Running %s on %s' % (t.__name__, uri))
            try:
                t(*(arg + (uri,)), **kw)
            finally:
                # ad-hoc but works
                if exists(uri) and exists(opj(uri, ".git", "remove-me")):
                    rmtemp(uri)
                pass  # might need to provide additional handling so, handle
    return newfunc
with_testrepos.__test__ = False

def skip_if_no_network(func):
    """Skip test completely in NONETWORK settings
    """
    @wraps(func)
    def newfunc(*args, **kwargs):
        if os.environ.get('DATALAD_TESTS_NONETWORK'):
            raise SkipTest("Skipping since no network settings")
        return func(*args, **kwargs)
    return newfunc


def skip_if_on_windows(func):
    """Skip test completely under Windows
    """
    @wraps(func)
    def newfunc(*args, **kwargs):
        if on_windows:
            raise SkipTest("Skipping on Windows")
        return func(*args, **kwargs)
    return newfunc


@optional_args
def assert_cwd_unchanged(func, ok_to_chdir=False):
    """Decorator to test whether the current working directory remains unchanged
    """

    @wraps(func)
    def newfunc(*args, **kwargs):
        cwd_before = os.getcwd()
        pwd_before = getpwd()

        def cleanup(was_exception):
            """Helper to perform cleanup actions/checks.

            Done so to overcome difficulty of re-raising the original exception
            with original stack in python3
            """
            try:
                cwd_after = os.getcwd()
            except OSError as e:
                lgr.warning("Failed to getcwd: %s" % e)
                cwd_after = None

<<<<<<< HEAD
        if cwd_after != cwd_before:
            chpwd(pwd_before)
            if not ok_to_chdir:
                lgr.warning(
                    "%s changed cwd to %s. Mitigating and changing back to %s"
                    % (func, cwd_after, pwd_before))
                # If there was already exception raised, we better re-raise
                # that one since it must be more important, so not masking it
                # here with our assertion
                if exc_info is None:
                    assert_equal(cwd_before, cwd_after,
                                 "CWD changed from %s to %s" % (cwd_before, cwd_after))

        if exc_info is not None:
            reraise(*exc_info)
=======
            if cwd_after != cwd_before:
                chpwd(pwd_before)
                if not ok_to_chdir:
                    lgr.warning(
                        "%s changed cwd to %s. Mitigating and changing back to %s"
                        % (func, cwd_after, pwd_before))
                    # If there was already exception raised, we better re-raise
                    # that one since it must be more important, so not masking it
                    # here with our assertion
                    if not was_exception:
                        assert_equal(cwd_before, cwd_after,
                                     "CWD changed from %s to %s" % (cwd_before, cwd_after))

        try:
            func(*args, **kwargs)
        except:
            cleanup(True)
            raise
        cleanup(False)
>>>>>>> 9e72df2f

    return newfunc

@optional_args
def run_under_dir(func, newdir='.'):
    """Decorator to run tests under another directory

    It is somewhat ugly since we can't really chdir
    back to a directory which had a symlink in its path.
    So using this decorator has potential to move entire
    testing run under the dereferenced directory name -- sideeffect.

    The only way would be to instruct testing framework (i.e. nose
    in our case ATM) to run a test by creating a new process with
    a new cwd
    """

    @wraps(func)
    def newfunc(*args, **kwargs):
        pwd_before = getpwd()
        try:
            chpwd(newdir)
            func(*args, **kwargs)
        finally:
            chpwd(pwd_before)


    return newfunc


def assert_re_in(regex, c, flags=0):
    """Assert that container (list, str, etc) contains entry matching the regex
    """
    if not isinstance(c, (list, tuple)):
        c = [c]
    for e in c:
        if re.match(regex, e, flags=flags):
            return
    raise AssertionError("Not a single entry matched %r in %r" % (regex, c))


def ignore_nose_capturing_stdout(func):
    """Decorator workaround for nose's behaviour with redirecting sys.stdout

    Needed for tests involving the runner and nose redirecting stdout.
    Counter-intuitively, that means it needed for nosetests without '-s'.
    See issue reported here:
    https://code.google.com/p/python-nose/issues/detail?id=243&can=1&sort=-id&colspec=ID%20Type%20Status%20Priority%20Stars%20Milestone%20Owner%20Summary
    """

    @make_decorator(func)
    def newfunc(*args, **kwargs):
        try:
            func(*args, **kwargs)
        except AttributeError as e:
            # Use args instead of .message which is PY2 specific
            message = e.args[0] if e.args else ""
            if message.find('StringIO') > -1 and message.find('fileno') > -1:
                pass
            else:
                raise
    return newfunc

# List of most obscure filenames which might or not be supported by different
# filesystems across different OSs.  Start with the most obscure
OBSCURE_FILENAMES = (
    " \"';a&b/&cd `| ",  # shouldn't be supported anywhere I guess due to /
    " \"';a&b&cd `| ",
    " \"';abcd `| ",
    " \"';abcd | ",
    " \"';abcd ",
    " ;abcd ",
    " ;abcd",
    " ab cd ",
    " ab cd",
    "a",
    " abc d.dat ",  # they all should at least support spaces and dots
)

@with_tempfile(mkdir=True)
def get_most_obscure_supported_name(tdir):
    """Return the most obscure filename that the filesystem would support under TEMPDIR

    TODO: we might want to use it as a function where we would provide tdir
    """
    for filename in OBSCURE_FILENAMES:
        if on_windows and filename.rstrip() != filename:
            continue
        try:
            with open(opj(tdir, filename), 'w') as f:
                f.write("TEST LOAD")
            return filename  # it will get removed as a part of wiping up the directory
        except:
            lgr.debug("Filename %r is not supported on %s under %s",
                      filename, platform.system(), tdir)
            pass
    raise RuntimeError("Could not create any of the files under %s among %s"
                       % (tdir, OBSCURE_FILENAMES))

#
# Context Managers
#<|MERGE_RESOLUTION|>--- conflicted
+++ resolved
@@ -524,20 +524,18 @@
     def newfunc(*args, **kwargs):
         cwd_before = os.getcwd()
         pwd_before = getpwd()
-
-        def cleanup(was_exception):
-            """Helper to perform cleanup actions/checks.
-
-            Done so to overcome difficulty of re-raising the original exception
-            with original stack in python3
-            """
+        exc_info = None
+        try:
+            func(*args, **kwargs)
+        except:
+            exc_info = sys.exc_info()
+        finally:
             try:
                 cwd_after = os.getcwd()
             except OSError as e:
                 lgr.warning("Failed to getcwd: %s" % e)
                 cwd_after = None
 
-<<<<<<< HEAD
         if cwd_after != cwd_before:
             chpwd(pwd_before)
             if not ok_to_chdir:
@@ -553,27 +551,6 @@
 
         if exc_info is not None:
             reraise(*exc_info)
-=======
-            if cwd_after != cwd_before:
-                chpwd(pwd_before)
-                if not ok_to_chdir:
-                    lgr.warning(
-                        "%s changed cwd to %s. Mitigating and changing back to %s"
-                        % (func, cwd_after, pwd_before))
-                    # If there was already exception raised, we better re-raise
-                    # that one since it must be more important, so not masking it
-                    # here with our assertion
-                    if not was_exception:
-                        assert_equal(cwd_before, cwd_after,
-                                     "CWD changed from %s to %s" % (cwd_before, cwd_after))
-
-        try:
-            func(*args, **kwargs)
-        except:
-            cleanup(True)
-            raise
-        cleanup(False)
->>>>>>> 9e72df2f
 
     return newfunc
 
