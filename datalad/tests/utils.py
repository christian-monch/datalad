# emacs: -*- mode: python; py-indent-offset: 4; tab-width: 4; indent-tabs-mode: nil -*-
# ex: set sts=4 ts=4 sw=4 noet:
# ## ### ### ### ### ### ### ### ### ### ### ### ### ### ### ### ### ### ### ##
#
#   See COPYING file distributed along with the datalad package for the
#   copyright and license terms.
#
# ## ### ### ### ### ### ### ### ### ### ### ### ### ### ### ### ### ### ### ##
"""Miscellaneous utilities to assist with testing"""

import glob
import shutil
import stat
import os
import tempfile
import platform
import multiprocessing
import logging
import random
import socket
from six import PY2, text_type, iteritems
from fnmatch import fnmatch
import time

from six.moves.SimpleHTTPServer import SimpleHTTPRequestHandler
from six.moves.BaseHTTPServer import HTTPServer

from functools import wraps
from os.path import exists, realpath, join as opj, pardir

from nose.tools import \
    assert_equal, assert_raises, assert_greater, assert_true, assert_false, \
    assert_in, assert_in as in_, \
    raises, ok_, eq_, make_decorator

from nose import SkipTest

from ..cmd import Runner
from ..support.repos import AnnexRepoOld
from ..utils import *
from ..support.exceptions import CommandNotAvailableError
from ..support.archives import compress_files


def create_tree_archive(path, name, load, overwrite=False):
    """Given an archive `name`, create under `path` with specified `load` tree
    """
    dirname = name[:-7]
    full_dirname = opj(path, dirname)
    os.makedirs(full_dirname)
    create_tree(full_dirname, load)
    # create archive
    compress_files([dirname], name, path=path, overwrite=overwrite)
    # remove original tree
    shutil.rmtree(full_dirname)


def create_tree(path, tree):
    """Given a list of tuples (name, load) create such a tree

    if load is a tuple itself -- that would create either a subtree or an archive
    with that content and place it into the tree if name ends with .tar.gz
    """
    if not exists(path):
        os.makedirs(path)

    for name, load in tree:
        full_name = opj(path, name)
        if isinstance(load, tuple):
            if name.endswith('.tar.gz'):
                create_tree_archive(path, name, load)
            else:
                create_tree(full_name, load)
        else:
            #encoding = sys.getfilesystemencoding()
            #if isinstance(full_name, text_type):
            #    import pydb; pydb.debugger()
            with open(full_name, 'w') as f:
                if PY2 and isinstance(load, text_type):
                    load = load.encode('utf-8')
                f.write(load)

#
# Addition "checkers"
#

import git
import os
from os.path import exists, join
from datalad.support.annexrepo import AnnexRepo


def ok_clean_git_annex_proxy(path):
    """Helper to check, whether an annex in direct mode is clean
    """
    # TODO: May be let's make a method of AnnexRepo for this purpose

    ar = AnnexRepo(path)
    cwd = os.getcwd()
    os.chdir(path)

    try:
        out = ar.annex_proxy("git status")
    except CommandNotAvailableError as e:
        raise SkipTest
    finally:
        os.chdir(cwd)

    assert_in("nothing to commit, working directory clean", out[0], "git-status output via proxy not plausible: %s" % out[0])


def ok_clean_git(path, annex=True, untracked=[]):
    """Verify that under given path there is a clean git repository

    it exists, .git exists, nothing is uncommitted/dirty/staged
    """
    ok_(exists(path))
    ok_(exists(join(path, '.git')))
    if annex:
        ok_(exists(join(path, '.git', 'annex')))
    repo = git.Repo(path)

    if repo.index.entries.keys():
        ok_(repo.head.is_valid())

        # get string representations of diffs with index to ease
        # troubleshooting
        index_diffs = [str(d) for d in repo.index.diff(None)]
        head_diffs = [str(d) for d in repo.index.diff(repo.head.commit)]

        eq_(sorted(repo.untracked_files), sorted(untracked))
        eq_(index_diffs, [])
        eq_(head_diffs, [])


def ok_file_under_git(path, filename, annexed=False):
    repo = AnnexRepoOld(path)
    assert(filename in repo.get_indexed_files())  # file is known to Git
    assert(annexed == os.path.islink(opj(path, filename)))

#
# Helpers to test symlinks
#

def ok_symlink(path):
    """Checks whether path is either a working or broken symlink"""
    link_path = os.path.islink(path)
    if not link_path: 
        raise AssertionError("Path {} seems not to be a symlink".format(path))


def ok_good_symlink(path):
    ok_symlink(path)
    rpath = realpath(path)
    ok_(exists(rpath),
        msg="Path {} seems to be missing.  Symlink {} is broken".format(
                rpath, path))


def ok_broken_symlink(path):
    ok_symlink(path)
    rpath = realpath(path)
    assert_false(exists(rpath),
            msg="Path {} seems to be present.  Symlink {} is not broken".format(
                    rpath, path))


def ok_startswith(s, prefix):
    ok_(s.startswith(prefix),
        msg="String %r doesn't start with %r" % (s, prefix))


def nok_startswith(s, prefix):
    assert_false(s.startswith(prefix),
        msg="String %r starts with %r" % (s, prefix))

def ok_git_config_not_empty(ar):
    """Helper to verify that nothing rewritten the config file"""
    # TODO: we don't support bare -- do we?
    assert_true(os.stat(opj(ar.path, '.git', 'config')).st_size)

<<<<<<< HEAD
=======

>>>>>>> 53822385
def ok_annex_get(ar, files, network=True):
    """Helper to run .annex_get decorated checking for correct operation

    annex_get passes through stderr from the ar to the user, which pollutes
    screen while running tests
    """
    ok_git_config_not_empty(ar) # we should be working in already inited repo etc
    with swallow_outputs() as cmo:
        ar.annex_get(files)
        if network:
            # wget or curl - just verify that annex spits out expected progress bar
            ok_('100%' in cmo.err or '100.0%' in cmo.err)
    # verify that load was fetched
    ok_git_config_not_empty(ar) # whatever we do shouldn't destroy the config file
    has_content = ar.file_has_content(files)
    if isinstance(has_content, bool):
        ok_(has_content)
    else:
        ok_(all(has_content))


#
# Decorators
#

@optional_args
def with_tree(t, tree=None, **tkwargs):

    @wraps(t)
    def newfunc(*arg, **kw):
        tkwargs_ = get_tempfile_kwargs(tkwargs, prefix="tree", wrapped=t)
        d = tempfile.mkdtemp(**tkwargs_)
        create_tree(d, tree)
        try:
            t(*(arg + (d,)), **kw)
        finally:
            rmtemp(d)
    return newfunc


lgr = logging.getLogger('datalad.tests')


class SilentHTTPHandler(SimpleHTTPRequestHandler):
    """A little adapter to silence the handler
    """
    def __init__(self, *args, **kwargs):
        self._silent = lgr.getEffectiveLevel() > logging.DEBUG
        SimpleHTTPRequestHandler.__init__(self, *args, **kwargs)

    def log_message(self, format, *args):
        if self._silent:
            return
        lgr.debug("HTTP: " + format % args)


def _multiproc_serve_path_via_http(hostname, path_to_serve_from, queue): # pragma: no cover
    os.chdir(path_to_serve_from)
    httpd = HTTPServer((hostname, 0), SilentHTTPHandler)
    queue.put(httpd.server_port)
    httpd.serve_forever()


@optional_args
def serve_path_via_http(tfunc, *targs):
    """Decorator which serves content of a directory via http url
    """
    
    @wraps(tfunc)
    def newfunc(*args, **kwargs):

        if targs:
            # if a path is passed into serve_path_via_http, then it's in targs
            assert len(targs) == 1
            path = targs[0] 

        elif len(args) > 1:
            args, path = args[:-1], args[-1]
        else:
            args, path = (), args[0]

        # There is a problem with Haskell on wheezy trying to
        # fetch via IPv6 whenever there is a ::1 localhost entry in
        # /etc/hosts.  Apparently fixing that docker image reliably
        # is not that straightforward, although see
        # http://jasonincode.com/customizing-hosts-file-in-docker/
        # so we just force to use 127.0.0.1 while on wheezy
        #hostname = '127.0.0.1' if on_debian_wheezy else 'localhost'
        hostname = '127.0.0.1'

        queue = multiprocessing.Queue()
        multi_proc = multiprocessing.Process(target=_multiproc_serve_path_via_http, 
                                                args=(hostname, path, queue))
        multi_proc.start()
        port = queue.get(timeout=300)
        url = 'http://{}:{}/'.format(hostname, port)
        lgr.debug("HTTP: serving {} under {}".format(path, url))

        try:
            tfunc(*(args + (path, url)), **kwargs)
        finally:
            lgr.debug("HTTP: stopping server")
            multi_proc.terminate()

    return newfunc


@optional_args
def with_tempfile(t, *targs, **tkwargs):
    """Decorator function to provide a temporary file name and remove it at the end

    Parameters
    ----------
    mkdir : bool, optional (default: False)
        If True, temporary directory created using tempfile.mkdtemp()
    *targs, **tkwargs:
        All other arguments are passed into the call to tempfile.mk{,d}temp(),
        and resultant temporary filename is passed as the first argument into
        the function t.  If no 'prefix' argument is provided, it will be
        constructed using module and function names ('.' replaced with
        '_').

    To change the used directory without providing keyword argument 'dir' set
    DATALAD_TESTS_TEMPDIR.

    Examples
    --------

        @with_tempfile
        def test_write(tfile):
            open(tfile, 'w').write('silly test')
    """

    @wraps(t)
    def newfunc(*arg, **kw):

        tkwargs_ = get_tempfile_kwargs(tkwargs, wrapped=t)

        # if DATALAD_TESTS_TEMPDIR is set, use that as directory,
        # let mktemp handle it otherwise. However, an explicitly provided
        # dir=... will override this.
        mkdir = tkwargs_.pop('mkdir', False)


        filename = {False: tempfile.mktemp,
                    True: tempfile.mkdtemp}[mkdir](*targs, **tkwargs_)
        if __debug__:
            lgr.debug('Running %s with temporary filename %s'
                      % (t.__name__, filename))
        try:
            return t(*(arg + (filename,)), **kw)
        finally:
            # glob here for all files with the same name (-suffix)
            # would be useful whenever we requested .img filename,
            # and function creates .hdr as well
            lsuffix = len(tkwargs_.get('suffix', ''))
            filename_ = lsuffix and filename[:-lsuffix] or filename
            filenames = glob.glob(filename_ + '*')
            if len(filename_) < 3 or len(filenames) > 5:
                # For paranoid yoh who stepped into this already ones ;-)
                lgr.warning("It is unlikely that it was intended to remove all"
                            " files matching %r. Skipping" % filename_)
                return
            for f in filenames:
                try:
                    rmtemp(f)
                except OSError:
                    pass
    return newfunc


_TESTREPOS = {'basic/r1': 'git://github.com/datalad/testrepo--basic--r1'}

def _get_resolved_flavors(flavors):
    flavors_ = ['local', 'network', 'clone', 'network-clone'] if flavors=='auto' else flavors

    if not isinstance(flavors_, list):
        flavors_ = [flavors_]

    if os.environ.get('DATALAD_TESTS_NONETWORK'):
        flavors_ = [x for x in flavors_ if not x.startswith('network')]
    return flavors_

def _get_repo_url(path):
    """Return ultimate URL for this repo"""

    if path.startswith('http') or path.startswith('git'):
        # We were given a URL, so let's just return it
        return path

    if not exists(opj(path, '.git')):
        # do the dummiest check so we know it is not git.Repo's fault
        raise AssertionError("Path %s does not point to a git repository "
                             "-- missing .git" % path)
    repo = git.Repo(path)
    if len(repo.remotes) == 1:
        remote = repo.remotes[0]
    else:
        remote = repo.remotes.origin
    return remote.config_reader.get('url')


def clone_url(url):
    # delay import of our code until needed for certain
    from ..cmd import Runner
    runner = Runner()
    tdir = tempfile.mkdtemp(**get_tempfile_kwargs({}, prefix='clone_url'))
    _ = runner(["git", "clone", url, tdir], expect_stderr=True)
    open(opj(tdir, ".git", "remove-me"), "w").write("Please")  # signal for it to be removed after
    return tdir


def _extend_globs(path, flavors):
    globs = glob.glob(path)

    globs_extended = []
    if 'local' in flavors:
        globs_extended += globs

    if 'network' in flavors:
        globs_extended += [_get_repo_url(repo) for repo in globs]

    if 'clone' in flavors:
        globs_extended += [clone_url(repo) for repo in globs]

    if 'network-clone' in flavors:
        globs_extended += [clone_url(_get_repo_url(repo)) for repo in globs]

    return globs_extended

def get_testrepos_dir():
    return opj(os.path.dirname(__file__), 'testrepos')

def has_testrepos_dir():
    return exists(get_testrepos_dir())

# For now (at least) we would need to clone from the network
# since there are troubles with submodules on Windows.
# See: https://github.com/datalad/datalad/issues/44
# TODO: redo  tools/testing/make_test_repo  as a python module which
# could be reused here and test repos could be initialized in temp location if not present
local_testrepo_flavors = ['network-clone'
                 if (on_windows or not has_testrepos_dir())
                 else 'local']

@optional_args
def with_testrepos(t, paths='*/*', toppath=None, flavors='auto', skip=False):
    """Decorator to provide a test repository available locally and/or over the Internet

    All tests under datalad/tests/testrepos are stored in two-level hierarchy,
    where top-level name describes nature/identifier of the test repository, and
    there could be multiple instances (e.g. generated differently) of the same
    "content"

    Parameters
    ----------
    paths : string, optional
      Glob paths to consider
    toppath : string, optional
      Path to the test repositories top directory.  If not provided,
      `datalad/tests/testrepos` within datalad is used.
    flavors : {'auto', 'local', 'clone', 'network', 'network-clone'} or list of thereof, optional
      What URIs to provide.  E.g. 'local' would just provide path to that
      submodule, while 'network' would provide url of the origin remote where
      that submodule was originally fetched from.  'clone' would clone repository
      first to a temporary location. 'network-clone' would first clone from the network
      location. 'auto' would include the list of appropriate
      ones (e.g., no 'network*' flavors if network tests are "forbidden").
    skip : bool, optional
      Allow to skip if no repositories were found. Otherwise would raise
      AssertionError

    Examples
    --------

        @with_testrepos('basic/*')
        def test_write(repo):
            assert(os.path.exists(os.path.join(repo, '.git', 'annex')))

    """

    @wraps(t)
    def newfunc(*arg, **kw):
        # TODO: would need to either avoid this "decorator" approach for
        # parametric tests or again aggregate failures like sweepargs does
        toppath_ = get_testrepos_dir() \
            if toppath is None else toppath

        flavors_ = _get_resolved_flavors(flavors)

        globs_extended = _extend_globs(opj(toppath_, paths), flavors_)
        under_git = os.path.exists(realpath(
            opj(toppath_, pardir, pardir, pardir, '.git')))

        if not len(globs_extended):
            network_flavors = list(filter(lambda x: x.startswith('network'), flavors_))

            if network_flavors:
                # Let's just get through those which we know and
                lgr.debug("No local test repositories were found.  Just cloning ones from the web")

                urls = [u for p, u in iteritems(_TESTREPOS) if fnmatch(p, paths)]
                if 'network' in network_flavors:
                    globs_extended += urls
                if 'network-clone' in network_flavors:
                    globs_extended += [clone_url(url) for url in urls]

            else:
                raise (SkipTest if skip else AssertionError)(
                    "Found no test repositories under %s, nor network* ones were requested."
                    % opj(toppath_, paths) +
                    (" Run git submodule update --init --recursive "
                     if (toppath is None and under_git) else ""))

        # print globs_extended
        for d in globs_extended:
            repo = d
            if __debug__:
                lgr.debug('Running %s on %s' % (t.__name__, repo))
            try:
                t(*(arg + (repo,)), **kw)
            finally:
                # ad-hoc but works
                if exists(repo) and exists(opj(repo, ".git", "remove-me")):
                    rmtemp(repo)
                pass  # might need to provide additional handling so, handle
    return newfunc
with_testrepos.__test__ = False


@optional_args
def assert_cwd_unchanged(func, ok_to_chdir=False):
    """Decorator to test whether the current working directory remains unchanged
    """

    @wraps(func)
    def newfunc(*args, **kwargs):
        cwd_before = os.getcwd()
        exc_info = None
        try:
            func(*args, **kwargs)
        except:
            exc_info = sys.exc_info()
        finally:
            cwd_after = os.getcwd()

        if cwd_after != cwd_before:
            os.chdir(cwd_before)
            if not ok_to_chdir:
                lgr.warning(
                    "%s changed cwd to %s. Mitigating and changing back to %s"
                    % (func, cwd_after, cwd_before))
                # If there was already exception raised, we better re-raise
                # that one since it must be more important, so not masking it
                # here with our assertion
                if exc_info is None:
                    assert_equal(cwd_before, cwd_after,
                                 "CWD changed from %s to %s" % (cwd_before, cwd_after))

        if exc_info is not None:
            raise exc_info[0](exc_info[1], exc_info[2])

    return newfunc


def ignore_nose_capturing_stdout(func):
    """Decorator workaround for nose's behaviour with redirecting sys.stdout

    Needed for tests involving the runner and nose redirecting stdout.
    Counter-intuitively, that means it needed for nosetests without '-s'.
    See issue reported here:
    https://code.google.com/p/python-nose/issues/detail?id=243&can=1&sort=-id&colspec=ID%20Type%20Status%20Priority%20Stars%20Milestone%20Owner%20Summary
    """

    @make_decorator(func)
    def newfunc(*args, **kwargs):
        try:
            func(*args, **kwargs)
        except AttributeError as e:
            # Use args instead of .message which is PY2 specific
            message = e.args[0] if e.args else ""
            if message.find('StringIO') > -1 and message.find('fileno') > -1:
                pass
            else:
                raise
    return newfunc

# List of most obscure filenames which might or not be supported by different
# filesystems across different OSs.  Start with the most obscure
OBSCURE_FILENAMES = (
    " \"';a&b/&cd `| ",  # shouldn't be supported anywhere I guess due to /
    " \"';a&b&cd `| ",
    " \"';abcd `| ",
    " \"';abcd | ",
    " \"';abcd ",
    " ;abcd ",
    " ;abcd",
    " ab cd ",
    " ab cd",
    "a",
    " abc d.dat ",  # they all should at least support spaces and dots
)

@with_tempfile(mkdir=True)
def get_most_obscure_supported_name(tdir):
    """Return the most obscure filename that the filesystem would support under TEMPDIR

    TODO: we might want to use it as a function where we would provide tdir
    """
    for filename in OBSCURE_FILENAMES:
        if on_windows and filename.rstrip() != filename:
            continue
        try:
            with open(opj(tdir, filename), 'w') as f:
                f.write("TEST LOAD")
            return filename  # it will get removed as a part of wiping up the directory
        except:
            lgr.debug("Filename %r is not supported on %s under %s",
                      filename, platform.system(), tdir)
            pass
    raise RuntimeError("Could not create any of the files under %s among %s"
                       % (tdir, OBSCURE_FILENAMES))

#
# Context Managers
#<|MERGE_RESOLUTION|>--- conflicted
+++ resolved
@@ -179,10 +179,7 @@
     # TODO: we don't support bare -- do we?
     assert_true(os.stat(opj(ar.path, '.git', 'config')).st_size)
 
-<<<<<<< HEAD
-=======
-
->>>>>>> 53822385
+
 def ok_annex_get(ar, files, network=True):
     """Helper to run .annex_get decorated checking for correct operation
 
