--- conflicted
+++ resolved
@@ -18,14 +18,8 @@
 from contextlib import nested
 
 from os.path import join as opj
-<<<<<<< HEAD
-
 from ..utils import rm_misses, ls_tree
-from ..utils import (rotree, swallow_outputs, swallow_logs, setup_exceptionhook,
-                    is_interactive)
-=======
 from ..utils import rotree, swallow_outputs, swallow_logs, setup_exceptionhook
->>>>>>> 9564f6bb
 
 from nose.tools import ok_, eq_, assert_false, assert_raises, assert_equal
 from .utils import traverse_and_do, with_tree, ok_startswith
