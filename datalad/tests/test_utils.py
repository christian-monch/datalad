# emacs: -*- mode: python; py-indent-offset: 4; tab-width: 4; indent-tabs-mode: nil -*-
# -*- coding: utf-8 -*-
# ex: set sts=4 ts=4 sw=4 noet:
# ## ### ### ### ### ### ### ### ### ### ### ### ### ### ### ### ### ### ### ##
#
#   See COPYING file distributed along with the datalad package for the
#   copyright and license terms.
#
# ## ### ### ### ### ### ### ### ### ### ### ### ### ### ### ### ### ### ### ##
"""Test testing utilities

"""

import os, os.path as op
import shutil
import sys
import logging
from mock import patch
from six import PY3
from six import text_type
import six.moves.builtins as __builtin__

from operator import itemgetter
from os.path import dirname, normpath, pardir, basename
from os.path import isabs, expandvars, expanduser
from collections import OrderedDict

from ..utils import updated
from os.path import join as opj, abspath, exists
from ..utils import (
    rotree, swallow_outputs, swallow_logs, setup_exceptionhook, md5sum
)
from ..utils import getpwd, chpwd
from ..utils import get_path_prefix
from ..utils import auto_repr
from ..utils import find_files
from ..utils import line_profile
from ..utils import not_supported_on_windows
from ..utils import file_basename
from ..utils import expandpath, is_explicit_path
from ..utils import knows_annex
from ..utils import any_re_search
from ..utils import unique
from ..utils import partition
from ..utils import get_func_kwargs_doc
from ..utils import make_tempfile
from ..utils import on_windows
from ..utils import _path_
from ..utils import get_timestamp_suffix
from ..utils import get_trace
from ..utils import get_dataset_root
from ..utils import better_wraps
from ..utils import path_startswith
from ..utils import path_is_subpath
from ..utils import dlabspath
from ..utils import safe_print
from ..utils import generate_chunks
from ..utils import disable_logger
from ..utils import import_modules, import_module_from_file
from ..utils import map_items
from ..support.annexrepo import AnnexRepo

from nose.tools import ok_, eq_, assert_false, assert_equal, assert_true
from datalad.tests.utils import nok_, assert_re_in

from .utils import with_tempfile, assert_in, with_tree
from .utils import SkipTest
from .utils import assert_cwd_unchanged, skip_if_on_windows
from .utils import assure_dict_from_str, assure_list_from_str
from .utils import assure_unicode
from .utils import as_unicode
from .utils import assure_bool
from .utils import assure_iter
from .utils import assure_list
from .utils import ok_generator
from .utils import assert_not_in
from .utils import assert_raises
from .utils import ok_startswith
from .utils import skip_if_no_module
from .utils import (
    probe_known_failure, skip_known_failure, known_failure, known_failure_v6,
    known_failure_direct_mode, skip_if
)


def test_get_func_kwargs_doc():
    def some_func(arg1, kwarg1=None, kwarg2="bu"):
        return
    eq_(get_func_kwargs_doc(some_func), ['arg1', 'kwarg1', 'kwarg2'])


def test_better_wraps():
    from functools import wraps
    from inspect import getargspec

    def wraps_decorator(func):
        @wraps(func)
        def new_func(*args, **kwargs):
            return func(*args, **kwargs)

        return new_func

    def better_decorator(func):
        @better_wraps(func)
        def new_func(*args, **kwargs):
            return func(*args, **kwargs)

        return new_func

    @wraps_decorator
    def function1(a, b, c):
        return "function1"

    @better_decorator
    def function2(a, b, c):
        return "function2"

    eq_("function1", function1(1, 2, 3))
    eq_(getargspec(function1)[0], [])
    eq_("function2", function2(1, 2, 3))
    eq_(getargspec(function2)[0], ['a', 'b', 'c'])


@with_tempfile(mkdir=True)
def test_rotree(d):
    d2 = opj(d, 'd1', 'd2')  # deep nested directory
    f = opj(d2, 'f1')
    os.makedirs(d2)
    with open(f, 'w') as f_:
        f_.write("LOAD")
    with swallow_logs():
        ar = AnnexRepo(d2)
    rotree(d)
    # we shouldn't be able to delete anything UNLESS in "crippled" situation:
    # root, or filesystem is FAT etc
    # Theoretically annex should declare FS as crippled when ran as root, but
    # see http://git-annex.branchable.com/bugs/decides_that_FS_is_crippled_
    # under_cowbuilder___40__symlinks_supported_etc__41__/#comment-60c3cbe2710d6865fb9b7d6e247cd7aa
    # so explicit 'or'
    if not (ar.is_crippled_fs() or (os.getuid() == 0)):
        assert_raises(OSError, os.unlink, f)
        assert_raises(OSError, shutil.rmtree, d)
        # but file should still be accessible
        with open(f) as f_:
            eq_(f_.read(), "LOAD")
    # make it RW
    rotree(d, False)
    os.unlink(f)
    shutil.rmtree(d)


def test_swallow_outputs():
    with swallow_outputs() as cm:
        eq_(cm.out, '')
        sys.stdout.write("out normal")
        sys.stderr.write("out error")
        eq_(cm.out, 'out normal')
        sys.stdout.write(" and more")
        eq_(cm.out, 'out normal and more')  # incremental
        eq_(cm.err, 'out error')
        eq_(cm.err, 'out error')  # the same value if multiple times


@with_tempfile
def test_swallow_logs(logfile):
    lgr = logging.getLogger('datalad')
    with swallow_logs(new_level=9) as cm:
        eq_(cm.out, '')
        lgr.log(8, "very heavy debug")
        eq_(cm.out, '')  # not even visible at level 9
        lgr.log(9, "debug1")
        eq_(cm.out, '[Level 9] debug1\n')  # not even visible at level 9
        lgr.info("info")
        # not even visible at level 9
        eq_(cm.out, '[Level 9] debug1\n[INFO] info\n')
    with swallow_logs(new_level=9, file_=logfile) as cm:
        eq_(cm.out, '')
        lgr.info("next info")
    from datalad.tests.utils import ok_file_has_content
    ok_file_has_content(logfile, "[INFO] next info", strip=True)


def test_swallow_logs_assert():
    lgr = logging.getLogger('datalad.tests')
    with swallow_logs(new_level=9) as cm:
        # nothing was logged so should fail
        assert_raises(AssertionError, cm.assert_logged)
        lgr.info("something")
        cm.assert_logged("something")
        cm.assert_logged(level="INFO")
        cm.assert_logged("something", level="INFO")

        # even with regex = False should match above
        cm.assert_logged("something", regex=False)
        cm.assert_logged(level="INFO", regex=False)
        cm.assert_logged("something", level="INFO", regex=False)

        # different level
        assert_raises(AssertionError,
                      cm.assert_logged, "something", level="DEBUG")
        assert_raises(AssertionError, cm.assert_logged, "else")

        cm.assert_logged("some.hing", level="INFO")  # regex ;-)
        # does match
        assert_raises(AssertionError,
                      cm.assert_logged, "ome.hing", level="INFO")
        # but we can change it
        cm.assert_logged("some.hing", level="INFO", match=False)
    # and we can continue doing checks after we left the cm block
    cm.assert_logged("some.hing", level="INFO", match=False)
    # and we indeed logged something
    cm.assert_logged(match=False)


def test_disable_logger():

    # get a logger hierarchy:
    lgr_top = logging.getLogger('datalad')
    lgr_middle = logging.getLogger('datalad.tests')
    lgr_bottom = logging.getLogger('datalad.tests.utils')

    with swallow_logs(new_level=logging.DEBUG) as cml:
        with disable_logger():  # default: 'datalad':
            lgr_top.debug("log sth at top level")
            lgr_middle.debug("log sth at mid level")
            lgr_bottom.debug("log sth at bottom level")
        # nothing logged:
        assert_raises(AssertionError, cml.assert_logged)

    # again, but pass in the logger at mid level:
    with swallow_logs(new_level=logging.DEBUG) as cml:
        with disable_logger(lgr_middle):
            lgr_top.debug("log sth at top level")
            lgr_middle.debug("log sth at mid level")
            lgr_bottom.debug("log sth at bottom level")
        # top level unaffected:
        cml.assert_logged("log sth at top level", level="DEBUG", regex=False)
        # but both of the lower ones don't log anything:
        assert_raises(AssertionError, cml.assert_logged, "log sth at mid level")
        assert_raises(AssertionError, cml.assert_logged, "log sth at bottom level")


def _check_setup_exceptionhook(interactive):
    old_exceptionhook = sys.excepthook

    post_mortem_tb = []

    def our_post_mortem(tb):
        post_mortem_tb.append(tb)

    with patch('sys.excepthook'), \
            patch('datalad.utils.is_interactive', lambda: interactive), \
            patch('pdb.post_mortem', our_post_mortem):
        setup_exceptionhook()
        our_exceptionhook = sys.excepthook
        ok_(old_exceptionhook != our_exceptionhook)
        with swallow_logs() as cml, swallow_outputs() as cmo:
            # we need to call our_exceptionhook explicitly b/c nose
            # swallows all Exceptions and hook never gets executed
            try:
                raise RuntimeError
            except Exception as e:  # RuntimeError:
                type_, value_, tb_ = sys.exc_info()
            our_exceptionhook(type_, value_, tb_)
            if PY3:
                # Happens under tox environment but not in manually crafted
                # ones -- not yet sure what it is about but --dbg does work
                # with python3 so lettting it skip for now
                raise SkipTest(
                    "TODO: Not clear why in PY3 calls cleanup if we try to "
                    "access the beast"
                )
            assert_in('Traceback (most recent call last)', cmo.err)
            assert_in('in _check_setup_exceptionhook', cmo.err)
            if interactive:
                assert_equal(post_mortem_tb[0], tb_)
            else:
                assert_equal(post_mortem_tb, [])
                # assert_in('We cannot setup exception hook', cml.out)

    eq_(old_exceptionhook, sys.excepthook)


def test_setup_exceptionhook():
    for tval in [True, False]:
        yield _check_setup_exceptionhook, tval


def test_md5sum():
    # just a smoke (encoding/decoding) test for md5sum
    _ = md5sum(__file__)


@with_tree([('1.tar.gz', (('1 f.txt', '1 f load'),))])
def test_md5sum_archive(d):
    # just a smoke (encoding/decoding) test for md5sum
    _ = md5sum(opj(d, '1.tar.gz'))


def test_updated():
    d = {}
    eq_(updated(d, {1: 2}), {1: 2})
    eq_(d, {})

    d = {'a': 'b'}
    eq_(updated(d, ((0, 1), (2, 3))), {0: 1, 'a': 'b', 2: 3})
    eq_(d, {'a': 'b'})

    # and that it would maintain the type
    d = OrderedDict(((99, 0), ('z', 0), ('a', 0)))
    d_ = updated(d, {0: 1})
    ok_(isinstance(d_, OrderedDict))
    eq_(d_, OrderedDict(((99, 0), ('z', 0), ('a', 0), (0, 1))))


def test_get_local_file_url_windows():
    raise SkipTest("TODO")


@assert_cwd_unchanged
def test_getpwd_basic():
    pwd = getpwd()
    ok_(isabs(pwd))
    eq_(os.getcwd(), abspath(pwd))

    # that we do not chdir anywhere if None provided
    with patch('os.chdir') as oschdir:
        with chpwd(None):
            eq_(getpwd(), pwd)
        assert_false(oschdir.called)


@skip_if_on_windows
@with_tempfile(mkdir=True)
@assert_cwd_unchanged
def test_getpwd_symlink(tdir):
    sdir = opj(tdir, 's1')
    pwd_orig = getpwd()
    os.symlink('.', sdir)
    s1dir = opj(sdir, 's1')
    s2dir = opj(sdir, 's2')
    try:
        chpwd(sdir)
        pwd = getpwd()
        eq_(pwd, sdir)
        chpwd('s1')
        eq_(getpwd(), s1dir)
        chpwd('.')
        eq_(getpwd(), s1dir)
        chpwd('..')
        eq_(getpwd(), sdir)
    finally:
        chpwd(pwd_orig)

    # test context handler way of use
    with chpwd(s1dir):
        eq_(getpwd(), s1dir)
    eq_(getpwd(), pwd_orig)

    assert_false(exists(s2dir))
    with assert_raises(OSError):
        with chpwd(s2dir):
            pass
    with chpwd(s2dir, mkdir=True):
        ok_(exists(s2dir))
        eq_(getpwd(), s2dir)


def test_auto_repr():

    class WithoutReprClass:
        def __init__(self):
            self.a = "does not matter"

    @auto_repr
    class buga:
        def __init__(self):
            self.a = 1
            self.b = list(range(100))
            self.c = WithoutReprClass()
            self._c = "protect me"

        def some(self):
            return "some"

    assert_equal(
        repr(buga()),
        "buga(a=1, b=<<[0, 1, 2, 3, 4, 5, 6, ...>>, c=<WithoutReprClass>)"
    )
    assert_equal(buga().some(), "some")


def test_assure_iter():
    s = {1}
    assert assure_iter(None, set) == set()
    assert assure_iter(1, set) == s
    assert assure_iter(1, list) == [1]
    assert assure_iter(s, set) is s
    assert assure_iter(s, set, copy=True) is not s


def test_assure_list_copy():
    l = [1]
    assert assure_list(l) is l
    assert assure_list(l, copy=True) is not l


def test_assure_list_from_str():
    assert_equal(assure_list_from_str(''), None)
    assert_equal(assure_list_from_str([]), None)
    assert_equal(assure_list_from_str('somestring'), ['somestring'])
    assert_equal(assure_list_from_str('some\nmultiline\nstring'), ['some', 'multiline', 'string'])
    assert_equal(assure_list_from_str(['something']), ['something'])
    assert_equal(assure_list_from_str(['a', 'listof', 'stuff']), ['a', 'listof', 'stuff'])


def test_assure_dict_from_str():
    assert_equal(assure_dict_from_str(''), None)
    assert_equal(assure_dict_from_str({}), None)
    target_dict = dict(
        __ac_name='{user}', __ac_password='{password}',
        cookies_enabled='', submit='Log in'
    )
    string = '__ac_name={user}\n__ac_password={password}\nsubmit=Log ' \
               'in\ncookies_enabled='
    assert_equal(assure_dict_from_str(string), target_dict)
    assert_equal(assure_dict_from_str(
        target_dict),
        target_dict)


def test_assure_bool():
    for values, t in [
        (['True', 1, '1', 'yes', 'on'], True),
        (['False', 0, '0', 'no', 'off'], False)
    ]:
        for v in values:
            eq_(assure_bool(v), t)
    assert_raises(ValueError, assure_bool, "unknown")


def test_generate_chunks():
    ok_generator(generate_chunks([1], 1))
    eq_(list(generate_chunks([1], 1)), [[1]])
    eq_(list(generate_chunks([1], 2)), [[1]])
    eq_(list(generate_chunks([1, 2, 3], 2)), [[1, 2], [3]])
    # type is preserved
    eq_(list(generate_chunks((1, 2, 3), 2)), [(1, 2), (3,)])
    # no hangers
    eq_(list(generate_chunks((1, 2, 3, 4), 2)), [(1, 2), (3, 4)])
    assert_raises(AssertionError, list, generate_chunks([1], 0))


def test_any_re_search():
    assert_true(any_re_search('a', 'a'))
    assert_true(any_re_search('a', 'bab'))
    assert_false(any_re_search('^a', 'bab'))
    assert_true(any_re_search(['b', '.ab'], 'bab'))
    assert_false(any_re_search(['^b', 'bab'], 'ab'))


def test_find_files():
    tests_dir = dirname(__file__)
    proj_dir = normpath(opj(dirname(__file__), pardir))

    ff = find_files('.*', proj_dir)
    ok_generator(ff)
    files = list(ff)
    assert(len(files) > 10)  # we have more than 10 test files here
    assert_in(opj(tests_dir, 'test_utils.py'), files)
    # and no directories should be mentioned
    assert_not_in(tests_dir, files)

    ff2 = find_files('.*', proj_dir, dirs=True)
    files2 = list(ff2)
    assert_in(opj(tests_dir, 'test_utils.py'), files2)
    assert_in(tests_dir, files2)

    # now actually matching the path
    ff3 = find_files('.*/test_.*\.py$', proj_dir, dirs=True)
    files3 = list(ff3)
    assert_in(opj(tests_dir, 'test_utils.py'), files3)
    assert_not_in(tests_dir, files3)
    for f in files3:
        ok_startswith(basename(f), 'test_')


@with_tree(tree={
    '.git': {
        '1': '2'
    },
    'd1': {
        '.git': 'possibly a link from submodule'
    },
    'git': 'just a file'
})
def test_find_files_exclude_vcs(repo):
    ff = find_files('.*', repo, dirs=True)
    files = list(ff)
    assert_equal({basename(f) for f in files}, {'d1', 'git'})
    assert_not_in(opj(repo, '.git'), files)

    ff = find_files('.*', repo, dirs=True, exclude_vcs=False)
    files = list(ff)
    assert_equal({basename(f) for f in files}, {'d1', 'git', '.git', '1'})
    assert_in(opj(repo, '.git'), files)


def test_not_supported_on_windows():
    with patch('datalad.utils.on_windows', True):
        assert_raises(NotImplementedError, not_supported_on_windows)
        assert_raises(NotImplementedError, not_supported_on_windows, "msg")

    with patch('datalad.utils.on_windows', False):
        assert_equal(not_supported_on_windows(), None)
        assert_equal(not_supported_on_windows("msg"), None)


def test_file_basename():
    eq_(file_basename('1'), '1')
    eq_(file_basename('d1/1'), '1')
    eq_(file_basename('/d1/1'), '1')
    eq_(file_basename('1.'), '1.')
    eq_(file_basename('1.tar.gz'), '1')
    eq_(file_basename('1.Tar.gz'), '1')
    eq_(file_basename('1._bak.gz'), '1')
    eq_(file_basename('1.tar.gz', return_ext=True), ('1', 'tar.gz'))
    eq_(file_basename('/tmp/1.tar.gz'), '1')
    eq_(file_basename('/tmp/1.longish.gz'), '1.longish')
    eq_(file_basename('1_R1.1.1.tar.gz'), '1_R1.1.1')
    eq_(file_basename('ds202_R1.1.1.tgz'), 'ds202_R1.1.1')


def test_expandpath():
    eq_(expandpath("some", False), expanduser('some'))
    eq_(expandpath("some", False), expandvars('some'))
    assert_true(isabs(expandpath('some')))
    # this may have to go because of platform issues
    eq_(expandpath("$HOME"), expanduser('~'))


def test_is_explicit_path():
    # by default expanded paths are absolute, hence explicit
    assert_true(is_explicit_path(expandpath('~')))
    assert_false(is_explicit_path("here"))


@with_tempfile
@with_tempfile
def test_knows_annex(here, there):
    from datalad.support.gitrepo import GitRepo
    from datalad.support.annexrepo import AnnexRepo
    GitRepo(path=here, create=True)
    assert_false(knows_annex(here))
    AnnexRepo(path=here, create=True)
    assert_true(knows_annex(here))
    GitRepo.clone(path=there, url=here, create=True)
    assert_true(knows_annex(there))


def test_make_tempfile():
    # check if mkdir, content conflict caught
    with assert_raises(ValueError):
        with make_tempfile(content="blah", mkdir=True):  # pragma: no cover
            pass


def test_unique():
    eq_(unique(range(3)), [0, 1, 2])
    eq_(unique((1, 0, 1, 3, 2, 0, 1)), [1, 0, 3, 2])
    eq_(unique([]), [])
    eq_(unique([(1, 2), (1,), (1, 2), (0, 3)]), [(1, 2), (1,), (0, 3)])

    # with a key now
    eq_(unique([(1, 2), (1,), (1, 2), (0, 3)],
               key=itemgetter(0)), [(1, 2), (0, 3)])
    eq_(unique([(1, 2), (1, 3), (1, 2), (0, 3)],
               key=itemgetter(1)), [(1, 2), (1, 3)])


def test_partition():
    def fn(*args, **kwargs):
        left, right = partition(*args, **kwargs)
        return list(left), list(right)

    eq_(fn([False, True, False]),
        ([False, False], [True]))

    eq_(fn([1, 5, 4, 10], lambda x: x > 4),
        ([1, 4], [5, 10]))

    eq_(fn([1, 5, 4, 10], lambda x: x < 0),
        ([1, 5, 4, 10], []))


def test_path_():
    eq_(_path_('a'), 'a')
    if on_windows:
        eq_(_path_('a/b'), r'a\b')
    else:
        p = 'a/b/c'
        assert(_path_(p) is p)  # nothing is done to it whatsoever
        eq_(_path_(p, 'd'), 'a/b/c/d')


def test_get_timestamp_suffix():
    # we need to patch temporarily TZ
    import time
    try:
        with patch.dict('os.environ', {'TZ': 'GMT'}):
            time.tzset()
            # skynet DOB
            assert_equal(get_timestamp_suffix(0), '-1970-01-01T00:00:00+0000')
            assert_equal(get_timestamp_suffix(0, prefix="+"),
                         '+1970-01-01T00:00:00+0000')
            # yoh found no way to mock things out and didn't want to provide
            # explicit call to anything to get current time with the timezone,
            # so disabling this test for now besides that it should return smth
            # sensible ;)
            #with patch.object(time, 'localtime', lambda: 1):
            #    assert_equal(get_timestamp_suffix(),
            #  '-1970-01-01T00:00:01+0000')  # skynet is 1 sec old
            assert(get_timestamp_suffix().startswith('-'))
    finally:
        time.tzset()


def test_memoized_generator():
    called = [0]

    def g1(n):
        """a generator"""
        called[0] += 1
        for i in range(n):
            yield i

    from ..utils import saved_generator
    ok_generator(g1(3))
    g1_, g2_ = saved_generator(g1(3))
    ok_generator(g1_)
    ok_generator(g2_)
    target = list(g1(3))
    eq_(called[0], 1)
    eq_(target, list(g1_))
    eq_(called[0], 2)
    eq_(target, list(g2_))
    eq_(called[0], 2)  # no new call to make a generator
    # but we can't (ab)use 2nd time
    eq_([], list(g2_))


def test_assure_unicode():
    ok_(isinstance(assure_unicode("m"), text_type))
    ok_(isinstance(assure_unicode('grandchild_äöü東'), text_type))
    ok_(isinstance(assure_unicode(u'grandchild_äöü東'), text_type))
    eq_(assure_unicode('grandchild_äöü東'), u'grandchild_äöü東')
    # now, non-utf8
    # Decoding could be deduced with high confidence when the string is
    # really encoded in that codepage
    mom_koi8r = u"мама".encode('koi8-r')
    eq_(assure_unicode(mom_koi8r), u"мама")
    eq_(assure_unicode(mom_koi8r, confidence=0.9), u"мама")
    mom_iso8859 = u'mamá'.encode('iso-8859-1')
    eq_(assure_unicode(mom_iso8859), u'mamá')
    eq_(assure_unicode(mom_iso8859, confidence=0.5), u'mamá')
    # but when we mix, it does still guess something allowing to decode:
    mixedin = mom_koi8r + u'東'.encode('iso2022_jp') + u'東'.encode('utf-8')
    ok_(isinstance(assure_unicode(mixedin), text_type))
    # but should fail if we request high confidence result:
    with assert_raises(ValueError):
        assure_unicode(mixedin, confidence=0.9)
    # For other, non string values, actually just returns original value
    # TODO: RF to actually "assure" or fail??  For now hardcoding that assumption
    assert assure_unicode(1) is 1


def test_as_unicode():
    eq_(as_unicode('grandchild_äöü東'), u'grandchild_äöü東')
    eq_(as_unicode(None), u"")
    eq_(as_unicode(1), u"1")
    # NOTE: u? is because result is different between PY2 (prefixes unicode repr
    # while in PY3 is no longer needed!  So aggregation result would differ between
    # PY2 and PY3
    # Didn't manage to make it work in PY2
    #TODO assert_re_in(u'\[1, .s., u?.東.\]', as_unicode([1, "s", u"東"]))
    eq_(as_unicode("01"), u"01")  # no some kind of conversion/stripping of numerals
    with assert_raises(TypeError) as cme:
        as_unicode(1, list)
    assert_in("1 is not of any of known or provided", str(cme.exception))


@with_tempfile(mkdir=True)
def test_path_prefix(path):
    eq_(get_path_prefix('/d1/d2', '/d1/d2'), '')
    # so we are under /d1/d2 so path prefix is ..
    eq_(get_path_prefix('/d1/d2', '/d1/d2/d3'), '..')
    eq_(get_path_prefix('/d1/d2/d3', '/d1/d2'), 'd3')
    # but if outside -- full path
    eq_(get_path_prefix('/d1/d2', '/d1/d20/d3'), '/d1/d2')
    with chpwd(path):
        eq_(get_path_prefix('.'), '')
        eq_(get_path_prefix('d1'), 'd1')
        eq_(get_path_prefix('d1', 'd2'), opj(path, 'd1'))
        eq_(get_path_prefix('..'), '..')


def test_get_trace():
    assert_raises(ValueError, get_trace, [], 'boom', 'does_not_matter')
    eq_(get_trace([('A', 'B')], 'A', 'A'), None)
    eq_(get_trace([('A', 'B')], 'A', 'B'), [])
    eq_(get_trace([('A', 'B')], 'A', 'C'), None)
    eq_(get_trace([('A', 'B'),
                   ('B', 'C')], 'A', 'C'), ['B'])
    # order of edges doesn't matter
    eq_(get_trace([
        ('B', 'C'),
        ('A', 'B')
        ], 'A', 'C'), ['B'])
    # mixed rubbish
    eq_(get_trace([
        (1, 3),
        ('B', 'C'),
        (None, ('schwak', 7)),
        ('A', 'B'),
        ], 'A', 'C'), ['B'])
    # long
    eq_(get_trace([
        ('B', 'C'),
        ('A', 'B'),
        ('distract', 'me'),
        ('C', 'D'),
        ('D', 'E'),
        ], 'A', 'E'), ['B', 'C', 'D'])


@with_tempfile(mkdir=True)
def test_get_dataset_root(path):
    eq_(get_dataset_root('/nonexistent'), None)
    with chpwd(path):
        repo = AnnexRepo(os.curdir, create=True)
        subdir = opj('some', 'deep')
        fname = opj(subdir, 'dummy')
        os.makedirs(subdir)
        with open(fname, 'w') as f:
            f.write('some')
        repo.add(fname)
        # we can find this repo
        eq_(get_dataset_root(os.curdir), os.curdir)
        # and we get the type of path that we fed in
        eq_(get_dataset_root(abspath(os.curdir)), abspath(os.curdir))
        # subdirs are no issue
        eq_(get_dataset_root(subdir), os.curdir)
        # even more subdirs are no issue
        eq_(get_dataset_root(opj(subdir, subdir)), os.curdir)
        # non-dir paths are no issue
        eq_(get_dataset_root(fname), os.curdir)


def test_path_startswith():
    ok_(path_startswith('/a/b', '/a'))
    ok_(path_startswith('/a/b', '/a/b'))
    ok_(path_startswith('/a/b', '/a/b/'))
    ok_(path_startswith('/a/b/', '/a/b'))
    ok_(path_startswith('/a/b', '/'))
    ok_(path_startswith('/aaa/b/c', '/aaa'))
    nok_(path_startswith('/aaa/b/c', '/aa'))
    nok_(path_startswith('/a/b', '/a/c'))
    nok_(path_startswith('/a/b/c', '/a/c'))
    # must not mix relative and abs
    assert_raises(ValueError, path_startswith, 'a/b', '/a')
    assert_raises(ValueError, path_startswith, '/a/b', 'a')


def test_path_is_subpath():
    ok_(path_is_subpath('/a/b', '/a'))
    ok_(path_is_subpath('/a/b/c', '/a'))
    nok_(path_is_subpath('/a/b', '/a/b'))
    nok_(path_is_subpath('/a/b', '/a/b/'))
    nok_(path_is_subpath('/a/b/', '/a/b'))
    ok_(path_is_subpath('/a/b', '/'))
    ok_(path_is_subpath('/aaa/b/c', '/aaa'))
    nok_(path_is_subpath('/aaa/b/c', '/aa'))
    nok_(path_is_subpath('/a/b', '/a/c'))
    nok_(path_is_subpath('/a/b/c', '/a/c'))
    # must not mix relative and abs
    assert_raises(ValueError, path_is_subpath, 'a/b', '/a')
    assert_raises(ValueError, path_is_subpath, '/a/b', 'a')


def test_safe_print():
    """Just to test that we are getting two attempts to print"""

    called = [0]

    def _print(s):
        assert_equal(s, "bua")
        called[0] += 1
        if called[0] == 1:
            raise UnicodeEncodeError('crap', u"", 0, 1, 'whatever')

    with patch.object(__builtin__, 'print', _print):
        safe_print("bua")
    assert_equal(called[0], 2)


def test_probe_known_failure():

    # Note: we can't test the switch "datalad.tests.knownfailures.probe"
    # directly, since it was evaluated in the decorator already. So we need
    # to have different assertions in this test based on config and have it
    # tested across builds, which use different settings for that switch.

    @probe_known_failure
    def not_failing():
        pass

    @probe_known_failure
    def failing():
        raise AssertionError("Failed")

    from datalad import cfg
    switch = cfg.obtain("datalad.tests.knownfailures.probe")

    if switch:
        # if probing is enabled the failing is considered to be expected and
        # therefore the decorated function doesn't actually fail:
        failing()
        # in opposition a function that doesn't fail raises an AssertionError:
        assert_raises(AssertionError, not_failing)
    else:
        # if probing is disabled it should just fail/pass as is:
        assert_raises(AssertionError, failing)
        not_failing()


def test_skip_if():

    def dummy():
        raise AssertionError

    assert_raises(AssertionError, dummy)
    # if cond is False, call the decorated function:
    assert_raises(AssertionError, skip_if(cond=False, method='raise')(dummy))
    # raises SkipTest if cond is True
    assert_raises(SkipTest, skip_if(cond=True, method='raise')(dummy))
    # but with method 'pass', there is neither SkipTest nor AssertionError.
    # Instead the function call is just skipped:
    skip_if(cond=True, method='pass')(dummy)
    # But if condition is False, the original function is still called:
    assert_raises(AssertionError, skip_if(cond=False, method='pass')(dummy))


def test_skip_known_failure():

    # Note: we can't test the switch "datalad.tests.knownfailures.skip"
    # directly, since it was evaluated in the decorator already. So we need
    # to have different assertions in this test based on config and have it
    # tested across builds, which use different settings for that switch.

    @skip_known_failure
    def failing():
        raise AssertionError("Failed")

    from datalad import cfg
    switch = cfg.obtain("datalad.tests.knownfailures.skip")

    if switch:
        # if skipping is enabled, we shouldn't see the exception:
        failing()
    else:
        # if it's disabled, failing() is executed and therefore exception
        # is raised:
        assert_raises(AssertionError, failing)


def test_known_failure():

    @known_failure
    def failing():
        raise AssertionError("Failed")

    from datalad import cfg

    skip = cfg.obtain("datalad.tests.knownfailures.skip")
    probe = cfg.obtain("datalad.tests.knownfailures.probe")

    if skip:
        # skipping takes precedence over probing
        failing()
    elif probe:
        # if we probe a known failure it's okay to fail:
        failing()
    else:
        # not skipping and not probing results in the original failure:
        assert_raises(AssertionError, failing)


def test_known_failure_v6():

    @known_failure_v6
    def failing():
        raise AssertionError("Failed")

    from datalad import cfg

    v6 = cfg.obtain("datalad.repo.version") == 6
    skip = cfg.obtain("datalad.tests.knownfailures.skip")
    probe = cfg.obtain("datalad.tests.knownfailures.probe")

    if v6:
        if skip:
            # skipping takes precedence over probing
            failing()
        elif probe:
            # if we probe a known failure it's okay to fail:
            failing()
        else:
            # not skipping and not probing results in the original failure:
            assert_raises(AssertionError, failing)

    else:
        # behaves as if it wasn't decorated at all, no matter what
        assert_raises(AssertionError, failing)


def test_known_failure_direct_mode():

    @known_failure_direct_mode
    def failing():
        raise AssertionError("Failed")

    from datalad import cfg

    direct = cfg.obtain("datalad.repo.direct")
    skip = cfg.obtain("datalad.tests.knownfailures.skip")
    probe = cfg.obtain("datalad.tests.knownfailures.probe")

    if direct:
        if skip:
            # skipping takes precedence over probing
            failing()
        elif probe:
            # if we probe a known failure it's okay to fail:
            failing()
        else:
            # not skipping and not probing results in the original failure:
            assert_raises(AssertionError, failing)

    else:
        # behaves as if it wasn't decorated at all, no matter what
        assert_raises(AssertionError, failing)


from datalad.utils import read_csv_lines


@with_tempfile(content="h1 h2\nv1 2\nv2 3")
def test_read_csv_lines_basic(infile):
    # Just a basic test, next one with unicode
    gen = read_csv_lines(infile)
    ok_generator(gen)
    eq_(
        list(gen),
        [
            {u'h1': u'v1', u'h2': u'2'},
            {u'h1': u'v2', u'h2': u'3'},
        ]
    )


@with_tempfile(content=u"h1\th2\nv1\tдата".encode('utf-8'))
def test_read_csv_lines_tsv_unicode(infile):
    # Just a basic test, next one with unicode
    gen = read_csv_lines(infile)
    ok_generator(gen)
    eq_(
        list(gen),
        [
            {u'h1': u'v1', u'h2': u'дата'},
        ]
    )


@with_tempfile(content=u"h1\nv1\nv2")
def test_read_csv_lines_one_column(infile):
    # Just a basic test, next one with unicode
    eq_(
        list(read_csv_lines(infile)),
        [
            {u'h1': u'v1'},
            {u'h1': u'v2'},
        ]
    )


def _get_testm_tree(ind):
    """Generate a fake package with submodules

    We need to increment index for different tests since otherwise e.g.
    import_modules fails to import submodule if first import_module_from_file
    imports that one
    """
    return {
        'dltestm%d' % ind: {
            '__init__.py': '',
            'dlsub1': {'__init__.py': 'var = 1'},
            'dlsub2.py': 'var = 2'}
    }

@with_tree(tree=_get_testm_tree(1))
def test_import_modules(topdir):
    try:
        sys.path.append(topdir)
        mods = import_modules(['dlsub1', 'bogus'], 'dltestm1')
    finally:
        sys.path.pop(sys.path.index(topdir))
    eq_(len(mods), 1)
    eq_(mods[0].__name__, 'dltestm1.dlsub1')


@with_tree(tree=_get_testm_tree(2))
def test_import_module_from_file(topdir):
    with assert_raises(AssertionError):
        # we support only submodule files ending with .py ATM. TODO
        import_module_from_file(op.join(topdir, 'dltestm2', 'dlsub1'))

    dlsub2_path = op.join(topdir, 'dltestm2', 'dlsub2.py')
    mod = import_module_from_file(dlsub2_path)
    eq_(mod.__name__, 'dlsub2')  # we are not asking to import as submod of the dltestm1
    assert_in('dlsub2', sys.modules)

    try:
        sys.path.append(topdir)
        import dltestm2
        mod = import_module_from_file(dlsub2_path, pkg=dltestm2)
        eq_(mod.__name__, 'dltestm2.dlsub2')
        assert_in('dltestm2.dlsub2', sys.modules)
    finally:
        sys.path.pop(sys.path.index(topdir))


def test_import_modules_fail():
    # test that we log failures correctly
    failures = []
    import_modules(['bogus'], 'datalad', 'Fail {package}.{module}', failures.append)
    eq_(len(failures), 1)
    ok_startswith(failures[0], "Fail datalad.bogus: No module")


# Should be the last one since as discovered in NICEMAN might screw up coverage
def test_line_profile():
    skip_if_no_module('line_profiler')

    @line_profile
    def f(j):
        i = j + 1  # xyz
        return i

    with swallow_outputs() as cmo:
        assert_equal(f(3), 4)
        assert_equal(cmo.err, '')
        assert_in('i = j + 1  # xyz', cmo.out)


@with_tempfile(mkdir=True)
def test_dlabspath(path):
    # initially ran into on OSX https://github.com/datalad/datalad/issues/2406
    opath = opj(path, "origin")
    os.makedirs(opath)
    lpath = opj(path, "linked")
    os.symlink('origin', lpath)
    for d in opath, lpath:
        # regardless under which directory, all results should not resolve
        # anything
        eq_(d, dlabspath(d))
        # in the root of ds
        with chpwd(d):
            eq_(dlabspath("bu"), opj(d, "bu"))
            eq_(dlabspath("./bu"), opj(d, "./bu"))  # we do not normpath by default
<<<<<<< HEAD
            eq_(dlabspath("./bu", norm=True), opj(d, "bu"))


def test_map_items():
    def add10(x):
        return x + 10
    eq_(map_items(add10, {2: 3}), {12: 13})

    class Custom(object):
        """For testing with custom items possibly of varying length etc"""
        def __init__(self, items):
            self._items = list(items)

        def items(self):
            return self._items

    c = Custom([(1,), (2, 3), (4, 5, 6)])
    c_mapped = map_items(add10, c)
    assert type(c) is type(c_mapped)
    eq_(c_mapped.items(), [(11,), (12, 13), (14, 15, 16)])
=======
            eq_(dlabspath("./bu", norm=True), opj(d, "bu"))
>>>>>>> 34552090
<|MERGE_RESOLUTION|>--- conflicted
+++ resolved
@@ -1077,7 +1077,6 @@
         with chpwd(d):
             eq_(dlabspath("bu"), opj(d, "bu"))
             eq_(dlabspath("./bu"), opj(d, "./bu"))  # we do not normpath by default
-<<<<<<< HEAD
             eq_(dlabspath("./bu", norm=True), opj(d, "bu"))
 
 
@@ -1097,7 +1096,4 @@
     c = Custom([(1,), (2, 3), (4, 5, 6)])
     c_mapped = map_items(add10, c)
     assert type(c) is type(c_mapped)
-    eq_(c_mapped.items(), [(11,), (12, 13), (14, 15, 16)])
-=======
-            eq_(dlabspath("./bu", norm=True), opj(d, "bu"))
->>>>>>> 34552090
+    eq_(c_mapped.items(), [(11,), (12, 13), (14, 15, 16)])