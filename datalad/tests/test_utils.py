# emacs: -*- mode: python; py-indent-offset: 4; tab-width: 4; indent-tabs-mode: nil -*-
# -*- coding: utf-8 -*-
# ex: set sts=4 ts=4 sw=4 noet:
# ## ### ### ### ### ### ### ### ### ### ### ### ### ### ### ### ### ### ### ##
#
#   See COPYING file distributed along with the datalad package for the
#   copyright and license terms.
#
# ## ### ### ### ### ### ### ### ### ### ### ### ### ### ### ### ### ### ### ##
"""Test testing utilities

"""

import os, os.path as op
import shutil
import sys
import logging
from mock import patch
from six import PY3
from six import text_type
import six.moves.builtins as __builtin__

from operator import itemgetter
from os.path import dirname, normpath, pardir, basename
from os.path import isabs, expandvars, expanduser
from collections import OrderedDict

from ..utils import updated
from os.path import join as opj, abspath, exists
from ..utils import (
    rotree, swallow_outputs, swallow_logs, setup_exceptionhook, md5sum
)
from ..utils import getpwd, chpwd
from ..utils import get_path_prefix
from ..utils import auto_repr
from ..utils import find_files
from ..utils import line_profile
from ..utils import not_supported_on_windows
from ..utils import file_basename
from ..utils import expandpath, is_explicit_path
from ..utils import assure_unicode
from ..utils import knows_annex
from ..utils import any_re_search
from ..utils import unique
from ..utils import all_same
from ..utils import partition
from ..utils import get_func_kwargs_doc
from ..utils import make_tempfile
from ..utils import on_windows
from ..utils import _path_
from ..utils import get_timestamp_suffix
from ..utils import get_trace
from ..utils import get_dataset_root
from ..utils import better_wraps
from ..utils import path_startswith
from ..utils import path_is_subpath
from ..utils import dlabspath
from ..utils import safe_print
from ..utils import generate_chunks
from ..utils import disable_logger
from ..utils import import_modules, import_module_from_file
from ..utils import get_open_files
from ..utils import map_items
from ..utils import unlink
from ..utils import CMD_MAX_ARG
from ..utils import create_tree
from ..support.annexrepo import AnnexRepo

from nose.tools import (
    assert_equal,
    assert_false,
    assert_greater,
    assert_true,
    eq_,
    ok_,
)
from datalad.tests.utils import nok_, assert_re_in

from .utils import with_tempfile, assert_in, with_tree
from .utils import SkipTest
from .utils import assert_cwd_unchanged, skip_if_on_windows
from .utils import assure_dict_from_str, assure_list_from_str
from .utils import assure_unicode
from .utils import as_unicode
from .utils import assure_bool
from .utils import assure_iter
from .utils import assure_list
from .utils import ok_generator
from .utils import assert_not_in
from .utils import assert_raises
from .utils import ok_startswith
from .utils import skip_if_no_module
from .utils import (
    probe_known_failure, skip_known_failure, known_failure, known_failure_v6,
<<<<<<< HEAD
    skip_if
=======
    known_failure_direct_mode, skip_if,
    ok_file_has_content
>>>>>>> eb847967
)


def test_get_func_kwargs_doc():
    def some_func(arg1, kwarg1=None, kwarg2="bu"):
        return
    eq_(get_func_kwargs_doc(some_func), ['arg1', 'kwarg1', 'kwarg2'])


def test_better_wraps():
    from functools import wraps
    from inspect import getargspec

    def wraps_decorator(func):
        @wraps(func)
        def new_func(*args, **kwargs):
            return func(*args, **kwargs)

        return new_func

    def better_decorator(func):
        @better_wraps(func)
        def new_func(*args, **kwargs):
            return func(*args, **kwargs)

        return new_func

    @wraps_decorator
    def function1(a, b, c):
        return "function1"

    @better_decorator
    def function2(a, b, c):
        return "function2"

    eq_("function1", function1(1, 2, 3))
    eq_(getargspec(function1)[0], [])
    eq_("function2", function2(1, 2, 3))
    eq_(getargspec(function2)[0], ['a', 'b', 'c'])


@with_tempfile(mkdir=True)
def test_rotree(d):
    d2 = opj(d, 'd1', 'd2')  # deep nested directory
    f = opj(d2, 'f1')
    os.makedirs(d2)
    with open(f, 'w') as f_:
        f_.write("LOAD")
    with swallow_logs():
        ar = AnnexRepo(d2)
    rotree(d)
    # we shouldn't be able to delete anything UNLESS in "crippled" situation:
    # root, or filesystem is FAT etc
    # Theoretically annex should declare FS as crippled when ran as root, but
    # see http://git-annex.branchable.com/bugs/decides_that_FS_is_crippled_
    # under_cowbuilder___40__symlinks_supported_etc__41__/#comment-60c3cbe2710d6865fb9b7d6e247cd7aa
    # so explicit 'or'
    if not (ar.is_crippled_fs() or (os.getuid() == 0)):
        assert_raises(OSError, os.unlink, f)          # OK to use os.unlink
        assert_raises(OSError, unlink, f)   # and even with waiting and trying!
        assert_raises(OSError, shutil.rmtree, d)
        # but file should still be accessible
        with open(f) as f_:
            eq_(f_.read(), "LOAD")
    # make it RW
    rotree(d, False)
    unlink(f)
    shutil.rmtree(d)


def test_swallow_outputs():
    with swallow_outputs() as cm:
        eq_(cm.out, '')
        sys.stdout.write("out normal")
        sys.stderr.write("out error")
        eq_(cm.out, 'out normal')
        sys.stdout.write(" and more")
        eq_(cm.out, 'out normal and more')  # incremental
        eq_(cm.err, 'out error')
        eq_(cm.err, 'out error')  # the same value if multiple times


@with_tempfile
def test_swallow_logs(logfile):
    lgr = logging.getLogger('datalad')
    with swallow_logs(new_level=9) as cm:
        eq_(cm.out, '')
        lgr.log(8, "very heavy debug")
        eq_(cm.out, '')  # not even visible at level 9
        lgr.log(9, "debug1")
        eq_(cm.out, '[Level 9] debug1\n')  # not even visible at level 9
        lgr.info("info")
        # not even visible at level 9
        eq_(cm.out, '[Level 9] debug1\n[INFO] info\n')
    with swallow_logs(new_level=9, file_=logfile) as cm:
        eq_(cm.out, '')
        lgr.info("next info")
    from datalad.tests.utils import ok_file_has_content
    ok_file_has_content(logfile, "[INFO] next info", strip=True)


def test_swallow_logs_assert():
    lgr = logging.getLogger('datalad.tests')
    with swallow_logs(new_level=9) as cm:
        # nothing was logged so should fail
        assert_raises(AssertionError, cm.assert_logged)
        lgr.info("something")
        cm.assert_logged("something")
        cm.assert_logged(level="INFO")
        cm.assert_logged("something", level="INFO")

        # even with regex = False should match above
        cm.assert_logged("something", regex=False)
        cm.assert_logged(level="INFO", regex=False)
        cm.assert_logged("something", level="INFO", regex=False)

        # different level
        assert_raises(AssertionError,
                      cm.assert_logged, "something", level="DEBUG")
        assert_raises(AssertionError, cm.assert_logged, "else")

        cm.assert_logged("some.hing", level="INFO")  # regex ;-)
        # does match
        assert_raises(AssertionError,
                      cm.assert_logged, "ome.hing", level="INFO")
        # but we can change it
        cm.assert_logged("some.hing", level="INFO", match=False)
    # and we can continue doing checks after we left the cm block
    cm.assert_logged("some.hing", level="INFO", match=False)
    # and we indeed logged something
    cm.assert_logged(match=False)


def test_disable_logger():

    # get a logger hierarchy:
    lgr_top = logging.getLogger('datalad')
    lgr_middle = logging.getLogger('datalad.tests')
    lgr_bottom = logging.getLogger('datalad.tests.utils')

    with swallow_logs(new_level=logging.DEBUG) as cml:
        with disable_logger():  # default: 'datalad':
            lgr_top.debug("log sth at top level")
            lgr_middle.debug("log sth at mid level")
            lgr_bottom.debug("log sth at bottom level")
        # nothing logged:
        assert_raises(AssertionError, cml.assert_logged)

    # again, but pass in the logger at mid level:
    with swallow_logs(new_level=logging.DEBUG) as cml:
        with disable_logger(lgr_middle):
            lgr_top.debug("log sth at top level")
            lgr_middle.debug("log sth at mid level")
            lgr_bottom.debug("log sth at bottom level")
        # top level unaffected:
        cml.assert_logged("log sth at top level", level="DEBUG", regex=False)
        # but both of the lower ones don't log anything:
        assert_raises(AssertionError, cml.assert_logged, "log sth at mid level")
        assert_raises(AssertionError, cml.assert_logged, "log sth at bottom level")


def _check_setup_exceptionhook(interactive):
    old_exceptionhook = sys.excepthook

    post_mortem_tb = []

    def our_post_mortem(tb):
        post_mortem_tb.append(tb)

    with patch('sys.excepthook'), \
            patch('datalad.utils.is_interactive', lambda: interactive), \
            patch('pdb.post_mortem', our_post_mortem):
        setup_exceptionhook()
        our_exceptionhook = sys.excepthook
        ok_(old_exceptionhook != our_exceptionhook)
        with swallow_logs() as cml, swallow_outputs() as cmo:
            # we need to call our_exceptionhook explicitly b/c nose
            # swallows all Exceptions and hook never gets executed
            try:
                raise RuntimeError
            except Exception as e:  # RuntimeError:
                type_, value_, tb_ = sys.exc_info()
            our_exceptionhook(type_, value_, tb_)
            if PY3:
                # Happens under tox environment but not in manually crafted
                # ones -- not yet sure what it is about but --dbg does work
                # with python3 so lettting it skip for now
                raise SkipTest(
                    "TODO: Not clear why in PY3 calls cleanup if we try to "
                    "access the beast"
                )
            assert_in('Traceback (most recent call last)', cmo.err)
            assert_in('in _check_setup_exceptionhook', cmo.err)
            if interactive:
                assert_equal(post_mortem_tb[0], tb_)
            else:
                assert_equal(post_mortem_tb, [])
                # assert_in('We cannot setup exception hook', cml.out)

    eq_(old_exceptionhook, sys.excepthook)


def test_setup_exceptionhook():
    for tval in [True, False]:
        yield _check_setup_exceptionhook, tval


def test_md5sum():
    # just a smoke (encoding/decoding) test for md5sum
    _ = md5sum(__file__)


@with_tree([('1.tar.gz', (('1 f.txt', '1 f load'),))])
def test_md5sum_archive(d):
    # just a smoke (encoding/decoding) test for md5sum
    _ = md5sum(opj(d, '1.tar.gz'))


def test_updated():
    d = {}
    eq_(updated(d, {1: 2}), {1: 2})
    eq_(d, {})

    d = {'a': 'b'}
    eq_(updated(d, ((0, 1), (2, 3))), {0: 1, 'a': 'b', 2: 3})
    eq_(d, {'a': 'b'})

    # and that it would maintain the type
    d = OrderedDict(((99, 0), ('z', 0), ('a', 0)))
    d_ = updated(d, {0: 1})
    ok_(isinstance(d_, OrderedDict))
    eq_(d_, OrderedDict(((99, 0), ('z', 0), ('a', 0), (0, 1))))


def test_get_local_file_url_windows():
    raise SkipTest("TODO")


@assert_cwd_unchanged
def test_getpwd_basic():
    pwd = getpwd()
    ok_(isabs(pwd))
    eq_(os.getcwd(), abspath(pwd))

    # that we do not chdir anywhere if None provided
    with patch('os.chdir') as oschdir:
        with chpwd(None):
            eq_(getpwd(), pwd)
        assert_false(oschdir.called)


@assert_cwd_unchanged(ok_to_chdir=True)
@with_tempfile(mkdir=True)
def test_getpwd_change_mode(tdir):
    from datalad import utils
    if utils._pwd_mode != 'PWD':
        raise SkipTest("Makes sense to be tested only in PWD mode, "
                       "but we seems to be beyond that already")
    # The evil plain chdir call
    os.chdir(tdir)
    # Just testing the logic of switching to cwd mode and issuing a warning
    with swallow_logs(new_level=logging.WARNING) as cml:
        pwd = getpwd()
        eq_(pwd, os.path.realpath(pwd))  # might have symlinks, thus realpath
    assert_in("symlinks in the paths will be resolved", cml.out)
    eq_(utils._pwd_mode, 'cwd')


@skip_if_on_windows
@with_tempfile(mkdir=True)
@assert_cwd_unchanged
def test_getpwd_symlink(tdir):
    sdir = opj(tdir, 's1')
    pwd_orig = getpwd()
    os.symlink('.', sdir)
    s1dir = opj(sdir, 's1')
    s2dir = opj(sdir, 's2')
    try:
        chpwd(sdir)
        pwd = getpwd()
        eq_(pwd, sdir)
        chpwd('s1')
        eq_(getpwd(), s1dir)
        chpwd('.')
        eq_(getpwd(), s1dir)
        chpwd('..')
        eq_(getpwd(), sdir)
    finally:
        chpwd(pwd_orig)

    # test context handler way of use
    with chpwd(s1dir):
        eq_(getpwd(), s1dir)
    eq_(getpwd(), pwd_orig)

    assert_false(exists(s2dir))
    with assert_raises(OSError):
        with chpwd(s2dir):
            pass
    with chpwd(s2dir, mkdir=True):
        ok_(exists(s2dir))
        eq_(getpwd(), s2dir)


def test_auto_repr():

    class WithoutReprClass:
        def __init__(self):
            self.a = "does not matter"

    @auto_repr
    class buga:
        def __init__(self):
            self.a = 1
            self.b = list(range(100))
            self.c = WithoutReprClass()
            self._c = "protect me"

        def some(self):
            return "some"

    assert_equal(
        repr(buga()),
        "buga(a=1, b=<<[0, 1, 2, 3, 4, 5, 6, ...>>, c=<WithoutReprClass>)"
    )
    assert_equal(buga().some(), "some")


def test_assure_iter():
    s = {1}
    assert assure_iter(None, set) == set()
    assert assure_iter(1, set) == s
    assert assure_iter(1, list) == [1]
    assert assure_iter(s, set) is s
    assert assure_iter(s, set, copy=True) is not s


def test_assure_list_copy():
    l = [1]
    assert assure_list(l) is l
    assert assure_list(l, copy=True) is not l


def test_assure_list_from_str():
    assert_equal(assure_list_from_str(''), None)
    assert_equal(assure_list_from_str([]), None)
    assert_equal(assure_list_from_str('somestring'), ['somestring'])
    assert_equal(assure_list_from_str('some\nmultiline\nstring'), ['some', 'multiline', 'string'])
    assert_equal(assure_list_from_str(['something']), ['something'])
    assert_equal(assure_list_from_str(['a', 'listof', 'stuff']), ['a', 'listof', 'stuff'])


def test_assure_dict_from_str():
    assert_equal(assure_dict_from_str(''), None)
    assert_equal(assure_dict_from_str({}), None)
    target_dict = dict(
        __ac_name='{user}', __ac_password='{password}',
        cookies_enabled='', submit='Log in'
    )
    string = '__ac_name={user}\n__ac_password={password}\nsubmit=Log ' \
               'in\ncookies_enabled='
    assert_equal(assure_dict_from_str(string), target_dict)
    assert_equal(assure_dict_from_str(
        target_dict),
        target_dict)


def test_assure_bool():
    for values, t in [
        (['True', 1, '1', 'yes', 'on'], True),
        (['False', 0, '0', 'no', 'off'], False)
    ]:
        for v in values:
            eq_(assure_bool(v), t)
    assert_raises(ValueError, assure_bool, "unknown")


def test_generate_chunks():
    ok_generator(generate_chunks([1], 1))
    eq_(list(generate_chunks([1], 1)), [[1]])
    eq_(list(generate_chunks([1], 2)), [[1]])
    eq_(list(generate_chunks([1, 2, 3], 2)), [[1, 2], [3]])
    # type is preserved
    eq_(list(generate_chunks((1, 2, 3), 2)), [(1, 2), (3,)])
    # no hangers
    eq_(list(generate_chunks((1, 2, 3, 4), 2)), [(1, 2), (3, 4)])
    assert_raises(AssertionError, list, generate_chunks([1], 0))


def test_any_re_search():
    assert_true(any_re_search('a', 'a'))
    assert_true(any_re_search('a', 'bab'))
    assert_false(any_re_search('^a', 'bab'))
    assert_true(any_re_search(['b', '.ab'], 'bab'))
    assert_false(any_re_search(['^b', 'bab'], 'ab'))


def test_find_files():
    tests_dir = dirname(__file__)
    proj_dir = normpath(opj(dirname(__file__), pardir))

    ff = find_files('.*', proj_dir)
    ok_generator(ff)
    files = list(ff)
    assert(len(files) > 10)  # we have more than 10 test files here
    assert_in(opj(tests_dir, 'test_utils.py'), files)
    # and no directories should be mentioned
    assert_not_in(tests_dir, files)

    ff2 = find_files('.*', proj_dir, dirs=True)
    files2 = list(ff2)
    assert_in(opj(tests_dir, 'test_utils.py'), files2)
    assert_in(tests_dir, files2)

    # now actually matching the path
    ff3 = find_files('.*/test_.*\.py$', proj_dir, dirs=True)
    files3 = list(ff3)
    assert_in(opj(tests_dir, 'test_utils.py'), files3)
    assert_not_in(tests_dir, files3)
    for f in files3:
        ok_startswith(basename(f), 'test_')


@with_tree(tree={
    '.git': {
        '1': '2'
    },
    'd1': {
        '.git': 'possibly a link from submodule'
    },
    'git': 'just a file'
})
def test_find_files_exclude_vcs(repo):
    ff = find_files('.*', repo, dirs=True)
    files = list(ff)
    assert_equal({basename(f) for f in files}, {'d1', 'git'})
    assert_not_in(opj(repo, '.git'), files)

    ff = find_files('.*', repo, dirs=True, exclude_vcs=False)
    files = list(ff)
    assert_equal({basename(f) for f in files}, {'d1', 'git', '.git', '1'})
    assert_in(opj(repo, '.git'), files)


def test_not_supported_on_windows():
    with patch('datalad.utils.on_windows', True):
        assert_raises(NotImplementedError, not_supported_on_windows)
        assert_raises(NotImplementedError, not_supported_on_windows, "msg")

    with patch('datalad.utils.on_windows', False):
        assert_equal(not_supported_on_windows(), None)
        assert_equal(not_supported_on_windows("msg"), None)


def test_file_basename():
    eq_(file_basename('1'), '1')
    eq_(file_basename('d1/1'), '1')
    eq_(file_basename('/d1/1'), '1')
    eq_(file_basename('1.'), '1.')
    eq_(file_basename('1.tar.gz'), '1')
    eq_(file_basename('1.Tar.gz'), '1')
    eq_(file_basename('1._bak.gz'), '1')
    eq_(file_basename('1.tar.gz', return_ext=True), ('1', 'tar.gz'))
    eq_(file_basename('/tmp/1.tar.gz'), '1')
    eq_(file_basename('/tmp/1.longish.gz'), '1.longish')
    eq_(file_basename('1_R1.1.1.tar.gz'), '1_R1.1.1')
    eq_(file_basename('ds202_R1.1.1.tgz'), 'ds202_R1.1.1')


def test_expandpath():
    eq_(expandpath("some", False), expanduser('some'))
    eq_(expandpath("some", False), expandvars('some'))
    assert_true(isabs(expandpath('some')))
    # this may have to go because of platform issues
    eq_(expandpath("$HOME"), expanduser('~'))


def test_is_explicit_path():
    # by default expanded paths are absolute, hence explicit
    assert_true(is_explicit_path(expandpath('~')))
    assert_false(is_explicit_path("here"))


@with_tempfile
@with_tempfile
def test_knows_annex(here, there):
    from datalad.support.gitrepo import GitRepo
    from datalad.support.annexrepo import AnnexRepo
    GitRepo(path=here, create=True)
    assert_false(knows_annex(here))
    AnnexRepo(path=here, create=True)
    assert_true(knows_annex(here))
    GitRepo.clone(path=there, url=here, create=True)
    assert_true(knows_annex(there))


def test_make_tempfile():
    # check if mkdir, content conflict caught
    with assert_raises(ValueError):
        with make_tempfile(content="blah", mkdir=True):  # pragma: no cover
            pass


def test_unique():
    eq_(unique(range(3)), [0, 1, 2])
    eq_(unique((1, 0, 1, 3, 2, 0, 1)), [1, 0, 3, 2])
    eq_(unique([]), [])
    eq_(unique([(1, 2), (1,), (1, 2), (0, 3)]), [(1, 2), (1,), (0, 3)])

    # with a key now
    eq_(unique([(1, 2), (1,), (1, 2), (0, 3)],
               key=itemgetter(0)), [(1, 2), (0, 3)])
    eq_(unique([(1, 2), (1, 3), (1, 2), (0, 3)],
               key=itemgetter(1)), [(1, 2), (1, 3)])


def test_all_same():
    ok_(all_same([0, 0, 0]))
    ok_(not all_same([0, 0, '0']))
    ok_(not all_same([]))

    def never_get_to_not_needed():
        yield 'a'
        yield 'a'
        yield 'b'
        raise ValueError("Should not get here since on b should return")

    ok_(not all_same(never_get_to_not_needed()))

    def gen1(n):
        for x in range(n):
            yield 'a'
    ok_(not all_same(gen1(0)))
    ok_(all_same(gen1(1)))
    ok_(all_same(gen1(2)))
    ok_(all_same(gen1(10)))


def test_partition():
    def fn(*args, **kwargs):
        left, right = partition(*args, **kwargs)
        return list(left), list(right)

    eq_(fn([False, True, False]),
        ([False, False], [True]))

    eq_(fn([1, 5, 4, 10], lambda x: x > 4),
        ([1, 4], [5, 10]))

    eq_(fn([1, 5, 4, 10], lambda x: x < 0),
        ([1, 5, 4, 10], []))


def test_path_():
    eq_(_path_('a'), 'a')
    if on_windows:
        eq_(_path_('a/b'), r'a\b')
    else:
        p = 'a/b/c'
        assert(_path_(p) is p)  # nothing is done to it whatsoever
        eq_(_path_(p, 'd'), 'a/b/c/d')


def test_get_timestamp_suffix():
    # we need to patch temporarily TZ
    import time
    try:
        with patch.dict('os.environ', {'TZ': 'GMT'}):
            time.tzset()
            # skynet DOB
            assert_equal(get_timestamp_suffix(0), '-1970-01-01T00:00:00+0000')
            assert_equal(get_timestamp_suffix(0, prefix="+"),
                         '+1970-01-01T00:00:00+0000')
            # yoh found no way to mock things out and didn't want to provide
            # explicit call to anything to get current time with the timezone,
            # so disabling this test for now besides that it should return smth
            # sensible ;)
            #with patch.object(time, 'localtime', lambda: 1):
            #    assert_equal(get_timestamp_suffix(),
            #  '-1970-01-01T00:00:01+0000')  # skynet is 1 sec old
            assert(get_timestamp_suffix().startswith('-'))
    finally:
        time.tzset()


def test_memoized_generator():
    called = [0]

    def g1(n):
        """a generator"""
        called[0] += 1
        for i in range(n):
            yield i

    from ..utils import saved_generator
    ok_generator(g1(3))
    g1_, g2_ = saved_generator(g1(3))
    ok_generator(g1_)
    ok_generator(g2_)
    target = list(g1(3))
    eq_(called[0], 1)
    eq_(target, list(g1_))
    eq_(called[0], 2)
    eq_(target, list(g2_))
    eq_(called[0], 2)  # no new call to make a generator
    # but we can't (ab)use 2nd time
    eq_([], list(g2_))


def test_assure_unicode():
    ok_(isinstance(assure_unicode("m"), text_type))
    ok_(isinstance(assure_unicode('grandchild_äöü東'), text_type))
    ok_(isinstance(assure_unicode(u'grandchild_äöü東'), text_type))
    eq_(assure_unicode('grandchild_äöü東'), u'grandchild_äöü東')
    # now, non-utf8
    # Decoding could be deduced with high confidence when the string is
    # really encoded in that codepage
    mom_koi8r = u"мама".encode('koi8-r')
    eq_(assure_unicode(mom_koi8r), u"мама")
    eq_(assure_unicode(mom_koi8r, confidence=0.9), u"мама")
    mom_iso8859 = u'mamá'.encode('iso-8859-1')
    eq_(assure_unicode(mom_iso8859), u'mamá')
    eq_(assure_unicode(mom_iso8859, confidence=0.5), u'mamá')
    # but when we mix, it does still guess something allowing to decode:
    mixedin = mom_koi8r + u'東'.encode('iso2022_jp') + u'東'.encode('utf-8')
    ok_(isinstance(assure_unicode(mixedin), text_type))
    # but should fail if we request high confidence result:
    with assert_raises(ValueError):
        assure_unicode(mixedin, confidence=0.9)
    # For other, non string values, actually just returns original value
    # TODO: RF to actually "assure" or fail??  For now hardcoding that assumption
    assert assure_unicode(1) is 1


def test_as_unicode():
    eq_(as_unicode('grandchild_äöü東'), u'grandchild_äöü東')
    eq_(as_unicode(None), u"")
    eq_(as_unicode(1), u"1")
    # NOTE: u? is because result is different between PY2 (prefixes unicode repr
    # while in PY3 is no longer needed!  So aggregation result would differ between
    # PY2 and PY3
    # Didn't manage to make it work in PY2
    #TODO assert_re_in(u'\[1, .s., u?.東.\]', as_unicode([1, "s", u"東"]))
    eq_(as_unicode("01"), u"01")  # no some kind of conversion/stripping of numerals
    with assert_raises(TypeError) as cme:
        as_unicode(1, list)
    assert_in("1 is not of any of known or provided", str(cme.exception))


@with_tempfile(mkdir=True)
def test_path_prefix(path):
    eq_(get_path_prefix('/d1/d2', '/d1/d2'), '')
    # so we are under /d1/d2 so path prefix is ..
    eq_(get_path_prefix('/d1/d2', '/d1/d2/d3'), '..')
    eq_(get_path_prefix('/d1/d2/d3', '/d1/d2'), 'd3')
    # but if outside -- full path
    eq_(get_path_prefix('/d1/d2', '/d1/d20/d3'), '/d1/d2')
    with chpwd(path):
        eq_(get_path_prefix('.'), '')
        eq_(get_path_prefix('d1'), 'd1')
        eq_(get_path_prefix('d1', 'd2'), opj(path, 'd1'))
        eq_(get_path_prefix('..'), '..')


def test_get_trace():
    assert_raises(ValueError, get_trace, [], 'boom', 'does_not_matter')
    eq_(get_trace([('A', 'B')], 'A', 'A'), None)
    eq_(get_trace([('A', 'B')], 'A', 'B'), [])
    eq_(get_trace([('A', 'B')], 'A', 'C'), None)
    eq_(get_trace([('A', 'B'),
                   ('B', 'C')], 'A', 'C'), ['B'])
    # order of edges doesn't matter
    eq_(get_trace([
        ('B', 'C'),
        ('A', 'B')
        ], 'A', 'C'), ['B'])
    # mixed rubbish
    eq_(get_trace([
        (1, 3),
        ('B', 'C'),
        (None, ('schwak', 7)),
        ('A', 'B'),
        ], 'A', 'C'), ['B'])
    # long
    eq_(get_trace([
        ('B', 'C'),
        ('A', 'B'),
        ('distract', 'me'),
        ('C', 'D'),
        ('D', 'E'),
        ], 'A', 'E'), ['B', 'C', 'D'])


@with_tempfile(mkdir=True)
def test_get_dataset_root(path):
    eq_(get_dataset_root('/nonexistent'), None)
    with chpwd(path):
        repo = AnnexRepo(os.curdir, create=True)
        subdir = opj('some', 'deep')
        fname = opj(subdir, 'dummy')
        os.makedirs(subdir)
        with open(fname, 'w') as f:
            f.write('some')
        repo.add(fname)
        # we can find this repo
        eq_(get_dataset_root(os.curdir), os.curdir)
        # and we get the type of path that we fed in
        eq_(get_dataset_root(abspath(os.curdir)), abspath(os.curdir))
        # subdirs are no issue
        eq_(get_dataset_root(subdir), os.curdir)
        # even more subdirs are no issue
        eq_(get_dataset_root(opj(subdir, subdir)), os.curdir)
        # non-dir paths are no issue
        eq_(get_dataset_root(fname), os.curdir)


def test_path_startswith():
    ok_(path_startswith('/a/b', '/a'))
    ok_(path_startswith('/a/b', '/a/b'))
    ok_(path_startswith('/a/b', '/a/b/'))
    ok_(path_startswith('/a/b/', '/a/b'))
    ok_(path_startswith('/a/b', '/'))
    ok_(path_startswith('/aaa/b/c', '/aaa'))
    nok_(path_startswith('/aaa/b/c', '/aa'))
    nok_(path_startswith('/a/b', '/a/c'))
    nok_(path_startswith('/a/b/c', '/a/c'))
    # must not mix relative and abs
    assert_raises(ValueError, path_startswith, 'a/b', '/a')
    assert_raises(ValueError, path_startswith, '/a/b', 'a')


def test_path_is_subpath():
    ok_(path_is_subpath('/a/b', '/a'))
    ok_(path_is_subpath('/a/b/c', '/a'))
    nok_(path_is_subpath('/a/b', '/a/b'))
    nok_(path_is_subpath('/a/b', '/a/b/'))
    nok_(path_is_subpath('/a/b/', '/a/b'))
    ok_(path_is_subpath('/a/b', '/'))
    ok_(path_is_subpath('/aaa/b/c', '/aaa'))
    nok_(path_is_subpath('/aaa/b/c', '/aa'))
    nok_(path_is_subpath('/a/b', '/a/c'))
    nok_(path_is_subpath('/a/b/c', '/a/c'))
    # must not mix relative and abs
    assert_raises(ValueError, path_is_subpath, 'a/b', '/a')
    assert_raises(ValueError, path_is_subpath, '/a/b', 'a')


def test_safe_print():
    """Just to test that we are getting two attempts to print"""

    called = [0]

    def _print(s):
        assert_equal(s, "bua")
        called[0] += 1
        if called[0] == 1:
            raise UnicodeEncodeError('crap', u"", 0, 1, 'whatever')

    with patch.object(__builtin__, 'print', _print):
        safe_print("bua")
    assert_equal(called[0], 2)


def test_probe_known_failure():

    # Note: we can't test the switch "datalad.tests.knownfailures.probe"
    # directly, since it was evaluated in the decorator already. So we need
    # to have different assertions in this test based on config and have it
    # tested across builds, which use different settings for that switch.

    @probe_known_failure
    def not_failing():
        pass

    @probe_known_failure
    def failing():
        raise AssertionError("Failed")

    from datalad import cfg
    switch = cfg.obtain("datalad.tests.knownfailures.probe")

    if switch:
        # if probing is enabled the failing is considered to be expected and
        # therefore the decorated function doesn't actually fail:
        failing()
        # in opposition a function that doesn't fail raises an AssertionError:
        assert_raises(AssertionError, not_failing)
    else:
        # if probing is disabled it should just fail/pass as is:
        assert_raises(AssertionError, failing)
        not_failing()


def test_skip_if():

    def dummy():
        raise AssertionError

    assert_raises(AssertionError, dummy)
    # if cond is False, call the decorated function:
    assert_raises(AssertionError, skip_if(cond=False, method='raise')(dummy))
    # raises SkipTest if cond is True
    assert_raises(SkipTest, skip_if(cond=True, method='raise')(dummy))
    # but with method 'pass', there is neither SkipTest nor AssertionError.
    # Instead the function call is just skipped:
    skip_if(cond=True, method='pass')(dummy)
    # But if condition is False, the original function is still called:
    assert_raises(AssertionError, skip_if(cond=False, method='pass')(dummy))


def test_skip_known_failure():

    # Note: we can't test the switch "datalad.tests.knownfailures.skip"
    # directly, since it was evaluated in the decorator already. So we need
    # to have different assertions in this test based on config and have it
    # tested across builds, which use different settings for that switch.

    @skip_known_failure
    def failing():
        raise AssertionError("Failed")

    from datalad import cfg
    switch = cfg.obtain("datalad.tests.knownfailures.skip")

    if switch:
        # if skipping is enabled, we shouldn't see the exception:
        failing()
    else:
        # if it's disabled, failing() is executed and therefore exception
        # is raised:
        assert_raises(AssertionError, failing)


def test_known_failure():

    @known_failure
    def failing():
        raise AssertionError("Failed")

    from datalad import cfg

    skip = cfg.obtain("datalad.tests.knownfailures.skip")
    probe = cfg.obtain("datalad.tests.knownfailures.probe")

    if skip:
        # skipping takes precedence over probing
        failing()
    elif probe:
        # if we probe a known failure it's okay to fail:
        failing()
    else:
        # not skipping and not probing results in the original failure:
        assert_raises(AssertionError, failing)


def test_known_failure_v6():

    @known_failure_v6
    def failing():
        raise AssertionError("Failed")

    from datalad import cfg

    v6 = cfg.obtain("datalad.repo.version") == 6
    skip = cfg.obtain("datalad.tests.knownfailures.skip")
    probe = cfg.obtain("datalad.tests.knownfailures.probe")

    if v6:
        if skip:
            # skipping takes precedence over probing
            failing()
        elif probe:
            # if we probe a known failure it's okay to fail:
            failing()
        else:
            # not skipping and not probing results in the original failure:
            assert_raises(AssertionError, failing)

    else:
        # behaves as if it wasn't decorated at all, no matter what
        assert_raises(AssertionError, failing)


from datalad.utils import read_csv_lines


def test_known_failure_direct_mode():
    # Decorator is deprecated now and that is what we check
    from .utils import known_failure_direct_mode

    x = []
    with swallow_logs(new_level=logging.WARNING) as cml:
        @known_failure_direct_mode
        def failing():
            x.append('ok')
            raise AssertionError("Failed")

        assert_raises(AssertionError, failing)  # nothing is swallowed
        eq_(x, ['ok'])  # everything runs
        assert_in("Direct mode support is deprecated", cml.out)


@with_tempfile(content="h1 h2\nv1 2\nv2 3")
def test_read_csv_lines_basic(infile):
    # Just a basic test, next one with unicode
    gen = read_csv_lines(infile)
    ok_generator(gen)
    eq_(
        list(gen),
        [
            {u'h1': u'v1', u'h2': u'2'},
            {u'h1': u'v2', u'h2': u'3'},
        ]
    )


@with_tempfile(content=u"h1\th2\nv1\tдата".encode('utf-8'))
def test_read_csv_lines_tsv_unicode(infile):
    # Just a basic test, next one with unicode
    gen = read_csv_lines(infile)
    ok_generator(gen)
    eq_(
        list(gen),
        [
            {u'h1': u'v1', u'h2': u'дата'},
        ]
    )


@with_tempfile(content=u"h1\nv1\nv2")
def test_read_csv_lines_one_column(infile):
    # Just a basic test, next one with unicode
    eq_(
        list(read_csv_lines(infile)),
        [
            {u'h1': u'v1'},
            {u'h1': u'v2'},
        ]
    )


def _get_testm_tree(ind):
    """Generate a fake package with submodules

    We need to increment index for different tests since otherwise e.g.
    import_modules fails to import submodule if first import_module_from_file
    imports that one
    """
    return {
        'dltestm%d' % ind: {
            '__init__.py': '',
            'dlsub1': {'__init__.py': 'var = 1'},
            'dlsub2.py': 'var = 2'}
    }

@with_tree(tree=_get_testm_tree(1))
def test_import_modules(topdir):
    try:
        sys.path.append(topdir)
        mods = import_modules(['dlsub1', 'bogus'], 'dltestm1')
    finally:
        sys.path.pop(sys.path.index(topdir))
    eq_(len(mods), 1)
    eq_(mods[0].__name__, 'dltestm1.dlsub1')


@with_tree(tree=_get_testm_tree(2))
def test_import_module_from_file(topdir):
    with assert_raises(AssertionError):
        # we support only submodule files ending with .py ATM. TODO
        import_module_from_file(op.join(topdir, 'dltestm2', 'dlsub1'))

    dlsub2_path = op.join(topdir, 'dltestm2', 'dlsub2.py')
    mod = import_module_from_file(dlsub2_path)
    eq_(mod.__name__, 'dlsub2')  # we are not asking to import as submod of the dltestm1
    assert_in('dlsub2', sys.modules)

    try:
        sys.path.append(topdir)
        import dltestm2
        mod = import_module_from_file(dlsub2_path, pkg=dltestm2)
        eq_(mod.__name__, 'dltestm2.dlsub2')
        assert_in('dltestm2.dlsub2', sys.modules)
    finally:
        sys.path.pop(sys.path.index(topdir))


def test_import_modules_fail():
    # test that we log failures correctly
    failures = []
    import_modules(['bogus'], 'datalad', 'Fail {package}.{module}', failures.append)
    eq_(len(failures), 1)
    ok_startswith(failures[0], "Fail datalad.bogus: No module")


# Should be the last one since as discovered in NICEMAN might screw up coverage
def test_line_profile():
    skip_if_no_module('line_profiler')

    @line_profile
    def f(j):
        i = j + 1  # xyz
        return i

    with swallow_outputs() as cmo:
        assert_equal(f(3), 4)
        assert_equal(cmo.err, '')
        assert_in('i = j + 1  # xyz', cmo.out)


@with_tempfile(mkdir=True)
def test_dlabspath(path):
    # initially ran into on OSX https://github.com/datalad/datalad/issues/2406
    opath = opj(path, "origin")
    os.makedirs(opath)
    lpath = opj(path, "linked")
    os.symlink('origin', lpath)
    for d in opath, lpath:
        # regardless under which directory, all results should not resolve
        # anything
        eq_(d, dlabspath(d))
        # in the root of ds
        with chpwd(d):
            eq_(dlabspath("bu"), opj(d, "bu"))
            eq_(dlabspath("./bu"), opj(d, "./bu"))  # we do not normpath by default
            eq_(dlabspath("./bu", norm=True), opj(d, "bu"))


@with_tree({'1': 'content', 'd': {'2': 'more'}})
def test_get_open_files(p):
    skip_if_no_module('psutil')
    eq_(get_open_files(p), {})
    f1 = opj(p, '1')
    subd = opj(p, 'd')
    with open(f1) as f:
        # since lsof does not care about PWD env var etc, paths
        # will not contain symlinks, we better realpath them
        # all before comparison
        eq_(get_open_files(p, log_open=40), {op.realpath(f1): os.getpid()})

    assert not get_open_files(subd)
    # if we start a process within that directory, should get informed
    from subprocess import Popen, PIPE
    from time import time
    t0 = time()
    proc = Popen([sys.executable, '-c',
                  r'import sys; sys.stdout.write("OK\n"); sys.stdout.flush();'
                  r'import time; time.sleep(10)'],
                 stdout=PIPE,
                 cwd=subd)
    # Assure that it started and we read the OK
    eq_(assure_unicode(proc.stdout.readline().strip()), u"OK")
    assert time() - t0 < 5 # that we were not stuck waiting for process to finish
    eq_(get_open_files(p), {op.realpath(subd): proc.pid})
    eq_(get_open_files(subd), {op.realpath(subd): proc.pid})
    proc.terminate()
    assert not get_open_files(subd)


def test_map_items():
    def add10(x):
        return x + 10
    eq_(map_items(add10, {2: 3}), {12: 13})

    class Custom(object):
        """For testing with custom items possibly of varying length etc"""
        def __init__(self, items):
            self._items = list(items)

        def items(self):
            return self._items

    c = Custom([(1,), (2, 3), (4, 5, 6)])
    c_mapped = map_items(add10, c)
    assert type(c) is type(c_mapped)
    eq_(c_mapped.items(), [(11,), (12, 13), (14, 15, 16)])


def test_CMD_MAX_ARG():
    # 100 is arbitrarily large small integer ;)
    # if fails -- we are unlikely to be able to work on this system
    # and something went really wrong!
    assert_greater(CMD_MAX_ARG, 100)


@with_tempfile(mkdir=True)
def test_create_tree(path):
    content = u"мама мыла раму"
    create_tree(path, OrderedDict([
        ('1', content),
        ('sd', OrderedDict(
            [
            # right away an obscure case where we have both 1 and 1.gz
                ('1', content*2),
                ('1.gz', content*3),
            ]
        )),
    ]))
    ok_file_has_content(op.join(path, '1'), content)
    ok_file_has_content(op.join(path, 'sd', '1'), content*2)
    ok_file_has_content(op.join(path, 'sd', '1.gz'), content*3, decompress=True)<|MERGE_RESOLUTION|>--- conflicted
+++ resolved
@@ -92,12 +92,8 @@
 from .utils import skip_if_no_module
 from .utils import (
     probe_known_failure, skip_known_failure, known_failure, known_failure_v6,
-<<<<<<< HEAD
-    skip_if
-=======
-    known_failure_direct_mode, skip_if,
+    skip_if,
     ok_file_has_content
->>>>>>> eb847967
 )
 
 
