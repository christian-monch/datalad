# emacs: -*- mode: python; py-indent-offset: 4; tab-width: 4; indent-tabs-mode: nil -*-
# -*- coding: utf-8 -*-
# ex: set sts=4 ts=4 sw=4 noet:
# ## ### ### ### ### ### ### ### ### ### ### ### ### ### ### ### ### ### ### ##
#
#   See COPYING file distributed along with the datalad package for the
#   copyright and license terms.
#
# ## ### ### ### ### ### ### ### ### ### ### ### ### ### ### ### ### ### ### ##
"""Test testing utilities

"""

import inspect
import os
import shutil
import sys
import logging
from mock import patch
from six import PY3
from six import text_type
import six.moves.builtins as __builtin__

from operator import itemgetter
from os.path import dirname, normpath, pardir, basename
from os.path import isabs, expandvars, expanduser
from collections import OrderedDict

from ..dochelpers import exc_str
from ..utils import updated
from os.path import join as opj, abspath, exists
from ..utils import rotree, swallow_outputs, swallow_logs, setup_exceptionhook, md5sum
from ..utils import getpwd, chpwd
from ..utils import get_path_prefix
from ..utils import auto_repr
from ..utils import find_files
from ..utils import line_profile
from ..utils import not_supported_on_windows
from ..utils import file_basename
from ..utils import expandpath, is_explicit_path
from ..utils import knows_annex
from ..utils import any_re_search
from ..utils import unique
from ..utils import get_func_kwargs_doc
from ..utils import make_tempfile
from ..utils import on_windows
from ..utils import _path_
from ..utils import get_timestamp_suffix
from ..utils import get_trace
from ..utils import get_dataset_root
from ..utils import better_wraps
<<<<<<< HEAD
from ..utils import path_startswith
from ..utils import safe_print
=======
from ..utils import generate_chunks
>>>>>>> 8092df7d

from ..support.annexrepo import AnnexRepo

from nose.tools import ok_, eq_, assert_false, assert_equal, assert_true
from datalad.tests.utils import nok_

from .utils import with_tempfile, assert_in, with_tree
from .utils import SkipTest
from .utils import assert_cwd_unchanged, skip_if_on_windows
from .utils import assure_dict_from_str, assure_list_from_str
from .utils import assure_unicode
from .utils import assure_bool
from .utils import assure_list
from .utils import ok_generator
from .utils import assert_not_in
from .utils import assert_raises
from .utils import ok_startswith
from .utils import skip_if_no_module


def test_get_func_kwargs_doc():
    def some_func(arg1, kwarg1=None, kwarg2="bu"):
        return
    eq_(get_func_kwargs_doc(some_func), ['arg1', 'kwarg1', 'kwarg2'])


def test_better_wraps():
    from functools import wraps
    from inspect import getargspec

    def wraps_decorator(func):
        @wraps(func)
        def new_func(*args, **kwargs):
            return func(*args, **kwargs)

        return new_func

    def better_decorator(func):
        @better_wraps(func)
        def new_func(*args, **kwargs):
            return func(*args, **kwargs)

        return new_func

    @wraps_decorator
    def function1(a, b, c):
        return "function1"

    @better_decorator
    def function2(a, b, c):
        return "function2"

    eq_("function1", function1(1, 2, 3))
    eq_(getargspec(function1)[0], [])
    eq_("function2", function2(1, 2, 3))
    eq_(getargspec(function2)[0], ['a', 'b', 'c'])


@with_tempfile(mkdir=True)
def test_rotree(d):
    d2 = opj(d, 'd1', 'd2')  # deep nested directory
    f = opj(d2, 'f1')
    os.makedirs(d2)
    with open(f, 'w') as f_:
        f_.write("LOAD")
    with swallow_logs():
        ar = AnnexRepo(d2)
    rotree(d)
    # we shouldn't be able to delete anything UNLESS in "crippled" situation:
    # root, or filesystem is FAT etc
    # Theoretically annex should declare FS as crippled when ran as root, but
    # see http://git-annex.branchable.com/bugs/decides_that_FS_is_crippled_under_cowbuilder___40__symlinks_supported_etc__41__/#comment-60c3cbe2710d6865fb9b7d6e247cd7aa
    # so explicit 'or'
    if not (ar.is_crippled_fs() or (os.getuid() == 0)):
        assert_raises(OSError, os.unlink, f)
        assert_raises(OSError, shutil.rmtree, d)
        # but file should still be accessible
        with open(f) as f_:
            eq_(f_.read(), "LOAD")
    # make it RW
    rotree(d, False)
    os.unlink(f)
    shutil.rmtree(d)


def test_swallow_outputs():
    with swallow_outputs() as cm:
        eq_(cm.out, '')
        sys.stdout.write("out normal")
        sys.stderr.write("out error")
        eq_(cm.out, 'out normal')
        sys.stdout.write(" and more")
        eq_(cm.out, 'out normal and more')  # incremental
        eq_(cm.err, 'out error')
        eq_(cm.err, 'out error')  # the same value if multiple times


@with_tempfile
def test_swallow_logs(logfile):
    lgr = logging.getLogger('datalad')
    with swallow_logs(new_level=9) as cm:
        eq_(cm.out, '')
        lgr.log(8, "very heavy debug")
        eq_(cm.out, '')  # not even visible at level 9
        lgr.log(9, "debug1")
        eq_(cm.out, '[Level 9] debug1\n')  # not even visible at level 9
        lgr.info("info")
        eq_(cm.out, '[Level 9] debug1\n[INFO] info\n')  # not even visible at level 9
    with swallow_logs(new_level=9, file_=logfile) as cm:
        eq_(cm.out, '')
        lgr.info("next info")
    from datalad.tests.utils import ok_file_has_content
    ok_file_has_content(logfile, "[INFO] next info", strip=True)


def test_swallow_logs_assert():
    lgr = logging.getLogger('datalad.tests')
    with swallow_logs(new_level=9) as cm:
        # nothing was logged so should fail
        assert_raises(AssertionError, cm.assert_logged)
        lgr.info("something")
        cm.assert_logged("something")
        cm.assert_logged(level="INFO")
        cm.assert_logged("something", level="INFO")

        # even with regex = False should match above
        cm.assert_logged("something", regex=False)
        cm.assert_logged(level="INFO", regex=False)
        cm.assert_logged("something", level="INFO", regex=False)

        # different level
        assert_raises(AssertionError,
                      cm.assert_logged, "something", level="DEBUG")
        assert_raises(AssertionError, cm.assert_logged, "else")

        cm.assert_logged("some.hing", level="INFO")  # regex ;-)
        # does match
        assert_raises(AssertionError,
                      cm.assert_logged, "ome.hing", level="INFO")
        # but we can change it
        cm.assert_logged("some.hing", level="INFO", match=False)
    # and we can continue doing checks after we left the cm block
    cm.assert_logged("some.hing", level="INFO", match=False)
    # and we indeed logged something
    cm.assert_logged(match=False)


def _check_setup_exceptionhook(interactive):
    old_exceptionhook = sys.excepthook

    post_mortem_tb = []

    def our_post_mortem(tb):
        post_mortem_tb.append(tb)

    with patch('sys.excepthook'), \
            patch('datalad.utils.is_interactive', lambda: interactive), \
            patch('pdb.post_mortem', our_post_mortem):
        setup_exceptionhook()
        our_exceptionhook = sys.excepthook
        ok_(old_exceptionhook != our_exceptionhook)
        #out = sys.stdout
        with swallow_logs() as cml, swallow_outputs() as cmo:
            # we need to call our_exceptionhook explicitly b/c nose
            # swallows all Exceptions and hook never gets executed
            try:
                raise RuntimeError
            except Exception as e:  # RuntimeError:
                type_, value_, tb_ = sys.exc_info()
            our_exceptionhook(type_, value_, tb_)
            if PY3:
                # Happens under tox environment but not in manually crafted ones -- not yet sure
                # what it is about but --dbg does work with python3 so lettting it skip for now
                raise SkipTest("TODO: Not clear why in PY3 calls cleanup if we try to access the beast")
            assert_in('Traceback (most recent call last)', cmo.err)
            assert_in('in _check_setup_exceptionhook', cmo.err)
            if interactive:
                assert_equal(post_mortem_tb[0], tb_)
            else:
                assert_equal(post_mortem_tb, [])
                # assert_in('We cannot setup exception hook', cml.out)

    eq_(old_exceptionhook, sys.excepthook)


def test_setup_exceptionhook():
    for tval in [True, False]:
        yield _check_setup_exceptionhook, tval


def test_md5sum():
    # just a smoke (encoding/decoding) test for md5sum
    _ = md5sum(__file__)


@with_tree([('1.tar.gz', (('1 f.txt', '1 f load'),))])
def test_md5sum_archive(d):
    # just a smoke (encoding/decoding) test for md5sum
    _ = md5sum(opj(d, '1.tar.gz'))


def test_updated():
    d = {}
    eq_(updated(d, {1: 2}), {1: 2})
    eq_(d, {})

    d = {'a': 'b'}
    eq_(updated(d, ((0, 1), (2, 3))), {0: 1, 'a': 'b', 2: 3})
    eq_(d, {'a': 'b'})

    # and that it would maintain the type
    d = OrderedDict(((99, 0), ('z', 0), ('a', 0)))
    d_ = updated(d, {0: 1})
    ok_(isinstance(d_, OrderedDict))
    eq_(d_, OrderedDict(((99, 0), ('z', 0), ('a', 0), (0, 1))))


def test_get_local_file_url_windows():
    raise SkipTest("TODO")


@assert_cwd_unchanged
def test_getpwd_basic():
    pwd = getpwd()
    ok_(isabs(pwd))
    eq_(os.getcwd(), abspath(pwd))

    # that we do not chdir anywhere if None provided
    with patch('os.chdir') as oschdir:
        with chpwd(None):
            eq_(getpwd(), pwd)
        assert_false(oschdir.called)


@skip_if_on_windows
@with_tempfile(mkdir=True)
@assert_cwd_unchanged
def test_getpwd_symlink(tdir):
    sdir = opj(tdir, 's1')
    pwd_orig = getpwd()
    os.symlink('.', sdir)
    s1dir = opj(sdir, 's1')
    s2dir = opj(sdir, 's2')
    try:
        chpwd(sdir)
        pwd = getpwd()
        eq_(pwd, sdir)
        chpwd('s1')
        eq_(getpwd(), s1dir)
        chpwd('.')
        eq_(getpwd(), s1dir)
        chpwd('..')
        eq_(getpwd(), sdir)
    finally:
        chpwd(pwd_orig)

    # test context handler way of use
    with chpwd(s1dir):
        eq_(getpwd(), s1dir)
    eq_(getpwd(), pwd_orig)

    assert_false(exists(s2dir))
    with assert_raises(OSError):
        with chpwd(s2dir):
            pass
    with chpwd(s2dir, mkdir=True):
        ok_(exists(s2dir))
        eq_(getpwd(), s2dir)


def test_auto_repr():

    class withoutrepr:
        def __init__(self):
            self.a = "does not matter"

    @auto_repr
    class buga:
        def __init__(self):
            self.a = 1
            self.b = list(range(100))
            self.c = withoutrepr()
            self._c = "protect me"

        def some(self):
            return "some"

    assert_equal(repr(buga()), "buga(a=1, b=<<[0, 1, 2, 3, 4, 5, 6, ...>>, c=<withoutrepr>)")
    assert_equal(buga().some(), "some")


def test_assure_list_copy():
    l = [1]
    assert assure_list(l) is l
    assert assure_list(l, copy=True) is not l


def test_assure_list_from_str():
    assert_equal(assure_list_from_str(''), None)
    assert_equal(assure_list_from_str([]), None)
    assert_equal(assure_list_from_str('somestring'), ['somestring'])
    assert_equal(assure_list_from_str('some\nmultiline\nstring'), ['some', 'multiline', 'string'])
    assert_equal(assure_list_from_str(['something']), ['something'])
    assert_equal(assure_list_from_str(['a', 'listof', 'stuff']), ['a', 'listof', 'stuff'])


def test_assure_dict_from_str():
    assert_equal(assure_dict_from_str(''), None)
    assert_equal(assure_dict_from_str({}), None)
    assert_equal(assure_dict_from_str(
            '__ac_name={user}\n__ac_password={password}\nsubmit=Log in\ncookies_enabled='), dict(
             __ac_name='{user}', __ac_password='{password}', cookies_enabled='', submit='Log in'))
    assert_equal(assure_dict_from_str(
        dict(__ac_name='{user}', __ac_password='{password}', cookies_enabled='', submit='Log in')), dict(
             __ac_name='{user}', __ac_password='{password}', cookies_enabled='', submit='Log in'))


def test_assure_bool():
    for values, t in [
        (['True', 1, '1', 'yes', 'on'], True),
        (['False', 0, '0', 'no', 'off'], False)
    ]:
        for v in values:
            eq_(assure_bool(v), t)
    assert_raises(ValueError, assure_bool, "unknown")


def test_generate_chunks():
    ok_generator(generate_chunks([1], 1))
    eq_(list(generate_chunks([1], 1)), [[1]])
    eq_(list(generate_chunks([1], 2)), [[1]])
    eq_(list(generate_chunks([1, 2, 3], 2)), [[1, 2], [3]])
    # type is preserved
    eq_(list(generate_chunks((1, 2, 3), 2)), [(1, 2), (3,)])
    # no hangers
    eq_(list(generate_chunks((1, 2, 3, 4), 2)), [(1, 2), (3, 4)])
    assert_raises(AssertionError, list, generate_chunks([1], 0))


def test_any_re_search():
    assert_true(any_re_search('a', 'a'))
    assert_true(any_re_search('a', 'bab'))
    assert_false(any_re_search('^a', 'bab'))
    assert_true(any_re_search(['b', '.ab'], 'bab'))
    assert_false(any_re_search(['^b', 'bab'], 'ab'))


def test_find_files():
    tests_dir = dirname(__file__)
    proj_dir = normpath(opj(dirname(__file__), pardir))

    ff = find_files('.*', proj_dir)
    ok_generator(ff)
    files = list(ff)
    assert(len(files) > 10)  # we have more than 10 test files here
    assert_in(opj(tests_dir, 'test_utils.py'), files)
    # and no directories should be mentioned
    assert_not_in(tests_dir, files)

    ff2 = find_files('.*', proj_dir, dirs=True)
    files2 = list(ff2)
    assert_in(opj(tests_dir, 'test_utils.py'), files2)
    assert_in(tests_dir, files2)

    # now actually matching the path
    ff3 = find_files('.*/test_.*\.py$', proj_dir, dirs=True)
    files3 = list(ff3)
    assert_in(opj(tests_dir, 'test_utils.py'), files3)
    assert_not_in(tests_dir, files3)
    for f in files3:
        ok_startswith(basename(f), 'test_')

from .utils import with_tree
@with_tree(tree={
    '.git': {
        '1': '2'
    },
    'd1': {
        '.git': 'possibly a link from submodule'
    },
    'git': 'just a file'
})
def test_find_files_exclude_vcs(repo):
    ff = find_files('.*', repo, dirs=True)
    files = list(ff)
    assert_equal({basename(f) for f in files}, {'d1', 'git'})
    assert_not_in(opj(repo, '.git'), files)

    ff = find_files('.*', repo, dirs=True, exclude_vcs=False)
    files = list(ff)
    assert_equal({basename(f) for f in files}, {'d1', 'git', '.git', '1'})
    assert_in(opj(repo, '.git'), files)


def test_line_profile():
    skip_if_no_module('line_profiler')

    @line_profile
    def f(j):
        i = j + 1  # xyz
        return i

    with swallow_outputs() as cmo:
        assert_equal(f(3), 4)
        assert_equal(cmo.err, '')
        assert_in('i = j + 1  # xyz', cmo.out)


def test_not_supported_on_windows():
    with patch('datalad.utils.on_windows', True):
        assert_raises(NotImplementedError, not_supported_on_windows)
        assert_raises(NotImplementedError, not_supported_on_windows, "msg")

    with patch('datalad.utils.on_windows', False):
        assert_equal(not_supported_on_windows(), None)
        assert_equal(not_supported_on_windows("msg"), None)


def test_file_basename():
    eq_(file_basename('1'), '1')
    eq_(file_basename('d1/1'), '1')
    eq_(file_basename('/d1/1'), '1')
    eq_(file_basename('1.'), '1.')
    eq_(file_basename('1.tar.gz'), '1')
    eq_(file_basename('1.Tar.gz'), '1')
    eq_(file_basename('1._bak.gz'), '1')
    eq_(file_basename('1.tar.gz', return_ext=True), ('1', 'tar.gz'))
    eq_(file_basename('/tmp/1.tar.gz'), '1')
    eq_(file_basename('/tmp/1.longish.gz'), '1.longish')
    eq_(file_basename('1_R1.1.1.tar.gz'), '1_R1.1.1')
    eq_(file_basename('ds202_R1.1.1.tgz'), 'ds202_R1.1.1')


def test_expandpath():
    eq_(expandpath("some", False), expanduser('some'))
    eq_(expandpath("some", False), expandvars('some'))
    assert_true(isabs(expandpath('some')))
    # this may have to go because of platform issues
    eq_(expandpath("$HOME"), expanduser('~'))


def test_is_explicit_path():
    # by default expanded paths are absolute, hence explicit
    assert_true(is_explicit_path(expandpath('~')))
    assert_false(is_explicit_path("here"))


@with_tempfile
@with_tempfile
def test_knows_annex(here, there):
    from datalad.support.gitrepo import GitRepo
    from datalad.support.annexrepo import AnnexRepo
    GitRepo(path=here, create=True)
    assert_false(knows_annex(here))
    AnnexRepo(path=here, create=True)
    assert_true(knows_annex(here))
    GitRepo.clone(path=there, url=here, create=True)
    assert_true(knows_annex(there))


def test_make_tempfile():
    # check if mkdir, content conflict caught
    with assert_raises(ValueError):
        with make_tempfile(content="blah", mkdir=True):  # pragma: no cover
            pass


def test_unique():
    eq_(unique(range(3)), [0, 1, 2])
    eq_(unique((1, 0, 1, 3, 2, 0, 1)), [1, 0, 3, 2])
    eq_(unique([]), [])
    eq_(unique([(1, 2), (1,), (1, 2), (0, 3)]), [(1, 2), (1,), (0, 3)])

    # with a key now
    eq_(unique([(1, 2), (1,), (1, 2), (0, 3)], key=itemgetter(0)), [(1, 2), (0, 3)])
    eq_(unique([(1, 2), (1, 3), (1, 2), (0, 3)], key=itemgetter(1)), [(1, 2), (1, 3)])


def test_path_():
    eq_(_path_('a'), 'a')
    if on_windows:
        eq_(_path_('a/b'), r'a\b')
    else:
        p = 'a/b/c'
        assert(_path_(p) is p)  # nothing is done to it whatsoever
        eq_(_path_(p, 'd'), 'a/b/c/d')


def test_get_timestamp_suffix():
    # we need to patch temporarily TZ
    import time
    try:
        with patch.dict('os.environ', {'TZ': 'GMT'}):
            time.tzset()
            assert_equal(get_timestamp_suffix(0), '-1970-01-01T00:00:00+0000')  # skynet DOB
            assert_equal(get_timestamp_suffix(0, prefix="+"), '+1970-01-01T00:00:00+0000')
            # yoh found no way to mock things out and didn't want to provide
            # explicit call to anything to get current time with the timezone, so disabling
            # this test for now besides that it should return smth sensible ;)
            #with patch.object(time, 'localtime', lambda: 1):
            #    assert_equal(get_timestamp_suffix(), '-1970-01-01T00:00:01+0000')  # skynet is 1 sec old
            assert(get_timestamp_suffix().startswith('-'))
    finally:
        time.tzset()


def test_memoized_generator():
    called = [0]

    def g1(n):
        """a generator"""
        called[0] += 1
        for i in range(n):
            yield i

    from ..utils import saved_generator
    ok_generator(g1(3))
    g1_, g2_ = saved_generator(g1(3))
    ok_generator(g1_)
    ok_generator(g2_)
    target = list(g1(3))
    eq_(called[0], 1)
    eq_(target, list(g1_))
    eq_(called[0], 2)
    eq_(target, list(g2_))
    eq_(called[0], 2)  # no new call to make a generator
    # but we can't (ab)use 2nd time
    eq_([], list(g2_))


def test_assure_unicode():
    ok_(isinstance(assure_unicode("m"), text_type))
    ok_(isinstance(assure_unicode('grandchild_äöü東'), text_type))
    ok_(isinstance(assure_unicode(u'grandchild_äöü東'), text_type))
    eq_(assure_unicode('grandchild_äöü東'), u'grandchild_äöü東')


@with_tempfile(mkdir=True)
def test_path_prefix(tdir):
    eq_(get_path_prefix('/d1/d2', '/d1/d2'), '')
    # so we are under /d1/d2 so path prefix is ..
    eq_(get_path_prefix('/d1/d2', '/d1/d2/d3'), '..')
    eq_(get_path_prefix('/d1/d2/d3', '/d1/d2'), 'd3')
    # but if outside -- full path
    eq_(get_path_prefix('/d1/d2', '/d1/d20/d3'), '/d1/d2')
    with chpwd(tdir):
        eq_(get_path_prefix('.'), '')
        eq_(get_path_prefix('d1'), 'd1')
        eq_(get_path_prefix('d1', 'd2'), opj(tdir, 'd1'))
        eq_(get_path_prefix('..'), '..')


def test_get_trace():
    assert_raises(ValueError, get_trace, [], 'bumm', 'doesntmatter')
    eq_(get_trace([('A', 'B')], 'A', 'A'), None)
    eq_(get_trace([('A', 'B')], 'A', 'B'), [])
    eq_(get_trace([('A', 'B')], 'A', 'C'), None)
    eq_(get_trace([('A', 'B'),
                   ('B', 'C')], 'A', 'C'), ['B'])
    # order of edges doesn't matter
    eq_(get_trace([
        ('B', 'C'),
        ('A', 'B')
        ], 'A', 'C'), ['B'])
    # mixed rubbish
    eq_(get_trace([
        (1, 3),
        ('B', 'C'),
        (None, ('schwak', 7)),
        ('A', 'B'),
        ], 'A', 'C'), ['B'])
    # long
    eq_(get_trace([
        ('B', 'C'),
        ('A', 'B'),
        ('distract', 'me'),
        ('C', 'D'),
        ('D', 'E'),
        ], 'A', 'E'), ['B', 'C', 'D'])


@with_tempfile(mkdir=True)
def test_get_dataset_root(path):
    eq_(get_dataset_root('/nonexistent'), None)
    with chpwd(path):
        repo = AnnexRepo(os.curdir, create=True)
        subdir = opj('some', 'deep')
        fname = opj(subdir, 'dummy')
        os.makedirs(subdir)
        with open(fname, 'w') as f:
            f.write('some')
        repo.add(fname)
        # we can find this repo
        eq_(get_dataset_root(os.curdir), os.curdir)
        # and we get the type of path that we fed in
        eq_(get_dataset_root(abspath(os.curdir)), abspath(os.curdir))
        # subdirs are no issue
        eq_(get_dataset_root(subdir), os.curdir)
        # even more subdirs are no issue
        eq_(get_dataset_root(opj(subdir, subdir)), os.curdir)
        # non-dir paths are no issue
        eq_(get_dataset_root(fname), os.curdir)


def test_path_startswith():
    ok_(path_startswith('/a/b', '/a'))
    ok_(path_startswith('/a/b', '/'))
    ok_(path_startswith('/aaa/b/c', '/aaa'))
    nok_(path_startswith('/aaa/b/c', '/aa'))
    nok_(path_startswith('/a/b', '/a/c'))
    nok_(path_startswith('/a/b/c', '/a/c'))


def test_safe_print():
    """Just to test that we are getting two attempts to print"""

    called = [0]
    def _print(s):
        assert_equal(s, "bua")
        called[0] += 1
        if called[0] == 1:
            raise UnicodeEncodeError('crap', u"", 0, 1, 'whatever')

    with patch.object(__builtin__, 'print', _print):
        safe_print("bua")
    assert_equal(called[0], 2)<|MERGE_RESOLUTION|>--- conflicted
+++ resolved
@@ -49,12 +49,9 @@
 from ..utils import get_trace
 from ..utils import get_dataset_root
 from ..utils import better_wraps
-<<<<<<< HEAD
 from ..utils import path_startswith
 from ..utils import safe_print
-=======
 from ..utils import generate_chunks
->>>>>>> 8092df7d
 
 from ..support.annexrepo import AnnexRepo
 
