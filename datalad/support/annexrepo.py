# emacs: -*- mode: python; py-indent-offset: 4; tab-width: 4; indent-tabs-mode: nil -*-
# ex: set sts=4 ts=4 sw=4 noet:
# ## ### ### ### ### ### ### ### ### ### ### ### ### ### ### ### ### ### ### ##
#
#   See COPYING file distributed along with the datalad package for the
#   copyright and license terms.
#
# ## ### ### ### ### ### ### ### ### ### ### ### ### ### ### ### ### ### ### ##
"""Interface to git-annex by Joey Hess.

For further information on git-annex see https://git-annex.branchable.com/.

"""

import json
import logging
import math
import re
import shlex

<<<<<<< HEAD
=======
from itertools import chain
>>>>>>> a3a42255
from os import linesep
from os import unlink
from os.path import join as opj
from os.path import exists
from os.path import islink
from os.path import realpath
from os.path import lexists
from os.path import isdir
from subprocess import Popen, PIPE

from six import string_types
from six import iteritems
from six.moves import filter
from six.moves.configparser import NoOptionError
from six.moves.configparser import NoSectionError

from datalad import ssh_manager
from datalad.dochelpers import exc_str
from datalad.utils import linux_distribution_name
from datalad.utils import auto_repr
from datalad.utils import on_windows
from datalad.utils import swallow_logs
from datalad.support.external_versions import external_versions
from datalad.support.external_versions import LooseVersion
from datalad.support import ansi_colors
from datalad.cmd import GitRunner

# imports from same module:
from .gitrepo import GitRepo
from .gitrepo import NoSuchPathError
from .gitrepo import normalize_path
from .gitrepo import normalize_paths
from .gitrepo import GitCommandError
from .gitrepo import to_options
from .exceptions import CommandNotAvailableError
from .exceptions import CommandError
from .exceptions import FileNotInAnnexError
from .exceptions import FileInGitError
from .exceptions import AnnexBatchCommandError
from .exceptions import InsufficientArgumentsError
from .exceptions import OutOfSpaceError
from .exceptions import RemoteNotAvailableError
from .exceptions import OutdatedExternalDependency
from .exceptions import MissingExternalDependency
from git import InvalidGitRepositoryError

lgr = logging.getLogger('datalad.annex')


class AnnexRepo(GitRepo):
    """Representation of an git-annex repository.

    Paths given to any of the class methods will be interpreted as relative
    to PWD, in case this is currently beneath AnnexRepo's base dir
    (`self.path`). If PWD is outside of the repository, relative paths
    will be interpreted as relative to `self.path`. Absolute paths will be
    accepted either way.
    """

    __slots__ = GitRepo.__slots__ + ['always_commit', '_batched', '_direct_mode', '_uuid']

    # Web remote has a hard-coded UUID we might (ab)use
    WEB_UUID = "00000000-0000-0000-0000-000000000001"

    # To be assigned and checked to be good enough upon first call to AnnexRepo
    GIT_ANNEX_MIN_VERSION = LooseVersion('6.20160808')
    git_annex_version = None

    def __init__(self, path, url=None, runner=None,
                 direct=False, backend=None, always_commit=True, create=True,
                 init=False, batch_size=None, version=None, description=None,
                 git_opts=None, annex_opts=None, annex_init_opts=None):
        """Creates representation of git-annex repository at `path`.

        AnnexRepo is initialized by giving a path to the annex.
        If no annex exists at that location, a new one is created.
        Optionally give url to clone from.

        Parameters
        ----------
        path: str
          path to git-annex repository. In case it's not an absolute path, it's
          relative to PWD
        url: str, optional
          url to the to-be-cloned repository. Requires valid git url
          according to
          http://www.kernel.org/pub/software/scm/git/docs/git-clone.html#URLS .
        runner: Runner, optional
          Provide a Runner in case AnnexRepo shall not create it's own.
          This is especially needed in case of desired dry runs.
        direct: bool, optional
          If True, force git-annex to use direct mode
        backend: str, optional
          Set default backend used by this annex. This does NOT affect files,
          that are already annexed nor will it automatically migrate files,
          hat are 'getted' afterwards.
        create: bool, optional
          Create and initializes an annex repository at path, in case
          there is none. If set to False, and this repository is not an annex
          repository (initialized or not), an exception is raised.
        init: bool, optional
          Initialize git-annex repository (run "git annex init") if path is an
          annex repository which just was not yet initialized by annex (e.g. a
          fresh git clone). Note that if `create=True`, then initialization
          would happen
        batch_size: int, optional
          if specified and >0, instructs annex to batch this many commands before
          annex adds acts on git repository (e.g. adds them them to index for addurl).
        version: int, optional
          if given, pass as --version to `git annex init`
        description: str, optional
          short description that humans can use to identify the
          repository/location, e.g. "Precious data on my laptop"
        """
        if self.git_annex_version is None:
            self._check_git_annex_version()

        # initialize
        self._uuid = None

        if git_opts or annex_opts or annex_init_opts:
            lgr.warning("TODO: options passed to git, git-annex and/or "
                        "git-annex-init are currently ignored.\n"
                        "options received:\n"
                        "git: %s\ngit-annex: %s\ngit-annex-init: %s" %
                        (git_opts, annex_opts, annex_init_opts))

        fix_it = False
        try:
            super(AnnexRepo, self).__init__(path, url, runner=runner,
                                            create=create, git_opts=git_opts)
        except GitCommandError as e:
            if create and "Clone succeeded, but checkout failed." in str(e):
                lgr.warning("Experienced issues while cloning. "
                            "Trying to fix it, using git-annex-fsck.")
                fix_it = True
            else:
                raise e

        # Note: set ssh options before any possible invocation of git-annex
        # Temporary approach to ssh connection sharing:
        # Register every ssh remote with the corresponding control master.
        # Issues:
        # - currently overwrites existing ssh config of the remote
        # - request SSHConnection instance and write config even if no
        #   connection needed (but: connection is not actually created/opened)
        # - no solution for a ssh url of a file (annex addurl)
        from datalad.support.network import is_ssh
        for r in self.get_remotes():
            for url in [self.get_remote_url(r),
                        self.get_remote_url(r, push=True)]:
                if url is not None:
                    if is_ssh(url):
                        c = ssh_manager.get_connection(url)
                        cfg_string = "-o ControlMaster=auto -S %s" % c.ctrl_path
                        sct = "remote \"%s\"" % r
                        opt = "annex-ssh-options"
                        reader = self.repo.config_reader()

                        # we write only, if there's nothing already
                        write = False
                        try:
                            cfg_string_old = reader.get_value(section=sct,
                                                              option=opt)
                        except NoOptionError:
                            write = True
                            cfg_string_old = None
                        if cfg_string_old and cfg_string_old != cfg_string:
                            lgr.warning("Found conflicting annex-ssh-options "
                                        "for remote '{0}':\n{1}\n"
                                        "Did not touch it.".format(
                                            r, cfg_string_old))
                            continue
                        if write:
                            writer = self.repo.config_writer()
                            writer.set_value(section=sct, option=opt,
                                             value=cfg_string)
                            writer.release()

        self.always_commit = always_commit
        if fix_it:
            self._init(version=version, description=description)
            self.fsck()

        # Check whether an annex already exists at destination
        # XXX this doesn't work for a submodule!
        if not AnnexRepo.is_valid_repo(self.path):
            # so either it is not annex at all or just was not yet initialized
            if self.is_with_annex():
                # it is an annex repository which was not initialized yet
                if create or init:
                    lgr.debug('Annex repository was not yet initialized at %s.'
                              ' Initializing ...' % self.path)
                    self._init(version=version, description=description)
            elif create:
                lgr.debug('Initializing annex repository at %s...' % self.path)
                self._init(version=version, description=description)
            else:
                raise RuntimeError("No annex found at %s." % self.path)

        # only force direct mode; don't force indirect mode
        self._direct_mode = None  # we don't know yet
        if direct and not self.is_direct_mode():
            self.set_direct_mode()

        # set default backend for future annex commands:
        # TODO: Should the backend option of __init__() also migrate
        # the annex, in case there are annexed files already?
        if backend:
            lgr.debug("Setting annex backend to %s", backend)
            # Must be done with explicit release, otherwise on Python3 would end up
            # with .git/config wiped out
            # see https://github.com/gitpython-developers/GitPython/issues/333#issuecomment-126633757
            writer = self.repo.config_writer()
            writer.set_value("annex", "backends", backend)
            writer.release()

        self._batched = BatchedAnnexes(batch_size=batch_size)

    @classmethod
    def _check_git_annex_version(cls):
        ver = external_versions['cmd:annex']
        # in case it is missing
        if linux_distribution_name in {'debian', 'ubuntu'}:
            msg = "Install  git-annex-standalone  from NeuroDebian " \
                  "(http://neuro.debian.net)"
        else:
            msg = "Visit http://git-annex.branchable.com/install/"
        exc_kwargs = dict(
            name="git-annex",
            msg=msg,
            ver=cls.GIT_ANNEX_MIN_VERSION
        )
        if not ver:
            raise MissingExternalDependency(**exc_kwargs)
        elif ver < cls.GIT_ANNEX_MIN_VERSION:
            raise OutdatedExternalDependency(ver_present=ver, **exc_kwargs)
        cls.git_annex_version = ver

    @staticmethod
    def get_size_from_key(key):
        """A little helper to obtain size encoded in a key"""
        try:
            size_str = key.split('-', 2)[1].lstrip('s')
        except IndexError:
            # has no 2nd field in the key
            return None
        return int(size_str) if size_str.isdigit() else None

    @classmethod
    def is_valid_repo(cls, path, allow_noninitialized=False):
        """Return True if given path points to an annex repository"""
        initialized_annex = GitRepo.is_valid_repo(path) and \
            exists(opj(path, '.git', 'annex'))
        if allow_noninitialized:
            try:
                return initialized_annex \
                    or GitRepo(path, create=False, init=False).is_with_annex()
            except (NoSuchPathError, InvalidGitRepositoryError):
                return False
        else:
            return initialized_annex

    def add_remote(self, name, url, options=None):
        """Overrides method from GitRepo in order to set
        remote.<name>.annex-ssh-options in case of a SSH remote."""
        super(AnnexRepo, self).add_remote(name, url, options if options else [])
        from datalad.support.network import is_ssh
        if is_ssh(url):
            c = ssh_manager.get_connection(url)
            writer = self.repo.config_writer()
            writer.set_value("remote \"%s\"" % name,
                             "annex-ssh-options",
                             "-o ControlMaster=auto"
                             " -S %s" % c.ctrl_path)
            writer.release()

    def __repr__(self):
        return "<AnnexRepo path=%s (%s)>" % (self.path, type(self))

    def _run_annex_command(self, annex_cmd, git_options=None, annex_options=None,
                           backend=None, **kwargs):
        """Helper to run actual git-annex calls

        Unifies annex command calls.

        Parameters
        ----------
        annex_cmd: str
            the actual git-annex command, like 'init' or 'add'
        git_options: list of str
            options to be passed to git
        annex_options: list of str
            options to be passed to the git-annex command
        backend: str
            backend to be used by this command; Currently this can also be
            achieved by having an item '--backend=XXX' in annex_options.
            This may change.
        **kwargs
            these are passed as additional kwargs to datalad.cmd.Runner.run()

        Raises
        ------
        CommandNotAvailableError
            if an annex command call returns "unknown command"
        """
        debug = ['--debug'] if lgr.getEffectiveLevel() <= logging.DEBUG else []
        backend = ['--backend=%s' % backend] if backend else []

        git_options = (git_options[:] if git_options else []) + self._GIT_COMMON_OPTIONS
        annex_options = annex_options[:] if annex_options else []

        if not self.always_commit:
            git_options += ['-c', 'annex.alwayscommit=false']

        if git_options:
            cmd_list = ['git'] + git_options + ['annex']
        else:
            cmd_list = ['git-annex']
        cmd_list += [annex_cmd] + backend + debug + annex_options

        try:
            return self.cmd_call_wrapper.run(cmd_list, **kwargs)
        except CommandError as e:
            if e.stderr and "git-annex: Unknown command '%s'" % annex_cmd in e.stderr:
                raise CommandNotAvailableError(str(cmd_list),
                                               "Unknown command:"
                                               " 'git-annex %s'" % annex_cmd,
                                               e.code, e.stdout, e.stderr)
            else:
                raise e

    def _is_direct_mode_from_config(self):
        """Figure out if in direct mode from the git config.

        Since relies on reading config, expensive to be used often

        Returns
        -------
        True if in direct mode, False otherwise.
        """

        try:
            return self.repo.config_reader().get_value("annex", "direct")
        except (NoOptionError, NoSectionError):
            # If .git/config lacks an entry "direct",
            # it's actually indirect mode.
            return False

    def is_direct_mode(self):
        """Return True if annex is in direct mode

        Returns
        -------
        True if in direct mode, False otherwise.
        """
        if self._direct_mode is None:
            # we need to figure it out
            self._direct_mode = self._is_direct_mode_from_config()
        return self._direct_mode

    def is_crippled_fs(self):
        """Return True if git-annex considers current filesystem 'crippled'.

        Returns
        -------
        True if on crippled filesystem, False otherwise
        """

        try:
            return self.repo.config_reader().get_value("annex",
                                                       "crippledfilesystem")
        except (NoOptionError, NoSectionError):
            # If .git/config lacks an entry "crippledfilesystem",
            # it's actually not crippled.
            return False

    def set_direct_mode(self, enable_direct_mode=True):
        """Switch to direct or indirect mode

        Parameters
        ----------
        enable_direct_mode: bool
            True means switch to direct mode,
            False switches to indirect mode

        Raises
        ------
        CommandNotAvailableError
            in case you try to switch to indirect mode on a crippled filesystem
        """
        if self.is_crippled_fs() and not enable_direct_mode:
            raise CommandNotAvailableError(
                cmd="git-annex indirect",
                msg="Can't switch to indirect mode on that filesystem.")

        self._run_annex_command('direct' if enable_direct_mode else 'indirect',
                                expect_stderr=True)
        # For paranoid we will just re-request
        self._direct_mode = None
        assert(self.is_direct_mode() == enable_direct_mode)

    def _init(self, version=None, description=None):
        """Initializes an annex repository.

        Note: This is intended for private use in this class by now.
        If you have an object of this class already,
        there shouldn't be a need to 'init' again.

        """
        # TODO: provide git and git-annex options.
        # TODO: Document (or implement respectively) behaviour in special cases
        # like direct mode (if it's different), not existing paths, etc.
        opts = []
        if description is not None:
            opts += [description]
        if version is not None:
            opts += ['--version', '{0}'.format(version)]
        if not len(opts):
            opts = None
        self._run_annex_command('init', annex_options=opts)
        # TODO: When to expect stderr?
        # on crippled filesystem for example (think so)?

    @normalize_paths
    def get(self, files, options=None, jobs=None):
        """Get the actual content of files

        Parameters
        ----------
        files : list of str
            paths to get
        options : list of str, optional
            commandline options for the git annex get command
        jobs : int, optional
            how many jobs to run in parallel (passed to git-annex call)

        Returns
        -------
        files : list of dict
        """
        options = options[:] if options else []

        # analyze provided files to decide which actually are needed to be
        # fetched

        if '--key' not in options:
            lgr.info("Obtaining information on what files need to be obtained")
            # Let's figure out first which files/keys and of what size to download
            expected_downloads = {}
            fetch_files = []
            keys_seen = set()
            unknown_sizes = []  # unused atm

            # for now just record total size, and
            for j in self._run_annex_command_json(
                'find', args=['--json', '--not', '--in', 'here'] + files
                ):
                key = j['key']
                size = j.get('bytesize')
                if key in keys_seen:
                    # multiple files could point to the same key.  no need to
                    # request multiple times
                    continue
                keys_seen.add(key)
                assert j['file']
                fetch_files.append(j['file'])
                if size and size.isdigit():
                    expected_downloads[key] = int(size)
                else:
                    expected_downloads[key] = None
                    unknown_sizes.append(j['file'])
        else:
            fetch_files = files
            assert(len(files) == 1)
            expected_downloads = {files[0]: AnnexRepo.get_size_from_key(files[0])}

        # if not fetch_files:
        #     lgr.info("Not files found need fetching")
        #     return []
        if len(fetch_files) != len(files):
            lgr.info("Actually getting %d files", len(fetch_files))

        # TODO:  check annex version and issue a one time warning if not
        # old enough for --json-progress

        progress_indicators = ProcessAnnexProgressIndicators(
            expected=expected_downloads,
        )
        run_kwargs = dict(
            log_stdout=progress_indicators,
            log_stderr='offline',
            log_online=True
        )
        # Without up to date annex, we would still report total! ;)
        if self.git_annex_version >= '6.20160923':
            # options  might be the '--key' which should go last
            options = ['--json-progress'] + options
        if jobs:
            options = ['-J%d' % jobs] + options


        # Note: Currently swallowing logs, due to the workaround to report files
        # not found, but don't fail and report about other files and use JSON,
        # which are contradicting conditions atm. (See _run_annex_command_json)
        with swallow_logs(new_level=logging.DEBUG):
            # TODO: provide more meaningful message (possibly aggregating 'note'
            #  from annex failed ones
            # TODO: fail api.get -- must exit in cmdline with non-0 if anything
            # failed to download
            results = self._run_annex_command_json(
                'get', args=options + fetch_files, **run_kwargs)
        results_list = list(results)
        progress_indicators.finish()
        return results_list


    @normalize_paths
    def add(self, files, git=False, backend=None, options=None, commit=False,
            msg=None, git_options=None, annex_options=None, _datalad_msg=False):
        """Add file(s) to the repository.

        Parameters
        ----------
        files: list of str
          list of paths to add to the annex
        git: bool
          if True, add to git instead of annex.
        commit: bool
          whether or not to directly commit
        msg: str
          commit message in case `commit=True`. A default message, containing
          the list of files that were added, is created by default.
        backend:
        options:

        Returns
        -------
        list of dict
        """

        if git_options:
            lgr.warning("git_options not yet implemented. Ignored.")

        if annex_options:
            lgr.warning("annex_options not yet implemented. Ignored.")

        options = options[:] if options else []

        # Note: As long as we support direct mode, one should not call
        # super().add() directly. Once direct mode is gone, we might remove
        # `git` parameter and call GitRepo's add() instead.
        if git:
            # add to git instead of annex
            if self.is_direct_mode():
                self.proxy(['git', 'add'] + options + files)

                # Note/TODO:
                # There was a reason to use the following instead of self.proxy:
                #cmd_list = ['git', '-c', 'core.bare=false', 'add'] + options + \
                #           files
                #self.cmd_call_wrapper.run(cmd_list, expect_stderr=True)

                # currently simulating return value, assuming success
                # for all files:
                return_list = [{u'file': f, u'success': True} for f in files]
                # TODO: use options with git_add instead!
            else:
                return_list = super(AnnexRepo, self).add(files)

        else:
            return_list = list(self._run_annex_command_json(
                'add', args=options + files, backend=backend, expect_fail=True,
                expect_stderr=True))

        if commit:
            if msg is None:
                # TODO: centralize JSON handling
                if isinstance(return_list, list):
                    file_list = [d['file'] for d in return_list if d['success']]
                elif isinstance(return_list, dict):
                    file_list = [return_list['file']] \
                        if return_list['success'] else []
                else:
                    raise ValueError("Unexpected return type: %s" %
                                     type(return_list))
                msg = self._get_added_files_commit_msg(file_list)
            self.commit(msg, _datalad_msg=_datalad_msg)  # TODO: For consisteny: Also json return value (success)?
        return return_list

    def proxy(self, git_cmd, **kwargs):
        """Use git-annex as a proxy to git

        This is needed in case we are in direct mode, since there's no git
        working tree, that git can handle.

        Parameters
        ----------
        git_cmd: list of str
            the actual git command
        `**kwargs`: dict, optional
            passed to _run_annex_command

        Returns
        -------
        (stdout, stderr)
            output of the command call
        """

        if not self.is_direct_mode():
            lgr.warning("proxy() called in indirect mode: %s" % git_cmd)
            raise CommandNotAvailableError(cmd="git annex proxy",
                                           msg="Proxy doesn't make sense"
                                               " if not in direct mode.")
        # Temporarily use shlex, until calls use lists for git_cmd
        return self._run_annex_command('proxy',
                                       annex_options=['--'] + git_cmd,
                                       **kwargs)

    @normalize_path
    def get_file_key(self, file_):
        """Get key of an annexed file.

        Parameters
        ----------
        file_: str
            file to look up

        Returns
        -------
        str
            keys used by git-annex for each of the files
        """

        cmd_str = 'git annex lookupkey %s' % file_  # have a string for messages

        try:
            out, err = self._run_annex_command('lookupkey',
                                               annex_options=[file_],
                                               expect_fail=True)
        except CommandError as e:
            if e.code == 1:
                if not exists(opj(self.path, file_)):
                    raise IOError(e.code, "File not found.", file_)
                # XXX you don't like me because I can be real slow!
                elif file_ in self.get_indexed_files():
                    # if we got here, the file is present and in git,
                    # but not in the annex
                    raise FileInGitError(cmd=cmd_str,
                                         msg="File not in annex, but git: %s"
                                             % file_,
                                         filename=file_)
                else:
                    raise FileNotInAnnexError(cmd=cmd_str,
                                              msg="File not in annex: %s"
                                                  % file_,
                                              filename=file_)
            else:
                # Not sure, whether or not this can actually happen
                raise e

        entries = out.rstrip(linesep).splitlines()
        # filter out the ones which start with (: http://git-annex.branchable.com/bugs/lookupkey_started_to_spit_out___34__debug__34___messages_to_stdout/?updated
        entries = list(filter(lambda x: not x.startswith('('), entries))
        if len(entries) > 1:
            lgr.warning("Got multiple entries in reply asking for a key of a file: %s"
                        % (str(entries)))
        elif not entries:
            raise FileNotInAnnexError("Could not get a key for a file %s -- empty output" % file_)
        return entries[0]

    @normalize_paths(map_filenames_back=True)
    def find(self, files, batch=False):
        """Provide annex info for file(s).

        Parameters
        ----------
        files: list of str
            files to find under annex
        batch: bool, optional
            initiate or continue with a batched run of annex find, instead of just
            calling a single git annex find command

        Returns
        -------
        list
          list with filename if file found else empty string
        """
        objects = []
        if batch:
            objects = self._batched.get('find', path=self.path)(files)
        else:
            for f in files:
                try:
                    obj, er = self._run_annex_command('find', annex_options=[f], expect_fail=True)
                    objects.append(obj)
                except CommandError:
                    objects.append('')

        return objects

    @normalize_paths
    def file_has_content(self, files, allow_quick=True, batch=False):
        """Check whether files have their content present under annex.

        Parameters
        ----------
        files: list of str
            file(s) to check for being actually present.
        allow_quick: bool, optional
            allow quick check, based on having a symlink into .git/annex/objects.
            Works only in non-direct mode (TODO: thin mode)

        Returns
        -------
        list of bool
            For each input file states either file has content locally
        """
        # TODO: Also provide option to look for key instead of path

        if self.is_direct_mode() or batch or not allow_quick:  # TODO: thin mode
            # TODO: Also provide option to look for key instead of path
            find = self.find(files, normalize_paths=False, batch=batch)
            return [bool(filename) for filename in find]
        else:  # ad-hoc check which should be faster than call into annex
            out = []
            for f in files:
                filepath = opj(self.path, f)
                if islink(filepath):                    # if symlink
                    # find abspath of node pointed to by symlink
                    target_path = realpath(filepath)  # realpath OK
                    # TODO: checks for being not outside of this repository
                    # Note: ben removed '.git/' from '.git/annex/objects',
                    # since it is not true for submodules, whose '.git' is a
                    # symlink and being resolved to some
                    # '.git/modules/.../annex/objects'
                    out.append(exists(target_path) and 'annex/objects' in target_path)
                else:
                    out.append(False)
            return out

    @normalize_paths
    def is_under_annex(self, files, allow_quick=True, batch=False):
        """Check whether files are under annex control

        Parameters
        ----------
        files: list of str
            file(s) to check for being under annex
        allow_quick: bool, optional
            allow quick check, based on having a symlink into .git/annex/objects.
            Works only in non-direct mode (TODO: thin mode)

        Returns
        -------
        list of bool
            For each input file states either file is under annex
        """
        # theoretically in direct mode files without content would also be
        # broken symlinks on the FSs which support it, but that would complicate
        # the matters
        if self.is_direct_mode() or batch or not allow_quick:  # TODO: thin mode
            # no other way but to call whereis and if anything returned for it
            info = self.info(files, normalize_paths=False, batch=batch)
            # info is a dict... khe khe -- "thanks" Yarik! ;)
            return [bool(info[f]) for f in files]
        else:  # ad-hoc check which should be faster than call into annex
            out = []
            for f in files:
                filepath = opj(self.path, f)
                # todo checks for being not outside of this repository
                # Note: ben removed '.git/' from '.git/annex/objects',
                # since it is not true for submodules, whose '.git' is a
                # symlink and being resolved to some
                # '.git/modules/.../annex/objects'
                out.append(
                    islink(filepath)
                    and 'annex/objects' in realpath(filepath)  # realpath OK
                )
            return out

    def init_remote(self, name, options):
        """Creates a new special remote

        Parameters
        ----------
        name: str
            name of the special remote
        """
        # TODO: figure out consistent way for passing options + document

        self._run_annex_command('initremote', annex_options=[name] + options)

    def enable_remote(self, name):
        """Enables use of an existing special remote

        Parameters
        ----------
        name: str
            name, the special remote was created with
        """

        self._run_annex_command('enableremote', annex_options=[name])

    def merge_annex(self, remote=None):
        """Call git annex merge to merge git-annex branch

        Parameters
        ----------
        remote: str, optional
          Name of a remote to be "merged". Not used ATM since git-annex merge
          doesn't support yet.  But is available in place so uses could specify
          expected remote to be merged
        """
        # TODO: wait for support of remote
        self._run_annex_command('merge')

    @normalize_path
    def add_url_to_file(self, file_, url, options=None, backend=None,
                        batch=False, git_options=None, annex_options=None):
        """Add file from url to the annex.

        Downloads `file` from `url` and add it to the annex.
        If annex knows `file` already,
        records that it can be downloaded from `url`.

        Parameters
        ----------
        file_: str

        url: str

        options: list
            options to the annex command

        batch: bool, optional
            initiate or continue with a batched run of annex addurl, instead of just
            calling a single git annex addurl command

        Returns
        -------
        dict
          In batch mode only ATM returns dict representation of json output returned
          by annex
        """

        if git_options:
            lgr.warning("git_options not yet implemented. Ignored.")

        if annex_options:
            lgr.warning("annex_options not yet implemented. Ignored.")

        options = options[:] if options else []
        git_options = []
        #if file_ == 'about.txt':
        #    import pdb; pdb.set_trace()
        kwargs = dict(backend=backend)
        if not batch:
            self._run_annex_command('addurl',
                                    annex_options=options + ['--file=%s' % file_] + [url],
                                    log_online=True, log_stderr=False,
                                    **kwargs)
            # Don't capture stderr, since download progress provided by wget uses
            # stderr.
        else:
            options += ['--with-files']
            if backend:
                options += ['--backend=%s' % backend]
            # Initializes (if necessary) and obtains the batch process
            bcmd = self._batched.get(
                # Since backend will be critical for non-existing files
                'addurl_to_file_backend:%s' % backend,
                annex_cmd='addurl',
                git_options=git_options,
                annex_options=options,  # --raw ?
                path=self.path,
                json=True
            )
            try:
                out_json = bcmd((url, file_))
            except Exception as exc:
                # if isinstance(exc, IOError):
                #     raise
                raise AnnexBatchCommandError(
                    cmd="addurl",
                    msg="Adding url %s to file %s failed due to %s" % (url, file_, exc_str(exc)))
            assert(out_json['command'] == 'addurl')
            if not out_json.get('success', False):
                raise AnnexBatchCommandError(
                    cmd="addurl",
                    msg="Error, annex reported failure for addurl: %s"
                    % str(out_json))
            return out_json

    def add_urls(self, urls, options=None, backend=None, cwd=None,
                 git_options=None, annex_options=None):
        """Downloads each url to its own file, which is added to the annex.

        Parameters
        ----------
        urls: list of str

        options: list, optional
            options to the annex command

        cwd: string, optional
            working directory from within which to invoke git-annex
        """

        if git_options:
            lgr.warning("git_options not yet implemented. Ignored.")

        if annex_options:
            lgr.warning("annex_options not yet implemented. Ignored.")

        options = options[:] if options else []

        self._run_annex_command('addurl', annex_options=options + urls,
                                backend=backend, log_online=True,
                                log_stderr=False, cwd=cwd)
        # Don't capture stderr, since download progress provided by wget uses
        # stderr.

        # currently simulating similar return value, assuming success
        # for all files:
        # TODO: Make return values consistent across both *Repo classes!
        return [{u'file': f, u'success': True} for f in urls]

    @normalize_path
    def rm_url(self, file_, url):
        """Record that the file is no longer available at the url.

        Parameters
        ----------
        file_: str

        url: str
        """

        self._run_annex_command('rmurl', annex_options=[file_] + [url])

    @normalize_path
    def get_urls(self, file_, key=False, batch=False):
        """Get URLs for a file/key

        Parameters
        ----------
        file_: str
        key: bool, optional
            Either provided files are actually annex keys
        """
        return self.whereis(file_, output='full', batch=batch)[AnnexRepo.WEB_UUID]['urls']

    @normalize_paths
    def drop(self, files, options=None, key=False):
        """Drops the content of annexed files from this repository.

        Drops only if possible with respect to required minimal number of
        available copies.

        Parameters
        ----------
        files: list of str
        """

        # annex drop takes either files or options
        # --all, --unused, --key, or --incomplete
        # for now, most simple test; to be replaced by a more general solution
        # (exception thrown by _run_annex_command)
        if not files and \
                (not options or
                 not any([o in options for o in
                          ["--all", "--unused", "--key", "--incomplete"]])):
            raise InsufficientArgumentsError("drop() requires at least to "
                                             "specify 'files' or 'options'")

        options = options[:] if options else []
        files = files[:] if files else []

        output_lines = []
        if key:
            # we can't drop multiple in 1 line, and there is no --batch yet, so
            # one at a time
            options = options + ['--key']
            for k in files:
                std_out, std_err = \
                    self._run_annex_command('drop', annex_options=options + [k])
                output_lines.extend(std_out.splitlines())
        else:
            std_out, std_err = \
                self._run_annex_command('drop', annex_options=options + files)
            output_lines.extend(std_out.splitlines())

        return [line.split()[1] for line in output_lines
                if line.startswith('drop') and line.endswith('ok')]

    def drop_key(self, keys, options=None, batch=False):
        """Drops the content of annexed files from this repository referenced by keys

        Dangerous: it drops without checking for required minimal number of
        available copies.

        Parameters
        ----------
        keys: list of str, str

        batch: bool, optional
            initiate or continue with a batched run of annex dropkey, instead of just
            calling a single git annex dropkey command
        """
        keys = [keys] if isinstance(keys, string_types) else keys

        options = options[:] if options else []
        options += ['--force']
        if not batch:
            json_objects = self._run_annex_command_json('dropkey', args=options + keys, expect_stderr=True)
        else:
            json_objects = self._batched.get('dropkey', annex_options=options, json=True, path=self.path)(keys)
        for j in json_objects:
            assert j.get('success', True)

    # TODO: a dedicated unit-test
    def _whereis_json_to_dict(self, j):
        """Convert json record returned by annex whereis --json to our dict representation for it
        """
        assert (j.get('success', True) is True)
        # process 'whereis' containing list of remotes
        remotes = {remote['uuid']: {x: remote.get(x, None) for x in ('description', 'here', 'urls')}
                   for remote in j.get('whereis')}
        if self.WEB_UUID in remotes:
            assert(remotes[self.WEB_UUID]['description'] == 'web')
        return remotes

    def _run_annex_command_json(self, command, args=None, **kwargs):
        """Run an annex command with --json and load output results into a tuple of dicts
        """
        try:
            # TODO: refactor to account for possible --batch ones
            annex_options = ['--json']
            if args:
                annex_options += args
            out, err = self._run_annex_command(
                command,
                annex_options=annex_options,
                **kwargs)
        except CommandError as e:
            # Note: A call might result in several 'failures', that can be or
            # cannot be handled here. Detection of something, we can deal with,
            # doesn't mean there's nothing else to deal with.

            # OutOfSpaceError:
            # Note:
            # doesn't depend on anything in stdout. Therefore check this before
            # dealing with stdout
            out_of_space_re = re.search("not enough free space, need (.*) more", e.stderr)
            if out_of_space_re:
                raise OutOfSpaceError(cmd="annex %s" % command,
                                      sizemore_msg=out_of_space_re.groups()[0])
            # RemoteNotAvailableError:
            remote_na_re = re.search("there is no available git remote named \"(.*)\"", e.stderr)
            if remote_na_re:
                raise RemoteNotAvailableError(cmd="annex %s" % command,
                                              remote=remote_na_re.groups()[0])

            # TEMP: Workaround for git-annex bug, where it reports success=True
            # for annex add, while simultanously complaining, that it is in
            # a submodule:
            # TODO: For now just reraise. But independently on this bug, it
            # makes sense to have an exception for that case
            in_subm_re = re.search("fatal: Pathspec '(.*)' is in submodule '(.*)'", e.stderr)
            if in_subm_re:
                raise e

            # Note: A try to approach the covering of potential annex failures
            # in a more general way:
            # first check stdout:
            if all([line.startswith('{') and line.endswith('}')
                    for line in e.stdout.splitlines()]):
                # we have the usual json output on stdout. Therefore we can
                # probably return and don't need to raise; so get stdout
                # for json loading:
                out = e.stdout
            else:
                out = None

            # Note: Workaround for not existing files as long as annex doesn't
            # report it within JSON response:
            not_existing = [line.split()[1] for line in e.stderr.splitlines()
                            if line.startswith('git-annex:') and
                            line.endswith('not found')]
            if not_existing:
                if out is None:
                    # we create the error reporting herein. If all files were
                    # not found, there is nothing on stdout and we don't need
                    # anything
                    out = ""
                if not out.endswith(linesep):
                    out += linesep
                out += linesep.join(
                    ['{{"command": "{cmd}", "file": "{path}", '
                     '"note": "{note}",'
                     '"success":false}}'.format(
                         cmd=command, path=f, note="not found")
                     for f in not_existing])

            # Note: insert additional code here to analyse failure and possibly
            # raise a custom exception

            # if we didn't raise before, just depend on whether or not we seem
            # to have some json to return. It should contain information on
            # failure in keys 'success' and 'note'
            if out is None:
                raise e

        json_objects = (json.loads(line)
                        for line in out.splitlines() if line.startswith('{'))
        return json_objects

    # TODO: reconsider having any magic at all and maybe just return a list/dict always
    @normalize_paths
    def whereis(self, files, output='uuids', key=False, batch=False):
        """Lists repositories that have actual content of file(s).

        Parameters
        ----------
        files: list of str
            files to look for
        output: {'descriptions', 'uuids', 'full'}, optional
            If 'descriptions', a list of remotes descriptions returned is per
            each file. If 'full', for each file a dictionary of all fields
            is returned as returned by annex
        key: bool, optional
            Either provided files are actually annex keys

        Returns
        -------
        list of list of unicode  or dict
            if output == 'descriptions', contains a list of descriptions of remotes
            for each input file, describing the remote for each remote, which
            was found by git-annex whereis, like::

                u'me@mycomputer:~/where/my/repo/is [origin]' or
                u'web' or
                u'me@mycomputer:~/some/other/clone'

            if output == 'uuids', returns a list of uuids.
            if output == 'full', returns a dictionary with filenames as keys
            and values a detailed record, e.g.::

                {'00000000-0000-0000-0000-000000000001': {
                  'description': 'web',
                  'here': False,
                  'urls': ['http://127.0.0.1:43442/about.txt', 'http://example.com/someurl']
                }}
        """
        if batch:
            lgr.warning("TODO: --batch mode for whereis.  Operating serially")

        options = ["--key"] if key else []

        json_objects = self._run_annex_command_json('whereis', args=options + files)

        if output in {'descriptions', 'uuids'}:
            return [
                [remote.get(output[:-1]) for remote in j.get('whereis')]
                if j.get('success') else []
                for j in json_objects]
        elif output == 'full':
            # TODO: we might want to optimize storage since many remotes entries will be the
            # same so we could just reuse them instead of brewing copies
            return {j['key' if key else 'file']: self._whereis_json_to_dict(j)
                    for j in json_objects}
        else:
            raise ValueError("Unknown value output=%r. Known are remotes and full" % output)

    # TODO:
    #  I think we should make interface cleaner and less ambigious for those annex
    #  commands which could operate on globs, files, and entire repositories, separating
    #  those out, e.g. annex_info_repo, annex_info_files at least.
    #  If we make our calling wrappers work without relying on invoking from repo topdir,
    #  then returned filenames would not need to be mapped, so we could easily work on dirs
    #  and globs.
    # OR if explicit filenames list - return list of matching entries, if globs/dirs -- return dict?
    @normalize_paths(map_filenames_back=True)
    def info(self, files, batch=False, fast=False):
        """Provide annex info for file(s).

        Parameters
        ----------
        files: list of str
            files to look for

        Returns
        -------
        dict
          Info for each file
        """

        options = ['--bytes', '--fast'] if fast else ['--bytes']

        if not batch:
            json_objects = self._run_annex_command_json('info', args=options + files)
        else:
            json_objects = self._batched.get('info', annex_options=options, json=True, path=self.path)(files)

        # Some aggressive checks. ATM info can be requested only per file
        # json_objects is a generator, let's keep it that way
        # assert(len(json_objects) == len(files))
        # and that they all have 'file' equal to the passed one
        out = {}
        for j, f in zip(json_objects, files):
            assert(j.pop('file') == f)
            if not j['success']:
                j = None
            else:
                assert(j.pop('success') is True)
                # convert size to int
                j['size'] = int(j['size']) if 'unknown' not in j['size'] else None
                # and pop the "command" field
                j.pop("command")
            out[f] = j
        return out

    def repo_info(self, fast=False):
        """Provide annex info for the entire repository.

        Returns
        -------
        dict
          Info for the repository, with keys matching the ones returned by annex
        """

        options = ['--bytes', '--fast'] if fast else ['--bytes']

        json_records = list(self._run_annex_command_json('info', args=options))
        assert(len(json_records) == 1)

        # TODO: we need to abstract/centralize conversion from annex fields
        # For now just tune up few for immediate usability
        info = json_records[0]
        for k in info:
            if k.endswith(' size') or k.endswith(' disk space') or k.startswith('size of '):
                info[k] = int(info[k].split()[0])
        assert(info.pop('success'))
        assert(info.pop('command') == 'info')
        return info  # just as is for now

    def get_annexed_files(self):
        """Get a list of files in annex
        """
        # TODO: Review!

        out, err = self._run_annex_command('find',
                                           annex_options=['--include', "*"])
        # TODO: JSON
        return out.splitlines()

    def precommit(self):
        """Perform pre-commit maintenance tasks, such as closing all batched annexes
        since they might still need to flush their changes into index
        """
        self._batched.close()
        super(AnnexRepo, self).precommit()

    def commit(self, msg=None, options=None, _datalad_msg=False):
        """

        Parameters
        ----------
        msg: str
        options: list of str
          cmdline options for git-commit
        """
        self.precommit()
        if self.is_direct_mode():
            if _datalad_msg:
                msg = self._get_prefixed_commit_msg(msg)
            if not msg:
                if options:
                    if "--allow-empty-message" not in options:
                        options.append("--allow-empty-message")
                else:
                    options = ["--allow-empty-message"]

            self.proxy(['git', 'commit'] + (['-m', msg] if msg else []) +
                       (options if options else []), expect_stderr=True)
        else:
            super(AnnexRepo, self).commit(msg, options, _datalad_msg=_datalad_msg)

    @normalize_paths(match_return_type=False)
    def remove(self, files, force=False, **kwargs):
        """Remove files from git/annex (works in direct mode as well)

        Parameters
        ----------
        files
        force: bool, optional
        """

        self.precommit()  # since might interfere
        if self.is_direct_mode():
            stdout, stderr = self.proxy(['git', 'rm'] +
                                        to_options(**kwargs) +
                                        (['--force'] if force else []) +
                                        files)
            # output per removed file is expected to be "rm 'PATH'":
            r_list = [line.strip()[4:-1] for line in stdout.splitlines()]

            # yoh gives up -- for some reason sometimes it remains,
            # so if we force -- we mean it!
            if force:
                for f in files:
                    filepath = opj(self.path, f)
                    if lexists(filepath):
                        unlink(filepath)
                        r_list.append(f)
            return r_list
        else:
            return super(AnnexRepo, self).remove(files, force=force,
                                                 normalize_paths=False,
                                                 **kwargs)

    def get_contentlocation(self, key, batch=False):
        """Get location of the key content

        Normally under .git/annex objects in indirect mode and within file
        tree in direct mode.

        Unfortunately there is no (easy) way to discriminate situations
        when given key is simply incorrect (not known to annex) or its content
        not currently present -- in both cases annex just silently exits with -1


        Parameters
        ----------
        key: str
            key
        batch: bool, optional
            initiate or continue with a batched run of annex contentlocation

        Returns
        -------
        str
            path relative to the top directory of the repository. If no content
            is present, empty string is returned
        """

        if not batch:
            try:
                out, err = self._run_annex_command('contentlocation',
                                                   annex_options=[key],
                                                   expect_fail=True)
                return out.rstrip(linesep).splitlines()[0]
            except CommandError:
                return ''
        else:
            return self._batched.get('contentlocation', path=self.path)(key)

    @normalize_paths(serialize=True)
    def is_available(self, file_, remote=None, key=False, batch=False):
        """Check if file or key is available (from a remote)

        In case if key or remote is misspecified, it wouldn't fail but just keep
        returning False, although possibly also complaining out loud ;)

        Parameters
        ----------
        file_: str
            Filename or a key
        remote: str, optional
            Remote which to check.  If None, possibly multiple remotes are checked
            before positive result is reported
        key: bool, optional
            Either provided files are actually annex keys
        batch: bool, optional
            Initiate or continue with a batched run of annex checkpresentkey

        Returns
        -------
        bool
            with True indicating that file/key is available from (the) remote
        """

        if key:
            key_ = file_
        else:
            key_ = self.get_file_key(file_)  # ?, batch=batch

        annex_input = (key_,) if not remote else (key_, remote)

        if not batch:
            try:
                out, err = self._run_annex_command('checkpresentkey',
                                                   annex_options=list(annex_input),
                                                   expect_fail=True)
                assert(not out)
                return True
            except CommandError:
                return False
        else:
            annex_cmd = ["checkpresentkey"] + ([remote] if remote else [])
            out = self._batched.get(':'.join(annex_cmd), annex_cmd, path=self.path)(key_)
            try:
                return {
                    '': False,  # when remote is misspecified ... stderr carries the msg
                    '0': False,
                    '1': True,
                }[out]
            except KeyError:
                raise ValueError(
                    "Received output %r from annex, whenever expect 0 or 1" % out
                )

    @normalize_paths(match_return_type=False)
    def _annex_custom_command(
            self, files, cmd_str, log_stdout=True, log_stderr=True,
            log_online=False, expect_stderr=False, cwd=None, env=None,
            shell=None, expect_fail=False):
        """Allows for calling arbitrary commands.

        Helper for developing purposes, i.e. to quickly implement git-annex
        commands for proof of concept.

        Parameters
        ----------
        files: list of files
        cmd_str: str
            arbitrary command str. `files` is appended to that string.

        Returns
        -------
        stdout, stderr
        """
        cmd = shlex.split(cmd_str + " " + " ".join(files), posix=not on_windows) \
            if isinstance(cmd_str, string_types) \
            else cmd_str + files
        return self.cmd_call_wrapper.run(
            cmd,
            log_stderr=log_stderr, log_stdout=log_stdout, log_online=log_online,
            expect_stderr=expect_stderr,
            cwd=cwd, env=env, shell=shell, expect_fail=expect_fail)

    @normalize_paths
    def migrate_backend(self, files, backend=None):
        """Changes the backend used for `file`.

        The backend used for the key-value of `files`. Only files currently
        present are migrated.
        Note: There will be no notification if migrating fails due to the
        absence of a file's content!

        Parameters
        ----------
        files: list
            files to migrate.
        backend: str
            specify the backend to migrate to. If none is given, the
            default backend of this instance will be used.
        """

        if self.is_direct_mode():
            raise CommandNotAvailableError(
                'git-annex migrate',
                "Command 'migrate' is not available in direct mode.")
        self._run_annex_command('migrate',
                                annex_options=files,
                                backend=backend)

    @normalize_paths
    def get_file_backend(self, files):
        """Get the backend currently used for file(s).

        Parameters
        ----------
        files: list of str

        Returns
        -------
        list of str
            For each file in input list indicates the used backend by a str
            like "SHA256E" or "MD5".
        """

        return [self.get_file_key(f).split('-')[0] for f in files]

    @property
    def default_backends(self):
        try:
            backends = self.repo.config_reader().get_value("annex", "backends")
            if backends:
                return backends.split()
            else:
                return None
        except NoOptionError:
            return None

    def fsck(self):
        self._run_annex_command('fsck')

    # TODO: we probably need to override get_file_content, since it returns the
    # symlink's target instead of the actual content.

    @normalize_paths(match_return_type=False)  # get a list even in case of a single item
    def copy_to(self, files, remote, options=None, log_online=True):
        """Copy the actual content of `files` to `remote`

        Parameters
        ----------
        files: str or list of str
            path(s) to copy
        remote: str
            name of remote to copy `files` to
        log_online: bool
            see get()

        Returns
        -------
        list of str
           files successfully copied
        """

        # TODO: full support of annex copy options would lead to `files` being
        # optional. This means to check for whether files or certain options are
        # given and fail or just pass everything as is and try to figure out,
        # what was going on when catching CommandError

        if remote not in self.get_remotes():
            raise ValueError("Unknown remote '{0}'.".format(remote))

        # In case of single path, 'annex copy' will fail, if it cannot copy it.
        # With multiple files, annex will just skip the ones, it cannot deal
        # with. We'll do the same and report back what was successful
        # (see return value).
        # Therefore raise telling exceptions before even calling annex:
        if len(files) == 1:
            if not isdir(files[0]):
                self.get_file_key(files[0])

        # Note:
        # - annex copy fails, if `files` was a single item, that doesn't exist
        # - files not in annex or not even in git don't yield a non-zero exit,
        #   but are ignored
        # - in case of multiple items, annex would silently skip those files

        annex_options = files + ['--to=%s' % remote]
        if options:
            annex_options.extend(shlex.split(options))
        # Note:
        # As of now, there is no --json option for annex copy. Use it once this
        # changed.
        std_out, std_err = self._run_annex_command(
            'copy',
            annex_options=annex_options,
            log_stdout=True, log_stderr=not log_online,
            log_online=log_online, expect_stderr=True)

        return [line.split()[1] for line in std_out.splitlines()
                if line.startswith('copy ') and line.endswith('ok')]

    @property
    def uuid(self):
        """Annex UUID

        Returns
        -------
        str
          Returns a the annex UUID, if there is any, or `None` otherwise.
        """
        if not self._uuid:
            if not self.repo:
                return None
            repocfg = self.repo.config_reader()
            self._uuid = repocfg.get_value('annex', 'uuid', default='')
            if not self._uuid:
                self._uuid = None
        return self._uuid

    def get_description(self, uuid=None):
        """Get annex repository description

        Parameters
        ----------
        uuid : str, optional
          For which remote (based on uuid) to report description for

        Returns
        -------
        str or None
          None returned if not found
        """
        info = self.repo_info(fast=True)
        match = \
            (lambda x: x['here']) \
            if uuid is None \
            else (lambda x: x['uuid'] == uuid)

        matches = list(set(chain.from_iterable(
            [
                [r['description'] for r in remotes if match(r)]
                for k, remotes in iteritems(info)
                if k.endswith(' repositories')
            ]
        )))

        if len(matches) == 1:
            # single hit as it should
            return matches[0]
        elif len(matches) == 2:
            lgr.warning(
                "Found multiple hits while sarching. Returning first among: %s",
                str(matches)
            )
            return matches[0]
        else:
            return None

# TODO: Why was this commented out?
# @auto_repr
class BatchedAnnexes(dict):
    """Class to contain the registry of active batch'ed instances of annex for a repository
    """
    def __init__(self, batch_size=0):
        self.batch_size = batch_size
        super(BatchedAnnexes, self).__init__()

    def get(self, codename, annex_cmd=None, **kwargs):
        if annex_cmd is None:
            annex_cmd = codename

        git_options = kwargs.pop('git_options', [])
        if self.batch_size:
            git_options += ['-c', 'annex.queuesize=%d' % self.batch_size]

        if codename not in self:
            # Create a new git-annex process we will keep around
            self[codename] = BatchedAnnex(annex_cmd, git_options=git_options, **kwargs)
        return self[codename]

    def clear(self):
        """Override just to make sure we don't rely on __del__ to close all the pipes"""
        self.close()
        super(BatchedAnnexes, self).clear()

    def close(self):
        """Close communication to all the batched annexes

        It does not remove them from the dictionary though
        """
        for p in self.values():
            p.close()


def readline_rstripped(stdout):
    #return iter(stdout.readline, b'').next().rstrip()
    return stdout.readline().rstrip()


def readlines_until_ok_or_failed(stdout, maxlines=100):
    """Read stdout until line ends with ok or failed"""
    out = ''
    i = 0
    lgr.log(3, "Trying to receive from %s" % stdout)
    while not stdout.closed:
        i += 1
        if maxlines > 0 and i > maxlines:
            raise IOError("Expected no more than %d lines. So far received: %r" % (maxlines, out))
        lgr.log(2, "Expecting a line")
        line = stdout.readline()
        lgr.log(2, "Received line %r" % line)
        out += line
        if re.match(r'^.*\b(failed|ok)$', line.rstrip()):
            break
    return out.rstrip()


def readline_json(stdout):
    return json.loads(stdout.readline().strip())


@auto_repr
class BatchedAnnex(object):
    """Container for an annex process which would allow for persistent communication
    """

    def __init__(self, annex_cmd, git_options=None, annex_options=None, path=None,
                 json=False,
                 output_proc=None):
        if not isinstance(annex_cmd, list):
            annex_cmd = [annex_cmd]
        self.annex_cmd = annex_cmd
        self.git_options = git_options if git_options else []
        annex_options = annex_options if annex_options else []
        self.annex_options = annex_options + (['--json'] if json else [])
        self.path = path
        if output_proc is None:
            output_proc = readline_json if json else readline_rstripped
        self.output_proc = output_proc
        self._process = None

    def _initialize(self):
        # TODO -- should get all those options about --debug and --backend which are used/composed
        # in AnnexRepo class
        lgr.debug("Initiating a new process for %s" % repr(self))
        cmd = ['git'] + AnnexRepo._GIT_COMMON_OPTIONS + self.git_options + \
              ['annex'] + self.annex_cmd + self.annex_options + ['--batch']  # , '--debug']
        lgr.log(5, "Command: %s" % cmd)
        # TODO: look into _run_annex_command  to support default options such as --debug
        #
        # according to the internet wisdom there is no easy way with subprocess
        # while avoid deadlocks etc.  We would need to start a thread/subprocess
        # to timeout etc
        # kwargs = dict(bufsize=1, universal_newlines=True) if PY3 else {}
        self._process = Popen(
            cmd, stdin=PIPE, stdout=PIPE,  # stderr=PIPE
            env=GitRunner.get_git_environ_adjusted(),
            cwd=self.path,
            bufsize=1,
            universal_newlines=True  # **kwargs
        )

    def _check_process(self, restart=False):
        """Check if the process was terminated and restart if restart

        """
        process = self._process
        if process and process.poll():
            lgr.warning("Process %s was terminated with returncode %s" % (process, process.returncode))
            self.close()
        if self._process is None and restart:
            lgr.warning("Restarting the process due to previous failure")
            self._initialize()

    def __call__(self, cmds):
        """

        Parameters
        ----------
        cmds : str or tuple or list of (str or tuple)
        output_proc : callable
          To provide handling

        Returns
        -------
        str or list
          Output received from annex.  list in case if cmds was a list
        """
        # TODO: add checks -- may be process died off and needs to be reinitiated
        if not self._process:
            self._initialize()

        input_multiple = isinstance(cmds, list)
        if not input_multiple:
            cmds = [cmds]

        output = []

        for entry in cmds:
            if not isinstance(entry, string_types):
                entry = ' '.join(entry)
            entry = entry + '\n'
            lgr.log(5, "Sending %r to batched annex %s" % (entry, self))
            # apparently communicate is just a one time show
            # stdout, stderr = self._process.communicate(entry)
            # according to the internet wisdom there is no easy way with subprocess
            self._check_process(restart=True)
            process = self._process  # _check_process might have restarted it
            process.stdin.write(entry)  # .encode())
            process.stdin.flush()
            lgr.log(5, "Done sending.")
            # TODO: somehow do catch stderr which might be there or not
            #stderr = str(process.stderr) if process.stderr.closed else None
            self._check_process(restart=False)
            # We are expecting a single line output
            # TODO: timeouts etc
            #import pdb; pdb.set_trace()
            stdout = self.output_proc(process.stdout) if not process.stdout.closed else None
            #if stderr:
            #    lgr.warning("Received output in stderr: %r" % stderr)
            lgr.log(5, "Received output: %r" % stdout)
            output.append(stdout)

        return output if input_multiple else output[0]

    def __del__(self):
        self.close()

    def close(self):
        """Close communication and wait for process to terminate"""
        if self._process:
            process = self._process
            lgr.debug("Closing stdin of %s and waiting process to finish", process)
            process.stdin.close()
            process.wait()
            self._process = None
            lgr.debug("Process %s has finished", process)


class ProcessAnnexProgressIndicators(object):
    """'Filter' for annex --json output to react to progress indicators

    Instance of this beast should be passed into log_stdout option
    for git-annex commands runner
    """

    def __init__(self, expected=None):
        """

        Parameters
        ----------
        expected: dict, optional
           key -> size, expected entries (e.g. downloads)
        """
        # looking forward for multiple downloads at the same time
        self.pbars = {}
        self.total_pbar = None
        self.expected = expected
        self._failed = 0
        self._succeeded = 0
        self.start()

    def start(self):
        if self.expected:
            from datalad.ui import ui
            total = sum(filter(bool, self.expected.values()))
            self.total_pbar = ui.get_progressbar(
                label="Total", maxval=total)
            self.total_pbar.start()

    def _update_pbar(self, pbar, new_value):
        """Updates pbar while also updating possibly total pbar"""
        diff = new_value - getattr(pbar, '_old_value', 0)
        setattr(pbar, '_old_value', new_value)
        if self.total_pbar:
            self.total_pbar.update(diff, increment=True)
        pbar.update(new_value)

    def __call__(self, line):
        try:
            j = json.loads(line)
        except:
            # if we fail to parse, just return this precious thing for
            # possibly further processing
            return line

        if 'command' in j and 'key' in j:
            # might be the finish line message
            j_download_id = (j['command'], j['key'])
            pbar = self.pbars.pop(j_download_id, None)
            if j.get('success') in {True, 'true'}:
                self._succeeded += 1
                if pbar:
                    self._update_pbar(pbar, pbar.maxval)
                elif self.total_pbar:
                    # we didn't have a pbar for this download, so total should
                    # get it all at once
                    try:
                        size_j = self.expected[j['key']]
                    except:
                        size_j = None
                    size = size_j or AnnexRepo.get_size_from_key(j['key'])
                    self.total_pbar.update(size, increment=True)
            else:
                self._failed += 1

            if self.total_pbar:
                failed_str = (
                    ", " + ansi_colors.color_word("%d failed" % self._failed,
                                                  ansi_colors.RED)) \
                    if self._failed else ''

                self.total_pbar._pbar.desc = \
                    "Total (%d ok%s out of %d)" % (
                        self._succeeded,
                        failed_str,
                        len(self.expected)
                        if self.expected
                        else self._succeeded + self._failed)
                # seems to be of no effect to force it repaint
                self.total_pbar.refresh()

            if pbar:
                pbar.finish()


        if 'byte-progress' not in j:
            # some other thing than progress
            return line

        def get_size_from_perc_complete(count, perc):
            return int(math.ceil(int(count) / (float(perc) / 100.)))

        # so we have a progress indicator, let's dead with it
        action = j['action']
        download_item = action.get('file') or action.get('key')
        download_id = (action['command'], action['key'])
        if download_id not in self.pbars:
            # New download!
            from datalad.ui import ui
            from datalad.ui import utils as ui_utils
            # TODO: whenever target size gets reported -- used it!
            # http://git-annex.branchable.com/todo/interface_to_the___34__progress__34___of_annex_operations/#comment-6bbc26aae9867603863050ddcb09a9a0
            # for now deduce from key or approx from '%'
            # TODO: unittest etc to check when we have a relaxed
            # URL without any size known in advance
            target_size = \
                AnnexRepo.get_size_from_key(action.get('key')) or \
                get_size_from_perc_complete(
                    j['byte-progress'],
                    j['percent-progress'].rstrip('%')
                )
            w, h = ui_utils.get_terminal_size()
            w = w or 80  # default to 80
            title = str(download_item)
            pbar_right = 50
            title_len = w - pbar_right - 4  # (4 for reserve)
            if len(title) > title_len:
                half = title_len//2 - 2
                title = '%s .. %s' % (title[:half], title[-half:])
            pbar = self.pbars[download_id] = ui.get_progressbar(
                label=title, maxval=target_size)
            pbar.start()

        self._update_pbar(
            self.pbars[download_id],
            int(j.get('byte-progress'))
        )

    def finish(self):
        if self.total_pbar:
            self.total_pbar.finish()
            self.total_pbar = None
        if self.pbars:
            lgr.warning("Still have %d active progress bars when stopping",
                        len(self.pbars))
        for pbar in self.pbars.values():
            pbar.finish()
        self.pbars = {}
        self._failed = 0
        self._succeeded = 0<|MERGE_RESOLUTION|>--- conflicted
+++ resolved
@@ -18,10 +18,7 @@
 import re
 import shlex
 
-<<<<<<< HEAD
-=======
 from itertools import chain
->>>>>>> a3a42255
 from os import linesep
 from os import unlink
 from os.path import join as opj
