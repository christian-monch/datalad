# emacs: -*- mode: python; py-indent-offset: 4; tab-width: 4; indent-tabs-mode: nil -*-
# ex: set sts=4 ts=4 sw=4 noet:
# ## ### ### ### ### ### ### ### ### ### ### ### ### ### ### ### ### ### ### ##
#
#   See COPYING file distributed along with the datalad package for the
#   copyright and license terms.
#
# ## ### ### ### ### ### ### ### ### ### ### ### ### ### ### ### ### ### ### ##
"""Interface to git-annex by Joey Hess.

For further information on git-annex see https://git-annex.branchable.com/.

"""
import os

from os import linesep
from os.path import join as opj, exists, normpath, isabs, commonprefix, relpath
import logging
import json
import shlex

from functools import wraps

from ConfigParser import NoOptionError

from gitrepo import GitRepo, normalize_path, normalize_paths
from exceptions import CommandNotAvailableError, CommandError, \
    FileNotInAnnexError, FileInGitError

from ..utils import has_content

lgr = logging.getLogger('datalad.annex')


def kwargs_to_options(func):
    """Decorator to provide convenient way to pass options to command calls.

    Any keyword argument "foo='bar'" translates to " --foo=bar".
    All of these are collected in a list and then passed to keyword argument
    `options` of the decorated function.

    Note
    ----

    This is meant to especially decorate the methods of AnnexRepo-class and
    therefore returns a class method.
    """

    @wraps(func)
    def newfunc(self, *args, **kwargs):
        option_list = []
        for key in kwargs.keys():
            option_list.extend([" --%s=%s" % (key, kwargs.get(key))])

        return func(self, *args, options=option_list)
    return newfunc

# TODO: Depending on decision about options, implement common annex-options,
# like --force and specific ones for all annex commands


class AnnexRepo(GitRepo):
    """Representation of an git-annex repository.

    Paths given to any of the class methods will be interpreted as relative
    to os.getcwd(), in case this is currently beneath AnnexRepo's base dir
    (`self.path`). If os.getcwd() is outside of the repository, relative paths
    will be interpreted as relative to `self.path`. Absolute paths will be
    accepted either way.
    """

    def __init__(self, path, url=None, runner=None,
                 direct=False, backend=None):
        """Creates representation of git-annex repository at `path`.

        AnnexRepo is initialized by giving a path to the annex.
        If no annex exists at that location, a new one is created.
        Optionally give url to clone from.

        Parameters:
        -----------
        path: str
          path to git-annex repository. In case it's not an absolute path, it's
          relative to os.getcwd()

        url: str
          url to the to-be-cloned repository. Requires valid git url
          according to
          http://www.kernel.org/pub/software/scm/git/docs/git-clone.html#URLS .

        runner: Runner
           Provide a Runner in case AnnexRepo shall not create it's own.
           This is especially needed in case of desired dry runs.

        direct: bool
           If True, force git-annex to use direct mode

        backend: str
            set default backend used by this annex. This does NOT affect files,
            that are already annexed nor will it automatically migrate files,
            that are 'getted' afterwards.
        """
        super(AnnexRepo, self).__init__(path, url, runner=runner)

        # Check whether an annex already exists at destination
        if not exists(opj(self.path, '.git', 'annex')):
            lgr.debug('No annex found in %s.'
                      ' Creating a new one ...' % self.path)
            self._annex_init()

        # only force direct mode; don't force indirect mode
        if direct and not self.is_direct_mode():
            self.set_direct_mode()

        # set default backend for future annex commands:
        # TODO: Should the backend option of __init__() also migrate
        # the annex, in case there are annexed files already?
        if backend:
            self.repo.config_writer().set_value("annex", "backends", backend)

    def _run_annex_command(self, annex_cmd, git_options=[], annex_options=[],
                           log_stdout=True, log_stderr=True, log_online=False,
                           expect_stderr=False, expect_fail=False,
                           backend=None):
        """Helper to run actual git-annex calls

        Unifies annex command calls.

        Parameters:
        -----------
        annex_cmd: str
            the actual git-annex command, like 'init' or 'add'
        git_options: list of str
            options to be passed to git
        annex_options: list of str
            options to be passed to the git-annex command
        backend: str
            backend to be used by this command; Currently this can also be
            achieved by having an item '--backend=XXX' in annex_options.
            This may change.
        log_stdout,
        log_stderr,
        log_online,
        expect_stderr,
        expect_fail: bool
            these are passed to the respective options of
            datalad.cmd.Runner.run()

        Raises
        ------
        CommandNotAvailableError
            if an annex command call returns "unknown command"
        """

        debug = ['--debug'] if lgr.getEffectiveLevel() <= logging.DEBUG else []
        backend = ['--backend=%s' % backend] if backend else []
        cmd_list = ['git'] + git_options +\
                   ['annex', annex_cmd] +\
                   backend + debug +\
                   annex_options
        try:
            return self.cmd_call_wrapper.run(cmd_list,
                                             log_stdout=log_stdout,
                                             log_stderr=log_stderr,
                                             log_online=log_online,
                                             expect_stderr=expect_stderr,
                                             expect_fail=expect_fail)
        except CommandError, e:
            if "git-annex: Unknown command '%s'" % annex_cmd in e.stderr:
                raise CommandNotAvailableError(str(cmd_list),
                                               "Unknown command:"
                                               " 'git-annex %s'" % annex_cmd,
                                               e.code, e.stdout, e.stderr)
            else:
                raise e

    def is_direct_mode(self):
        """Indicates whether or not annex is in direct mode

        Returns
        -------
        True if in direct mode, False otherwise.
        """

        try:
            return self.repo.config_reader().get_value("annex", "direct")
        except NoOptionError, e:
            # If .git/config lacks an entry "direct",
            # it's actually indirect mode.
            return False


    def is_crippled_fs(self):
        """Indicates whether or not git-annex considers current filesystem 'crippled'.

        Returns
        -------
        True if on crippled filesystem, False otherwise
        """

        try:
            return self.repo.config_reader().get_value("annex",
                                                       "crippledfilesystem")
        except NoOptionError, e:
            # If .git/config lacks an entry "crippledfilesystem",
            # it's actually not crippled.
            return False

    def set_direct_mode(self, enable_direct_mode=True):
        """Switch to direct or indirect mode

        Parameters
        ----------
        enable_direct_mode: bool
            True means switch to direct mode,
            False switches to indirect mode

        Raises
        ------
        CommandNotAvailableError
            in case you try to switch to indirect mode on a crippled filesystem
        """
        if self.is_crippled_fs() and not enable_direct_mode:
            raise CommandNotAvailableError(
                cmd="git-annex indirect",
                msg="Can't switch to indirect mode on that filesystem.")

        self._run_annex_command('direct' if enable_direct_mode else 'indirect',
                                expect_stderr=True)

    def _annex_init(self):
        """Initializes an annex repository.

        Note: This is intended for private use in this class by now.
        If you have an object of this class already,
        there shouldn't be a need to 'init' again.

        """
        # TODO: provide git and git-annex options.
        # TODO: Document (or implement respectively) behaviour in special cases
        # like direct mode (if it's different), not existing paths, etc.

        self._run_annex_command('init')
        # TODO: When to expect stderr?
        # on crippled filesystem for example (think so)?

    @kwargs_to_options
    @normalize_paths
    def annex_get(self, files, options=[]):
        """Get the actual content of files

        Parameters:
        -----------
        files: list of str
            list of paths to get

        kwargs: options for the git annex get command.
            For example `from='myremote'` translates to
            annex option "--from=myremote".
        """

        # don't capture stderr, since it provides progress display
        self._run_annex_command('get', annex_options=options + files,
                                log_stdout=True, log_stderr=False,
                                log_online=True, expect_stderr=True)

    @normalize_paths
    def annex_add(self, files, backend=None, options=[]):
        """Add file(s) to the annex.

        Parameters
        ----------
        files: list of str
            list of paths to add to the annex
        """

        self._run_annex_command('add', annex_options=options + files,
                                backend=backend)

    def annex_proxy(self, git_cmd):
        """Use git-annex as a proxy to git

        This is needed in case we are in direct mode, since there's no git
        working tree, that git can handle.

        Parameters:
        -----------
        git_cmd: str
            the actual git command

        Returns:
        --------
        (stdout, stderr)
            output of the command call
        """

        cmd_str = "git annex proxy -- %s" % git_cmd
        # TODO: By now git_cmd is expected to be string.
        # Figure out how to deal with a list here. Especially where and how to
        # treat paths.

        if not self.is_direct_mode():
            lgr.warning("annex_proxy() called in indirect mode: %s" % cmd_str)
            raise CommandNotAvailableError(cmd=cmd_str,
                                           msg="Proxy doesn't make sense"
                                               " if not in direct mode.")
        # Temporarily use shlex, until calls use lists for git_cmd
        return self._run_annex_command('proxy',
                                       annex_options=['--'] +
                                                     shlex.split(git_cmd))

    @normalize_path
    def get_file_key(self, file_):
        """Get key of an annexed file.

        Parameters:
        -----------
        file_: str
            file to look up

        Returns:
        --------
        str
            keys used by git-annex for each of the files
        """

        cmd_str = 'git annex lookupkey %s' % file_  # have a string for messages

        try:
            out, err = self._run_annex_command('lookupkey',
                                               annex_options=[file_],
                                               expect_fail=True)
        except CommandError, e:
            if e.code == 1:
                if not exists(opj(self.path, file_)):
                    raise IOError(e.code, "File not found.", file_)
                elif file_ in self.get_indexed_files():
                    # if we got here, the file is present and in git,
                    # but not in the annex
                    raise FileInGitError(cmd=cmd_str,
                                         msg="File not in annex, but git: %s"
                                             % file_,
                                         filename=file_)
                else:
                    raise FileNotInAnnexError(cmd=cmd_str,
                                              msg="File not in annex: %s"
                                                  % file_,
                                              filename=file_)
            else:
                # Not sure, whether or not this can actually happen
                raise e

        return out.rstrip(linesep).split(linesep)[0]

    @normalize_paths
    def file_has_content(self, files):
        """ Check whether files have their content present under annex.

        Parameters:
        -----------
        files: list of str
            file(s) to check for being actually present.

        Returns:
        --------
        list of bool
            Per each input file states either file has content locally
        """
        # TODO: Also provide option to look for key instead of path

        try:
            out, err = self._run_annex_command('find', annex_options=files,
                                               expect_fail=True)
        except CommandError, e:
            if e.code == 1 and "not found" in e.stderr:
                if len(files) > 1:
                    lgr.debug("One of the files was not found, so performing "
                              "'find' operation per each file")
                    # we need to go file by file since one of them is non
                    # existent and annex pukes on it
                    return [self.file_has_content(file_) for file_ in files]
                return [False]
            else:
                raise

        found_files = {f for f in out.split(linesep) if f}
        found_files_new = set(found_files) - set(files)
        if found_files_new:
            raise RuntimeError("'annex find' returned entries for files which "
                               "we did not expect: %s" % (found_files_new,))

        return [file_ in found_files for file_ in files]

    @normalize_paths
    def annex_add_to_git(self, files):
        # TODO: This may be should simply override GitRepo.git_add
        """Add file(s) directly to git

        Parameters
        ----------
        files: list of str
            list of paths to add to git
        """

        if self.is_direct_mode():
            cmd_list = ['git', '-c', 'core.bare=false', 'add'] + files
            self.cmd_call_wrapper.run(cmd_list)
            # TODO: use options with git_add instead!
        else:
            self.git_add(files)

    def annex_initremote(self, name, options):
        """Creates a new special remote

        Parameters:
        -----------
        name: str
            name of the special remote
        """
        # TODO: figure out consistent way for passing options + document

        self._run_annex_command('initremote', annex_options=[name] + options)

    def annex_enableremote(self, name):
        """Enables use of an existing special remote

        Parameters:
        -----------
        name: str
            name, the special remote was created with
        """

        self._run_annex_command('enableremote', annex_options=[name])

    @normalize_path
    def annex_addurl_to_file(self, file_, url, options=[], backend=None):
        """Add file from url to the annex.

        Downloads `file` from `url` and add it to the annex.
        If annex knows `file` already,
        records that it can be downloaded from `url`.

        Parameters:
        -----------
        file_: str

        url: str

        options: list
            options to the annex command
        """

        annex_options = ['--file=%s' % file_] + options + [url]
        self._run_annex_command('addurl', annex_options=annex_options,
                                backend=backend, log_online=True,
                                log_stderr=False)
        # Don't capture stderr, since download progress provided by wget uses
        # stderr.

    def annex_addurls(self, urls, options=[], backend=None):
        """Downloads each url to its own file, which is added to the annex.

        Parameters:
        -----------
        urls: list

        options: list
            options to the annex command
        """

        self._run_annex_command('addurl', annex_options=options + urls,
                                backend=backend, log_online=True,
                                log_stderr=False)
        # Don't capture stderr, since download progress provided by wget uses
        # stderr.

    @normalize_path
    def annex_rmurl(self, file_, url):
        """Record that the file is no longer available at the url.

        Parameters:
        -----------
        file_: str

        url: str
        """

        self._run_annex_command('rmurl', annex_options=[file_] + [url])

    @normalize_paths
    def annex_drop(self, files, options=[]):
        """Drops the content of annexed files from this repository.

        Drops only if possible with respect to required minimal number of
        available copies.

        Parameters:
        -----------
        files: list of str
        """

        self._run_annex_command('drop', annex_options=files + options)

    @normalize_paths
    def annex_whereis(self, files):
        """Lists repositories that have actual content of file(s).

        Parameters:
        -----------
        files: list of str
            files to look for

        Returns:
        --------
        list of list of unicode
            Contains a list of descriptions per each input file,
            describing the remote for each remote, which was found by
            git-annex whereis, like:

            u'me@mycomputer:~/where/my/repo/is [origin]' or
            u'web' or
            u'me@mycomputer:~/some/other/clone'
        """

        try:
            out, err = self._run_annex_command(
                'whereis',
                annex_options=['--json'] + files)
        except CommandError, e:
            # if multiple files, whereis may technically fail,
            # but still returns correct response
            if e.code == 1 and e.stdout.startswith('{'):
                out = e.stdout
            else:
                raise e

        json_objects = [json.loads(line)
                        for line in out.split(linesep) if line.startswith('{')]

        return [
            [remote.get('description') for remote in item.get('whereis')]
            if item.get('success') else []
            for item in json_objects]

    @normalize_paths
    def migrate_backend(self, files, backend=None):
        """Changes the backend used for `file`.

        The backend used for the key-value of `files`. Only files currently
        present are migrated.
        Note: There will be no notification if migrating fails due to the
        absence of a file's content!

        Parameters:
        -----------
        files: list
            files to migrate.
        backend: str
            specify the backend to migrate to. If none is given, the
            default backend of this instance will be used.
        """

        if self.is_direct_mode():
            raise CommandNotAvailableError(
                'git-annex migrate',
                "Command 'migrate' is not available in direct mode.")
        self._run_annex_command('migrate',
                                annex_options=files,
                                backend=backend)

    @normalize_paths
    def get_file_backend(self, files):
        """Get the backend currently used for file(s).

        Parameters:
        -----------
        files: list of str

        Returns:
        --------
        list of str
            Per each file in input list indicates the used backend by a str
            like "SHA256E" or "MD5".
        """

<<<<<<< HEAD
        if status not in [0, None]:
            # TODO: Actually this doesn't make sense. Runner raises exception in this case,
            # which leads to: Runner doesn't have to return it at all.
            lgr.error('git annex get returned status: %s' % status)
            raise RuntimeError


=======
        return [self.get_file_key(f).split('-')[0] for f in files]
>>>>>>> 4ec6c2a6
<|MERGE_RESOLUTION|>--- conflicted
+++ resolved
@@ -583,14 +583,4 @@
             like "SHA256E" or "MD5".
         """
 
-<<<<<<< HEAD
-        if status not in [0, None]:
-            # TODO: Actually this doesn't make sense. Runner raises exception in this case,
-            # which leads to: Runner doesn't have to return it at all.
-            lgr.error('git annex get returned status: %s' % status)
-            raise RuntimeError
-
-
-=======
-        return [self.get_file_key(f).split('-')[0] for f in files]
->>>>>>> 4ec6c2a6
+        return [self.get_file_key(f).split('-')[0] for f in files]