--- conflicted
+++ resolved
@@ -42,11 +42,8 @@
 
 from datalad import ssh_manager
 from datalad.dochelpers import exc_str
-<<<<<<< HEAD
 from datalad.dochelpers import borrowdoc
-=======
 from datalad.dochelpers import borrowkwargs
->>>>>>> 242f4263
 from datalad.utils import linux_distribution_name
 from datalad.utils import nothing_cm
 from datalad.utils import auto_repr
