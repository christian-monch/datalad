--- conflicted
+++ resolved
@@ -2449,7 +2449,6 @@
             # we might need to avoid explicit paths
             files_to_commit = files
             if files:
-<<<<<<< HEAD
                 # In indirect mode, "git commit files" might fail if some
                 # files "jumped" between git/annex.  Then also preparing a
                 # custom index and calling "commit" without files resolves
@@ -2470,15 +2469,15 @@
                 # Files which were staged but not among files
                 staged_not_to_commit = all_changed_staged.difference(files_changed_staged)
 
-                if staged_not_to_commit or files_changed_notstaged:
+                if files_changed_notstaged:
+                    self.add(files=list(files_changed_notstaged))
+
+                if staged_not_to_commit:
                     # Need an alternative index_file
                     with make_tempfile(dir=opj(self.path,
                                                GitRepo.get_git_dir(self)),
                                        prefix="datalad-",
                                        suffix=".index") as index_file:
-                        # First add those which were changed but not staged yet
-                        if files_changed_notstaged:
-                            self.add(files=list(files_changed_notstaged))
 
                         alt_index_file = index_file
                         index_tree = self.repo.git.write_tree()
@@ -2497,12 +2496,12 @@
                             careless=careless,
                             index_file=alt_index_file)
 
-                        if files_changed_notstaged:
-                            # reset current index to reflect the changes annex might have done
-                            self._git_custom_command(
-                                list(files_changed_notstaged),
-                                ['git', 'reset']
-                            )
+                        # reset current index to reflect the changes annex might have done
+                        self._git_custom_command(
+                            list(files_changed_notstaged |
+                                 files_changed_staged),
+                            ['git', 'reset']
+                        )
 
                 # in any case we will not specify files explicitly
                 files_to_commit = None
@@ -2514,113 +2513,6 @@
         finally:
             if alt_index_file and os.path.exists(alt_index_file):
                 unlink(alt_index_file)
-=======
-                # Raise FileNotInRepositoryError if `files` aren't tracked.
-                try:
-                    super(AnnexRepo, self).commit(
-                        "dryrun", options=["--dry-run", "--no-status"],
-                        files=files)
-                except CommandError as e:
-                    if not (self.is_direct_mode() and
-                            AnnexRepo._is_annex_work_tree_message(e.stderr)):
-                        raise
-                    # The git call may fail with
-                    #   fatal: this operation must be run in a work tree
-                    #   fatal: 'git status --porcelain=2' failed in submodule ...
-                    # But that error message doesn't matter for the purpose of
-                    # the "file is tracked" check. It won't be shown if there
-                    # is a pathspec error.
-                    lgr.debug("Ignoring commit --dry-run failure")
-            try:
-                alt_index_file = None
-
-                direct_mode = self.is_direct_mode()
-                # we might need to avoid explicit paths
-                files_to_commit = None if direct_mode else files
-                if files:
-                    # In direct mode, if we commit file(s) they would get
-                    # committed directly into git ignoring possibly being
-                    # staged by annex.  So, if not all files are committed, and
-                    # assuming that what is to be committed is staged (!could be
-                    # wrong assumption), we need to prepare a custom index, and
-                    # commit without specifying any paths.
-                    # In indirect mode, "git commit files" might fail if some
-                    # files "jumped" between git/annex.  Then also preparing a
-                    # custom index and calling "commit" without files resolves
-                    # the issue
-                    all_changed_staged = \
-                        set(self.get_changed_files(staged=True))
-
-                    files_normalized = [
-                        _normalize_path(self.path, f) if isabs(f) else f
-                        for f in files
-                    ]
-
-                    files_changed_staged = \
-                        set(self.get_changed_files(staged=True, files=files_normalized))
-                    files_changed_notstaged = \
-                        set() \
-                        if direct_mode \
-                        else set(self.get_changed_files(staged=False, files=files_normalized))
-
-                    # Files which were staged but not among files
-                    staged_not_to_commit = all_changed_staged.difference(files_changed_staged)
-
-                    if files_changed_notstaged:
-                        self.add(files=list(files_changed_notstaged))
-
-                    if staged_not_to_commit:
-                        # Need an alternative index_file
-                        with make_tempfile(dir=opj(self.path,
-                                                   GitRepo.get_git_dir(self)),
-                                           prefix="datalad-",
-                                           suffix=".index") as index_file:
-
-                            alt_index_file = index_file
-                            index_tree = self.repo.git.write_tree()
-                            self.repo.git.read_tree(index_tree,
-                                                    index_output=index_file)
-                            # Reset the files we are not to be committed
-                            if staged_not_to_commit:
-                                self._git_custom_command(
-                                    list(staged_not_to_commit),
-                                    ['git', 'reset'],
-                                    index_file=alt_index_file)
-
-                            super(AnnexRepo, self).commit(
-                                msg, options,
-                                _datalad_msg=_datalad_msg,
-                                careless=careless,
-                                index_file=alt_index_file)
-
-                            # reset current index to reflect the changes annex might have done
-                            self._git_custom_command(
-                                list(files_changed_notstaged |
-                                     files_changed_staged),
-                                ['git', 'reset']
-                            )
-
-                    # in any case we will not specify files explicitly
-                    files_to_commit = None
-                if not alt_index_file:
-                    super(AnnexRepo, self).commit(msg, options,
-                                                  _datalad_msg=_datalad_msg,
-                                                  careless=careless,
-                                                  files=files_to_commit)
-            except CommandError as e:
-                # TODO: just remove this???
-                if self.is_direct_mode() and \
-                    AnnexRepo._is_annex_work_tree_message(e.stderr):
-                    lgr.debug("Commit failed. "
-                              "Trying to commit via git-annex-proxy.")
-                    self.commit(msg, options, _datalad_msg=_datalad_msg,
-                                careless=careless, files=files, proxy=True)
-                else:
-                    raise
-            finally:
-                if alt_index_file and os.path.exists(alt_index_file):
-                    unlink(alt_index_file)
->>>>>>> b368349f
 
     @normalize_paths(match_return_type=False)
     def remove(self, files, force=False, **kwargs):
