--- conflicted
+++ resolved
@@ -59,11 +59,7 @@
     finally:
         r.close()
 
-<<<<<<< HEAD
-
-def get_url_straight_filename(url):
-    return os.path.basename(urlunquote(urlsplit(url).path))
-=======
+
 def get_url_straight_filename(url, strip=[], allowdir=False):
     """Get file/dir name of the last path component of the URL
 
@@ -93,7 +89,6 @@
         return path_parts[-1]
     else:
         return None
->>>>>>> 32b6109c
 
 
 def get_url_response_stamp(url, response_info):
@@ -105,7 +100,6 @@
             response_info['Last-modified']))
     return dict(size=size, mtime=mtime, url=url)
 
-<<<<<<< HEAD
 
 # FIXME should make into a decorator so that it closes the cookie_db upon exiting whatever func uses it
 def get_cookie_db():
@@ -218,10 +212,7 @@
     print resp2.text
 
 
-def __download(url, filename=None, filename_only=False):
-=======
 def __download_file(url, filename):
->>>>>>> 32b6109c
     # http://stackoverflow.com/questions/862173/how-to-download-a-file-using-python-in-a-smarter-way
     request = Request(url)
     #request.add_header('Accept-encoding', 'gzip,deflate')
@@ -238,8 +229,6 @@
         r.close()
     return filename
 
-<<<<<<< HEAD
-=======
 from ..cmd import get_runner
 
 def _download_file(url, filename):
@@ -254,7 +243,6 @@
                      log_stdout=False  # wget produces no stdout and then our beast would halt waiting for it
                      )
     return filename
->>>>>>> 32b6109c
 
 def retry_urlopen(url, retries=3):
     for t in range(retries):
@@ -350,12 +338,8 @@
     # desired not to go to the parent -- we might need explicit option
     # and u_rec.path.startswith(url_rec.path)):
 
-<<<<<<< HEAD
-
-def dgurljoin(u_path, url):
-=======
+
 def dlurljoin(u_path, url):
->>>>>>> 32b6109c
     url_rec = urlparse(url)  # probably duplicating parsing :-/ TODO
     if url_rec.scheme:
         # independent full url, so just return it
