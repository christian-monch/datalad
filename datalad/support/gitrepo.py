--- conflicted
+++ resolved
@@ -691,8 +691,6 @@
     # TODO: document **kwargs passed to gitpython
     def fetch(self, remote=None, refspec=None, progress=None, all=False, **kwargs):
         # TODO: options=> **kwargs):
-<<<<<<< HEAD
-=======
         """
         """
         # Note: Apparently there is no explicit (fetch --all) in gitpython,
@@ -786,101 +784,6 @@
             # TODO: progress +kwargs
 
     def push(self, remote=None, refspec=None, progress=None, all=False, **kwargs):
->>>>>>> 00d91853
-        """
-        """
-        # Note: Apparently there is no explicit (fetch --all) in gitpython,
-        #       but fetch is always bound to a certain remote instead.
-        #       Therefore implement it on our own:
-        if remote is None:
-            if refspec is not None:
-                # conflicts with using tracking branch or fetch all remotes
-                # For now: Just fail.
-                # TODO: May be check whether it fits to tracking branch
-                raise ValueError("refspec specified without a remote. (%s)" %
-                                  refspec)
-            if all:
-                remotes_to_fetch = self.repo.remotes
-            else:
-                # No explicit remote to fetch.
-                # => get tracking branch:
-                tb = self.repo.active_branch.tracking_branch().name
-                if tb:
-                    parts = tb.split('/')
-                    assert len(parts) == 2
-                    remotes_to_fetch = [self.repo.remote(parts[0])]
-                    refspec = parts[1]
-                else:
-                    # No remote, no tracking branch
-                    # => fail
-                    raise ValueError("No remote specified to fetch from nor a "
-                                     "tracking branch is set up.")
-        else:
-            remotes_to_fetch = [self.repo.remote(remote)]
-
-        for rm in remotes_to_fetch:
-            fetch_url = \
-                rm.config_reader.get('fetchurl'
-                                     if rm.config_reader.has_option('fetchurl')
-                                     else 'url')
-            if fetch_url.startswith('ssh:'):
-                cnct = ssh_manager.get_connection(fetch_url)
-                cnct.open()
-                # TODO: with git <= 2.3 keep old mechanism:
-                #       with rm.repo.git.custom_environment(GIT_SSH="wrapper_script"):
-                with rm.repo.git.custom_environment(
-                        GIT_SSH_COMMAND="ssh -S %s" % cnct.ctrl_path):
-                    rm.fetch(refspec=refspec, progress=progress, **kwargs)  # TODO: progress +kwargs
-            else:
-                rm.fetch(refspec=refspec, progress=progress, **kwargs)  # TODO: progress +kwargs
-
-<<<<<<< HEAD
-        # TODO: fetch returns a list of FetchInfo instances. Make use of it.
-
-    def pull(self, remote=None, refspec=None, progress=None, **kwargs):
-        """
-        """
-        if remote is None:
-            if refspec is not None:
-                # conflicts with using tracking branch or fetch all remotes
-                # For now: Just fail.
-                # TODO: May be check whether it fits to tracking branch
-                raise ValueError("refspec specified without a remote. (%s)" %
-                                  refspec)
-            # No explicit remote to pull from.
-            # => get tracking branch:
-            tb = self.repo.active_branch.tracking_branch().name
-            if tb:
-                parts = tb.split('/')
-                assert len(parts) == 2
-                remote = self.repo.remote(parts[0])
-                refspec = parts[1]
-            else:
-                # No remote, no tracking branch
-                # => fail
-                raise ValueError("No remote specified to fetch from nor a "
-                                 "tracking branch is set up.")
-        else:
-            remote = self.repo.remote(remote)
-
-        fetch_url = \
-            remote.config_reader.get('fetchurl'
-                                     if remote.config_reader.has_option('fetchurl')
-                                     else 'url')
-        if fetch_url.startswith('ssh:'):
-            cnct = ssh_manager.get_connection(fetch_url)
-            cnct.open()
-            # TODO: with git <= 2.3 keep old mechanism:
-            #       with remote.repo.git.custom_environment(GIT_SSH="wrapper_script"):
-            with remote.repo.git.custom_environment(
-                    GIT_SSH_COMMAND="ssh -S %s" % cnct.ctrl_path):
-                remote.pull(refspec=refspec, progress=progress, **kwargs)
-                # TODO: progress +kwargs
-        else:
-            remote.pull(refspec=refspec, progress=progress, **kwargs)
-            # TODO: progress +kwargs
-
-    def push(self, remote=None, refspec=None, progress=None, all=False, **kwargs):
         """
         """
 
@@ -933,76 +836,6 @@
 
         Reads the configuration of remote `name` and returns its url or None,
         if there is no url configured.
-=======
-        if remote is None:
-            if refspec is not None:
-                # conflicts with using tracking branch or fetch all remotes
-                # For now: Just fail.
-                # TODO: May be check whether it fits to tracking branch
-                raise ValueError("refspec specified without a remote. (%s)" %
-                                  refspec)
-            if all:
-                remotes_to_push = self.repo.remotes
-            else:
-                # No explicit remote to fetch.
-                # => get tracking branch:
-                tb = self.repo.active_branch.tracking_branch().name
-                if tb:
-                    parts = tb.split('/')
-                    assert len(parts) == 2
-                    remotes_to_push = [self.repo.remote(parts[0])]
-                    refspec = parts[1]
-                else:
-                    # No remote, no tracking branch
-                    # => fail
-                    raise ValueError("No remote specified to fetch from nor a "
-                                     "tracking branch is set up.")
-        else:
-            remotes_to_push = [self.repo.remote(remote)]
-
-        for rm in remotes_to_push:
-            push_url = \
-                rm.config_reader.get('pushurl'
-                                     if rm.config_reader.has_option('pushurl')
-                                     else 'url')
-            if push_url.startswith('ssh:'):
-                cnct = ssh_manager.get_connection(push_url)
-                cnct.open()
-                # TODO: with git <= 2.3 keep old mechanism:
-                #       with rm.repo.git.custom_environment(GIT_SSH="wrapper_script"):
-                with rm.repo.git.custom_environment(
-                        GIT_SSH_COMMAND="ssh -S %s" % cnct.ctrl_path):
-                    rm.push(refspec=refspec, progress=progress, **kwargs)
-                    # TODO: progress +kwargs
-            else:
-                rm.push(refspec=refspec, progress=progress, **kwargs)
-                # TODO: progress +kwargs
-
-    def git_get_remote_url(self, name, push=False):
-        """Get the url of a remote.
-
-        Reads the configuration of remote `name` and returns its url or None,
-        if there is no url configured.
-
-        Parameters
-        ----------
-        name: str
-          name of the remote
-        push: bool
-          if True, get the pushurl instead of the fetch url.
-        """
-        cfg_reader = self.repo.remote(name).config_reader
-        if push:
-            if cfg_reader.has_option('pushurl'):
-                return cfg_reader.get('pushurl')
-            else:
-                return None
-        else:
-            if cfg_reader.has_option('url'):
-                return cfg_reader.get('url')
-            else:
-                return None
->>>>>>> 00d91853
 
         Parameters
         ----------
@@ -1065,11 +898,7 @@
                 return
             yield fvalue(c)
 
-<<<<<<< HEAD
     def checkout(self, name, options=''):
-=======
-    def git_checkout(self, name, options=''):
->>>>>>> 00d91853
         """
         """
         # TODO: May be check for the need of -b options herein?
