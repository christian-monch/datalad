--- conflicted
+++ resolved
@@ -18,13 +18,10 @@
 from collections import (
     OrderedDict,
 )
-<<<<<<< HEAD
-from itertools import chain
-=======
 from collections.abc import (
     Mapping,
 )
->>>>>>> 99eeb57b
+from itertools import chain
 from os import linesep
 from os.path import (
     join as opj,
@@ -3435,19 +3432,13 @@
             # the config has changed too
             self.config.reload()
             # need to include .gitmodules in what needs saving
-<<<<<<< HEAD
             f = self.pathobj.joinpath('.gitmodules')
             # add/modify 'status' for it in-place and thus need to adjust
             # status_state as well
             status_state['modified_or_untracked'][f] = \
                 status_state['modified'][f] = \
                 dict(type='file', state='modified')
-            if hasattr(self, 'annexstatus') and not kwargs.get('git', False):
-=======
-            status[self.pathobj.joinpath('.gitmodules')] = dict(
-                type='file', state='modified')
             if hasattr(self, 'uuid') and not kwargs.get('git', False):
->>>>>>> 99eeb57b
                 # we cannot simply hook into the coming add-call
                 # as this would go to annex, so make a dedicted git-add
                 # call to ensure .gitmodules is not annexed
