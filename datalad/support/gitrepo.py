# emacs: -*- mode: python; py-indent-offset: 4; tab-width: 4; indent-tabs-mode: nil -*-
# ex: set sts=4 ts=4 sw=4 et:
# ## ### ### ### ### ### ### ### ### ### ### ### ### ### ### ### ### ### ### ##
#
#   See COPYING file distributed along with the datalad package for the
#   copyright and license terms.
#
# ## ### ### ### ### ### ### ### ### ### ### ### ### ### ### ### ### ### ### ##
"""Internal low-level interface to Git repositories

"""

import logging
import os
import os.path as op
import posixpath
import re
import warnings
from collections import OrderedDict
from collections.abc import Mapping
from functools import wraps
from itertools import chain
from os import linesep
from os.path import (
    commonprefix,
    curdir,
    dirname,
    exists,
    isabs,
)
from os.path import join as opj
from os.path import (
    pardir,
    relpath,
    sep,
)

import datalad.utils as ut
from datalad import ssh_manager
from datalad.cmd import (
    BatchedCommand,
    GitWitlessRunner,
    NoCapture,
    StdOutErrCapture,
    WitlessProtocol,
)
from datalad.config import (
    parse_gitconfig_dump,
    write_config_section,
)
from datalad.consts import (
    ILLEGAL_CHARS_WIN,
    RESERVED_NAMES_WIN,
)
from datalad.core.local.repo import repo_from_path
from datalad.dataset.gitrepo import GitRepo as CoreGitRepo
from datalad.dataset.gitrepo import (
    _get_dot_git,
    path_based_str_repr,
)
from datalad.log import log_progress
from datalad.support.due import (
    Doi,
    due,
)
from datalad.utils import (
    Path,
    PurePosixPath,
    ensure_dir,
    ensure_list,
    ensure_unicode,
    generate_file_chunks,
    getpwd,
    is_interactive,
    on_windows,
    optional_args,
    path_is_subpath,
    posix_relpath,
)

from .exceptions import (
    CapturedException,
    CommandError,
    FileNotInRepositoryError,
    InvalidGitReferenceError,
    InvalidGitRepositoryError,
    NoSuchPathError,
)
# imports from same module:
from .external_versions import external_versions
from .network import (
    RI,
    PathRI,
    is_ssh,
)
from .path import get_parent_paths

# shortcuts
_curdirsep = curdir + sep
_pardirsep = pardir + sep


lgr = logging.getLogger('datalad.gitrepo')


# outside the repo base classes only used in ConfigManager
def to_options(split_single_char_options=True, **kwargs):
    """Transform keyword arguments into a list of cmdline options

    Imported from GitPython.

    Original copyright:
        Copyright (C) 2008, 2009 Michael Trier and contributors
    Original license:
        BSD 3-Clause "New" or "Revised" License

    Parameters
    ----------
    split_single_char_options: bool

    kwargs:

    Returns
    -------
    list
    """
    def dashify(string):
        return string.replace('_', '-')

    def transform_kwarg(name, value, split_single_char_options):
        if len(name) == 1:
            if value is True:
                return ["-%s" % name]
            elif value not in (False, None):
                if split_single_char_options:
                    return ["-%s" % name, "%s" % value]
                else:
                    return ["-%s%s" % (name, value)]
        else:
            if value is True:
                return ["--%s" % dashify(name)]
            elif value is not False and value is not None:
                return ["--%s=%s" % (dashify(name), value)]
        return []

    args = []
    kwargs = OrderedDict(sorted(kwargs.items(), key=lambda x: x[0]))
    for k, v in kwargs.items():
        if isinstance(v, (list, tuple)):
            for value in v:
                args += transform_kwarg(k, value, split_single_char_options)
        else:
            args += transform_kwarg(k, v, split_single_char_options)
    return args


def _normalize_path(base_dir, path):
    """Helper to check paths passed to methods of this class.

    Checks whether `path` is beneath `base_dir` and normalizes it.
    Additionally paths are converted into relative paths with respect to
    `base_dir`, considering PWD in case of relative paths. This
    is intended to be used in repository classes, which means that
    `base_dir` usually will be the repository's base directory.

    Parameters
    ----------
    base_dir: str
        directory to serve as base to normalized, relative paths
    path: str
        path to be normalized

    Returns
    -------
    str:
        path, that is a relative path with respect to `base_dir`
    """
    if not path:
        return path
    pathobj = Path(path)

    # do absolute() in addition to always get an absolute path
    # even with non-existing base_dirs on windows
    base_dir = str(Path(base_dir).resolve().absolute())  # realpath OK

    # path = normpath(path)
    # Note: disabled normpath, because it may break paths containing symlinks;
    # But we don't want to realpath relative paths, in case cwd isn't the
    # correct base.

    if pathobj.is_absolute():
        # path might already be a symlink pointing to annex etc,
        # so realpath only its directory, to get "inline" with
        # realpath(base_dir) above
        path = str(pathobj.parent.resolve() / pathobj.name)  # realpath OK
    # Executive decision was made to not do this kind of magic!
    #
    # elif commonprefix([realpath(getpwd()), base_dir]) == base_dir:
    #     # If we are inside repository, rebuilt relative paths.
    #     path = opj(realpath(getpwd()), path)
    #
    # BUT with relative curdir/pardir start it would assume relative to curdir
    #
    elif path.startswith(_curdirsep) or path.startswith(_pardirsep):
        path = str(Path(getpwd()).resolve() / pathobj)  # realpath OK
    else:
        # We were called from outside the repo. Therefore relative paths
        # are interpreted as being relative to self.path already.
        return path

    if commonprefix([path, base_dir]) != base_dir:
        raise FileNotInRepositoryError(msg="Path outside repository: %s"
                                           % base_dir, filename=path)

    return relpath(path, start=base_dir)


@optional_args
def normalize_path(func):
    """Decorator to provide unified path conversion for a single file

    Unlike normalize_paths, intended to be used for functions dealing with a
    single filename at a time

    Note
    ----
    This is intended to be used within the repository classes and therefore
    returns a class method!

    The decorated function is expected to take a path at
    first positional argument (after 'self'). Additionally the class `func`
    is a member of, is expected to have an attribute 'path'.
    """

    @wraps(func)
    def  _wrap_normalize_path(self, file_, *args, **kwargs):
        file_new = _normalize_path(self.path, file_)
        return func(self, file_new, *args, **kwargs)

    return  _wrap_normalize_path


@optional_args
def normalize_paths(func, match_return_type=True, map_filenames_back=False,
                    serialize=False):
    """Decorator to provide unified path conversions.

    Note
    ----
    This is intended to be used within the repository classes and therefore
    returns a class method!

    The decorated function is expected to take a path or a list of paths at
    first positional argument (after 'self'). Additionally the class `func`
    is a member of, is expected to have an attribute 'path'.

    Accepts either a list of paths or a single path in a str. Passes a list
    to decorated function either way, but would return based on the value of
    match_return_type and possibly input argument.

    If a call to the wrapped function includes normalize_path and it is False
    no normalization happens for that function call (used for calls to wrapped
    functions within wrapped functions, while possible CWD is within a
    repository)

    Parameters
    ----------
    match_return_type : bool, optional
      If True, and a single string was passed in, it would return the first
      element of the output (after verifying that it is a list of length 1).
      It makes easier to work with single files input.
    map_filenames_back : bool, optional
      If True and returned value is a dictionary, it assumes to carry entries
      one per file, and then filenames are mapped back to as provided from the
      normalized (from the root of the repo) paths
    serialize : bool, optional
      Loop through files giving only a single one to the function one at a time.
      This allows to simplify implementation and interface to annex commands
      which do not take multiple args in the same call (e.g. checkpresentkey)
    """

    @wraps(func)
    def  _wrap_normalize_paths(self, files, *args, **kwargs):

        normalize = _normalize_path if kwargs.pop('normalize_paths', True) \
            else lambda rpath, filepath: filepath

        if files:
            if isinstance(files, str) or not files:
                files_new = [normalize(self.path, files)]
                single_file = True
            elif isinstance(files, list):
                files_new = [normalize(self.path, path) for path in files]
                single_file = False
            else:
                raise ValueError("_files_decorator: Don't know how to handle "
                                 "instance of %s." % type(files))
        else:
            single_file = None
            files_new = []

        if map_filenames_back:
            def remap_filenames(out):
                """Helper to map files back to non-normalized paths"""
                if isinstance(out, dict):
                    assert(len(out) == len(files_new))
                    files_ = [files] if single_file else files
                    mapped = out.__class__()
                    for fin, fout in zip(files_, files_new):
                        mapped[fin] = out[fout]
                    return mapped
                else:
                    return out
        else:
            remap_filenames = lambda x: x

        if serialize:  # and not single_file:
            result = [
                func(self, f, *args, **kwargs)
                for f in files_new
            ]
        else:
            result = func(self, files_new, *args, **kwargs)

        if single_file is None:
            # no files were provided, nothing we can do really
            return result
        elif (result is None) or not match_return_type or not single_file:
            # If function doesn't return anything or no denormalization
            # was requested or it was not a single file
            return remap_filenames(result)
        elif single_file:
            if len(result) != 1:
                # Magic doesn't apply
                return remap_filenames(result)
            elif isinstance(result, (list, tuple)):
                return result[0]
            elif isinstance(result, dict) and tuple(result)[0] == files_new[0]:
                # assume that returned dictionary has files as keys.
                return tuple(result.values())[0]
            else:
                # no magic can apply
                return remap_filenames(result)
        else:
            return RuntimeError("should have not got here... check logic")

    return  _wrap_normalize_paths


if "2.24.0" <= external_versions["cmd:git"] < "2.25.0":
    # An unintentional change in Git 2.24.0 led to `ls-files -o` traversing
    # into untracked submodules when multiple pathspecs are given, returning
    # repositories that are deeper than the first level. This helper filters
    # these deeper levels out so that save_() doesn't fail trying to add them.
    #
    # This regression fixed with upstream's 072a231016 (2019-12-10).
    def _prune_deeper_repos(repos):
        firstlevel_repos = []
        prev = None
        for repo in sorted(repos):
            if not (prev and str(repo).startswith(prev)):
                prev = str(repo)
                firstlevel_repos.append(repo)
        return firstlevel_repos
else:
    def _prune_deeper_repos(repos):
        return repos


class GitProgress(WitlessProtocol):
    """Reduced variant of GitPython's RemoteProgress class

    Original copyright:
        Copyright (C) 2008, 2009 Michael Trier and contributors
    Original license:
        BSD 3-Clause "New" or "Revised" License
    """
    # inform super-class to capture stderr
    proc_err = True

    _num_op_codes = 10
    BEGIN, END, COUNTING, COMPRESSING, WRITING, RECEIVING, RESOLVING, FINDING_SOURCES, CHECKING_OUT, ENUMERATING = \
        [1 << x for x in range(_num_op_codes)]
    STAGE_MASK = BEGIN | END
    OP_MASK = ~STAGE_MASK

    DONE_TOKEN = 'done.'
    TOKEN_SEPARATOR = ', '

    _known_ops = {
        COUNTING: ("Counting", "Objects"),
        ENUMERATING: ("Enumerating", "Objects"),
        COMPRESSING: ("Compressing", "Objects"),
        WRITING: ("Writing", "Objects"),
        RECEIVING: ("Receiving", "Objects"),
        RESOLVING: ("Resolving", "Deltas"),
        FINDING_SOURCES: ("Finding", "Sources"),
        CHECKING_OUT: ("Check out", "Things"),
    }

    __slots__ = ('_seen_ops', '_pbars', '_encoding')

    re_op_absolute = re.compile(r"(remote: )?([\w\s]+):\s+()(\d+)()(.*)")
    re_op_relative = re.compile(r"(remote: )?([\w\s]+):\s+(\d+)% \((\d+)/(\d+)\)(.*)")

    def __init__(self, *args):
        super().__init__(*args)
        self._unprocessed = None

    def connection_made(self, transport):
        super().connection_made(transport)
        self._seen_ops = []
        self._pbars = set()

    def process_exited(self):
        # take down any progress bars that were not closed orderly
        for pbar_id in self._pbars:
            log_progress(
                lgr.info,
                pbar_id,
                'Finished',
            )
        super().process_exited()

    def pipe_data_received(self, fd, byts):
        # progress reports only come from stderr
        if fd != 2:
            # let the base class decide what to do with it
            super().pipe_data_received(fd, byts)
            return
        for line in byts.splitlines(keepends=True):
            # put any unprocessed content back in front
            line = self._unprocessed + line if self._unprocessed else line
            self._unprocessed = None
            if not self._parse_progress_line(line):
                # anything that doesn't look like a progress report
                # is retained and returned
                # in case of partial progress lines, this can lead to
                # leakage of progress info into the output, but
                # it is better to enable better (maybe more expensive)
                # subsequent filtering than hiding lines with
                # unknown, potentially important info
                lgr.debug('Non-progress stderr: %s', line)
                if line.endswith((b'\r', b'\n')):
                    # complete non-progress line, pass on
                    super().pipe_data_received(fd, line)
                else:
                    # an incomplete line, maybe the next batch completes
                    # it to become a recognizable progress report
                    self._unprocessed = line

    def _parse_progress_line(self, line):
        """Process a single line

        Parameters
        ----------
        line : bytes

        Returns
        -------
        bool
          Flag whether the line was recognized as a Git progress report.
        """
        # handle
        # Counting objects: 4, done.
        # Compressing objects:  50% (1/2)
        # Compressing objects: 100% (2/2)
        # Compressing objects: 100% (2/2), done.
        line = line.decode(self.encoding) if isinstance(line, bytes) else line
        if line.startswith(('warning:', 'error:', 'fatal:')):
            return False

        # find escape characters and cut them away - regex will not work with
        # them as they are non-ascii. As git might expect a tty, it will send them
        last_valid_index = None
        for i, c in enumerate(reversed(line)):
            if ord(c) < 32:
                # its a slice index
                last_valid_index = -i - 1
            # END character was non-ascii
        # END for each character in line
        if last_valid_index is not None:
            line = line[:last_valid_index]
        # END cut away invalid part
        line = line.rstrip()

        cur_count, max_count = None, None
        match = self.re_op_relative.match(line)
        if match is None:
            match = self.re_op_absolute.match(line)

        if not match:
            return False
        # END could not get match

        op_code = 0
        _remote, op_name, _percent, cur_count, max_count, message = match.groups()

        # get operation id
        if op_name == "Counting objects":
            op_code |= self.COUNTING
        elif op_name == "Compressing objects":
            op_code |= self.COMPRESSING
        elif op_name == "Writing objects":
            op_code |= self.WRITING
        elif op_name == 'Receiving objects':
            op_code |= self.RECEIVING
        elif op_name == 'Resolving deltas':
            op_code |= self.RESOLVING
        elif op_name == 'Finding sources':
            op_code |= self.FINDING_SOURCES
        elif op_name == 'Checking out files':
            op_code |= self.CHECKING_OUT
        elif op_name == 'Enumerating objects':
            op_code |= self.ENUMERATING
        else:
            # Note: On windows it can happen that partial lines are sent
            # Hence we get something like "CompreReceiving objects", which is
            # a blend of "Compressing objects" and "Receiving objects".
            # This can't really be prevented.
            lgr.debug(
                'Output line matched a progress report of an unknown type: %s',
                line)
            # TODO investigate if there is any chance that we might swallow
            # important info -- until them do not flag this line
            # as progress
            return False
        # END handle op code

        pbar_id = 'gitprogress-{}-{}'.format(id(self), op_code)

        op_props = self._known_ops[op_code]

        # figure out stage
        if op_code not in self._seen_ops:
            self._seen_ops.append(op_code)
            op_code |= self.BEGIN
            log_progress(
                lgr.info,
                pbar_id,
                'Start {} {}'.format(
                    op_props[0].lower(),
                    op_props[1].lower(),
                ),
                label=op_props[0],
                unit=' {}'.format(op_props[1]),
                total=float(max_count) if max_count else None,
            )
            self._pbars.add(pbar_id)
        # END begin opcode

        if message is None:
            message = ''
        # END message handling

        done_progress = False
        message = message.strip()
        if message.endswith(self.DONE_TOKEN):
            op_code |= self.END
            message = message[:-len(self.DONE_TOKEN)]
            done_progress = True
        # END end message handling
        message = message.strip(self.TOKEN_SEPARATOR)

        if cur_count and max_count:
            log_progress(
                lgr.info,
                pbar_id,
                line,
                update=float(cur_count),
                noninteractive_level=logging.DEBUG,
            )

        if done_progress:
            log_progress(
                lgr.info,
                pbar_id,
                'Finished {} {}'.format(
                    op_props[0].lower(),
                    op_props[1].lower(),
                ),
                noninteractive_level=logging.DEBUG,
            )
            self._pbars.discard(pbar_id)
        return True


class StdOutCaptureWithGitProgress(GitProgress):
    proc_out = True


class FetchInfo(dict):
    """
    dict that carries results of a fetch operation of a single head

    Reduced variant of GitPython's RemoteProgress class

    Original copyright:
        Copyright (C) 2008, 2009 Michael Trier and contributors
    Original license:
        BSD 3-Clause "New" or "Revised" License
    """

    NEW_TAG, NEW_HEAD, HEAD_UPTODATE, TAG_UPDATE, REJECTED, FORCED_UPDATE, \
        FAST_FORWARD, ERROR = [1 << x for x in range(8)]

    _re_fetch_result = re.compile(r'^\s*(.) (\[?[\w\s\.$@]+\]?)\s+(.+) [-> ]+ ([^\s]+)(    \(.*\)?$)?')

    _flag_map = {
        '!': ERROR,
        '+': FORCED_UPDATE,
        '*': 0,
        '=': HEAD_UPTODATE,
        ' ': FAST_FORWARD,
        '-': TAG_UPDATE,
    }
    _operation_map = {
        NEW_TAG: 'new-tag',
        NEW_HEAD: 'new-branch',
        HEAD_UPTODATE: 'uptodate',
        TAG_UPDATE: 'tag-update',
        REJECTED: 'rejected',
        FORCED_UPDATE: 'forced-update',
        FAST_FORWARD: 'fast-forward',
        ERROR: 'error',
    }

    @classmethod
    def _from_line(cls, line):
        """Parse information from the given line as returned by git-fetch -v
        and return a new FetchInfo object representing this information.
        """
        match = cls._re_fetch_result.match(line)
        if match is None:
            raise ValueError("Failed to parse line: %r" % line)

        # parse lines
        control_character, operation, local_remote_ref, remote_local_ref, note = \
            match.groups()

        # parse flags from control_character
        flags = 0
        try:
            flags |= cls._flag_map[control_character]
        except KeyError:
            raise ValueError(
                "Control character %r unknown as parsed from line %r"
                % (control_character, line))
        # END control char exception handling

        # parse operation string for more info - makes no sense for symbolic refs,
        # but we parse it anyway
        old_commit = None
        if 'rejected' in operation:
            flags |= cls.REJECTED
        if 'new tag' in operation:
            flags |= cls.NEW_TAG
        if 'tag update' in operation:
            flags |= cls.TAG_UPDATE
        if 'new branch' in operation:
            flags |= cls.NEW_HEAD
        if '...' in operation or '..' in operation:
            split_token = '...'
            if control_character == ' ':
                split_token = split_token[:-1]
            old_commit = operation.split(split_token)[0]
        # END handle refspec

        return cls(
            ref=remote_local_ref.strip(),
            local_ref=local_remote_ref.strip(),
            # convert flag int into a list of operation labels
            operations=[
                cls._operation_map[o]
                for o in cls._operation_map.keys()
                if flags & o
            ],
            note=note,
            old_commit=old_commit,
        )


class PushInfo(dict):
    """dict that carries results of a push operation of a single head

    Reduced variant of GitPython's RemoteProgress class

    Original copyright:
        Copyright (C) 2008, 2009 Michael Trier and contributors
    Original license:
        BSD 3-Clause "New" or "Revised" License
    """
    NEW_TAG, NEW_HEAD, NO_MATCH, REJECTED, REMOTE_REJECTED, REMOTE_FAILURE, DELETED, \
        FORCED_UPDATE, FAST_FORWARD, UP_TO_DATE, ERROR = [1 << x for x in range(11)]

    _flag_map = {'X': NO_MATCH,
                 '-': DELETED,
                 '*': 0,
                 '+': FORCED_UPDATE,
                 ' ': FAST_FORWARD,
                 '=': UP_TO_DATE,
                 '!': ERROR}

    _operation_map = {
        NEW_TAG: 'new-tag',
        NEW_HEAD: 'new-branch',
        NO_MATCH: 'no-match',
        REJECTED: 'rejected',
        REMOTE_REJECTED: 'remote-rejected',
        REMOTE_FAILURE: 'remote-failure',
        DELETED: 'deleted',
        FORCED_UPDATE: 'forced-update',
        FAST_FORWARD: 'fast-forward',
        UP_TO_DATE: 'uptodate',
        ERROR: 'error',
    }

    @classmethod
    def _from_line(cls, line):
        """Create a new PushInfo instance as parsed from line which is expected to be like
            refs/heads/master:refs/heads/master 05d2687..1d0568e as bytes"""
        control_character, from_to, summary = line.split('\t', 3)
        flags = 0

        # control character handling
        try:
            flags |= cls._flag_map[control_character]
        except KeyError:
            raise ValueError("Control character %r unknown as parsed from line %r" % (control_character, line))
        # END handle control character

        # from_to handling
        from_ref_string, to_ref_string = from_to.split(':')

        # commit handling, could be message or commit info
        old_commit = None
        if summary.startswith('['):
            if "[rejected]" in summary:
                flags |= cls.REJECTED
            elif "[remote rejected]" in summary:
                flags |= cls.REMOTE_REJECTED
            elif "[remote failure]" in summary:
                flags |= cls.REMOTE_FAILURE
            elif "[no match]" in summary:
                flags |= cls.ERROR
            elif "[new tag]" in summary:
                flags |= cls.NEW_TAG
            elif "[new branch]" in summary:
                flags |= cls.NEW_HEAD
            # up-to-date encoded in control character
        else:
            # fast-forward or forced update - was encoded in control character,
            # but we parse the old and new commit
            split_token = "..."
            if control_character == " ":
                split_token = ".."
            old_sha, _new_sha = summary.split(' ')[0].split(split_token)
            # have to use constructor here as the sha usually is abbreviated
            old_commit = old_sha
        # END message handling

        return cls(
            from_ref=from_ref_string.strip(),
            to_ref=to_ref_string.strip(),
            # convert flag int into a list of operation labels
            operations=[
                cls._operation_map[o]
                for o in cls._operation_map.keys()
                if flags & o
            ],
            note=summary.strip(),
            old_commit=old_commit,
        )


@path_based_str_repr
class GitRepo(CoreGitRepo):
    """Representation of a git repository

    """
    # We must check git config to have name and email set, but
    # should do it once
    _config_checked = False

    GIT_MIN_VERSION = "2.19.1"
    git_version = None

    @classmethod
    def _check_git_version(cls):
        external_versions.check("cmd:git", min_version=cls.GIT_MIN_VERSION)
        cls.git_version = external_versions['cmd:git']

    # This is the least common denominator to claim that a user
    # used DataLad.
    # Citing JOSS publication https://joss.theoj.org/papers/10.21105/joss.03262
    @due.dcite(Doi("10.21105/joss.03262"),
               # override path since there is no need ATM for such details
               path="datalad",
               description="DataLad - Data management and distribution platform")
    def __init__(self, path, runner=None, create=True,
                 git_opts=None, repo=None, fake_dates=False,
                 create_sanity_checks=True,
                 **kwargs):
        """Creates representation of git repository at `path`.

        Can also be used to create a git repository at `path`.

        Parameters
        ----------
        path: str
          path to the git repository; In case it's not an absolute path,
          it's relative to PWD
        create: bool, optional
          if true, creates a git repository at `path` if there is none. Also
          creates `path`, if it doesn't exist.
          If set to false, an exception is raised in case `path` doesn't exist
          or doesn't contain a git repository.
        repo: git.Repo, optional
          This argument is ignored.
        create_sanity_checks: bool, optional
          Whether to perform sanity checks during initialization (when
          `create=True` and target path is not a valid repo already), such as
          that new repository is not created in the directory where git already
          tracks some files.
        kwargs:
          keyword arguments serving as additional options to the git-init
          command. Therefore, it makes sense only if called with `create`.

          Generally, this way of passing options to the git executable is
          (or will be) used a lot in this class. It's a transformation of
          python-style keyword arguments (or a `dict`) to command line arguments,
          provided by GitPython.

          A single character keyword will be prefixed by '-', multiple characters
          by '--'. An underscore in the keyword becomes a dash. The value of the
          keyword argument is used as the value for the corresponding command
          line argument. Assigning a boolean creates a flag.

          Examples:
          no_commit=True => --no-commit
          C='/my/path'   => -C /my/path

        """
        # this will set up .pathobj and .dot_git
        super().__init__(path)

        if self.git_version is None:
            self._check_git_version()

        # BEGIN Repo validity test
        # We want to fail early for tests, that would be performed a lot. In
        # particular this is about GitRepo.is_valid_repo. We would use the
        # latter to decide whether or not to call GitRepo() only for __init__ to
        # then test the same things again. If we fail early we can save the
        # additional test from outer scope.
        self.path = path

        # Note, that the following three path objects are used often and
        # therefore are stored for performance. Path object creation comes with
        # a cost. Most notably, this is used for validity checking of the
        # repository.
        _valid_repo = self.is_valid_git()

        do_create = False
        if create and not _valid_repo:
            if repo is not None:
                # `repo` passed with `create`, which doesn't make sense
                raise TypeError("argument 'repo' must not be used with 'create'")
            do_create = True
        else:
            # Note: We used to call gitpy.Repo(path) here, which potentially
            # raised NoSuchPathError or InvalidGitRepositoryError. This is
            # used by callers of GitRepo.__init__() to detect whether we have a
            # valid repo at `path`. Now, with switching to lazy loading property
            # `repo`, we detect those cases without instantiating a
            # gitpy.Repo().

            if not exists(path):
                raise NoSuchPathError(path)
            if not _valid_repo:
                raise InvalidGitRepositoryError(path)
        # END Repo validity test

        # So that we "share" control paths with git/git-annex
        if ssh_manager:
            ssh_manager.ensure_initialized()

        # note: we may also want to distinguish between a path to the worktree
        # and the actual repository

        if git_opts is None:
            git_opts = {}
        if kwargs:
            git_opts.update(kwargs)

        self._cfg = None

        if do_create:  # we figured it out earlier
            from_cmdline = git_opts.pop('_from_cmdline_', [])
            self.init(
                sanity_checks=create_sanity_checks,
                init_options=from_cmdline + to_options(**git_opts),
            )

        # with DryRunProtocol path might still not exist
        if exists(self.path):
            self.inode = os.stat(self.path).st_ino
        else:
            self.inode = None

        if fake_dates:
            self.configure_fake_dates()

    @property
    def bare(self):
        """Returns a bool indicating whether the repository is bare

        Importantly, this is not reporting the configuration value
        of 'core.bare', in order to be usable at a stage where a
        Repo instance is not yet equipped with a ConfigManager.
        Instead, it is testing whether the repository path and its
        "dot_git" are identical. The value of 'core.bare' can be query
        from the ConfigManager in a fully initialized instance.
        """
        return self.pathobj == self.dot_git

    @classmethod
    def clone(cls, url, path, *args, clone_options=None, **kwargs):
        """Clone url into path

        Provides workarounds for known issues (e.g.
        https://github.com/datalad/datalad/issues/785)

        Parameters
        ----------
        url : str
        path : str
        clone_options : dict or list
          Arbitrary options that will be passed on to the underlying call to
          `git-clone`. This may be a list of plain options or key-value pairs
          that will be converted to a list of plain options with `to_options`.
        expect_fail : bool
          Whether expect that command might fail, so error should be logged then
          at DEBUG level instead of ERROR
        kwargs:
          Passed to the Repo class constructor.
        """

        if 'repo' in kwargs:
            raise TypeError("argument 'repo' conflicts with cloning")
            # TODO: what about 'create'?

        expect_fail = kwargs.pop('expect_fail', False)
        # fail early on non-empty target:
        from os import listdir
        if exists(path) and listdir(path):
            raise ValueError(
                "destination path '%s' already exists and is not an "
                "empty directory." % path)
        else:
            # protect against cloning into existing and obviously dangling
            # instance for that location
            try:
                del cls._unique_instances[path]
            except KeyError:
                # didn't exist - all fine
                pass

        # Massage URL
        url_ri = RI(url) if not isinstance(url, RI) else url
        if not on_windows:
            # if we are on windows, the local path of a URL
            # would not end up being a proper local path and cloning
            # would fail. Don't try to be smart and just pass the
            # URL along unmodified

            # try to get a local path from `url`:
            try:
                url = url_ri.localpath
                url_ri = RI(url)
            except ValueError:
                pass

        if is_ssh(url_ri):
            ssh_manager.get_connection(url).open()
        else:
            if isinstance(url_ri, PathRI):
                # expand user, because execution not going through a shell
                # doesn't work well otherwise
                new_url = os.path.expanduser(url)
                if url != new_url:
                    lgr.info("Expanded source path to %s from %s", new_url, url)
                    url = new_url

        cmd = cls._git_cmd_prefix + ['clone', '--progress']
        if clone_options:
            if isinstance(clone_options, Mapping):
                clone_options = to_options(**clone_options)
            cmd.extend(clone_options)
        cmd.extend([url, path])

        fix_annex = None
        ntries = 5  # 3 is not enough for robust workaround
        for trial in range(ntries):
            try:
                lgr.debug("Git clone from {0} to {1}".format(url, path))

                res = GitWitlessRunner().run(cmd, protocol=GitProgress)
                # fish out non-critical warnings by git-clone
                # (empty repo clone, etc.), all other content is logged
                # by the progress helper to 'debug'
                for errline in res['stderr'].splitlines():
                    if errline.startswith('warning:'):
                        lgr.warning(errline[8:].strip())
                lgr.debug("Git clone completed")
                break
            except CommandError as e:
                # log here but let caller decide what to do
                ce = CapturedException(e)
                str_e = str(e)
                # see https://github.com/datalad/datalad/issues/785
                if re.search("Request for .*aborted.*Unable to find", str_e,
                             re.DOTALL) \
                        and trial < ntries - 1:
                    lgr.info(
                        "Hit a known issue with Git (see GH#785). Trial #%d, "
                        "retrying",
                        trial)
                    continue
                    #(lgr.debug if expect_fail else lgr.error)(e_str)

                if "Clone succeeded, but checkout failed." in str_e:
                    fix_annex = ce
                    break

                raise

        # get ourselves a repository instance
        gr = cls(path, *args, **kwargs)
        if fix_annex:
            # cheap check whether we deal with an AnnexRepo - we can't check the class of `gr` itself, since we then
            # would need to import our own subclass
            if hasattr(gr, 'is_valid_annex'):
                lgr.warning("Experienced issues while cloning. "
                            "Trying to fix it, using git-annex-fsck.")
                if not gr.is_initialized():
                    gr._init()
                gr.fsck()
            else:
                lgr.warning("Experienced issues while cloning: %s", fix_annex)
        return gr

    # Note: __del__ shouldn't be needed anymore as we switched to
    #       `weakref.finalize`.
    #       https://docs.python.org/3/library/weakref.html#comparing-finalizers-with-del-methods
    #
    #       Keeping both methods and this comment around as a reminder to not
    #       use __del__, if we figure there's a need for cleanup in the future.
    #
    # def __del__(self):
    #     # unbind possibly bound ConfigManager, to prevent all kinds of weird
    #     # stalls etc
    #     self._cfg = None

    def is_valid_git(self):
        """Returns whether the underlying repository appears to be still valid

        Note, that this almost identical to the classmethod is_valid_repo().
        However, if we are testing an existing instance, we can save Path object
        creations. Since this testing is done a lot, this is relevant. Creation
        of the Path objects in is_valid_repo() takes nearly half the time of the
        entire function.

        Also note, that this method is bound to an instance but still
        class-dependent, meaning that a subclass cannot simply overwrite it.
        This is particularly important for the call from within __init__(),
        which in turn is called by the subclasses' __init__. Using an overwrite
        would lead to the wrong thing being called.
        """
        return self.is_valid()

    @classmethod
    def is_valid_repo(cls, path):
        """Returns if a given path points to a git repository"""
        return cls.is_valid(path)

    @staticmethod
    def get_git_dir(repo):
        """figure out a repo's gitdir

        '.git' might be a  directory, a symlink or a file

        Note
        ----
        This method is likely to get deprecated, please use GitRepo.dot_git instead!
        That one's not static, but it's cheaper and you should avoid
        not having an instance of a repo you're working on anyway.
        Note, that the property in opposition to this method returns an absolute path.


        Parameters
        ----------
        repo: path or Repo instance
          currently expected to be the repos base dir

        Returns
        -------
        str
          relative path to the repo's git dir; So, default would be ".git"
        """
        if isinstance(repo, GitRepo):
            return str(repo.dot_git)
        pathobj = Path(repo)
        dot_git = _get_dot_git(pathobj, ok_missing=False)
        try:
            dot_git = dot_git.relative_to(pathobj)
        except ValueError:
            # is not a subpath, return as is
            lgr.debug("Path %r is not subpath of %r", dot_git, pathobj)
        return str(dot_git)

    @property
    def config(self):
        # just proxy the core repo APIs property for backward-compatibility
        return self.cfg

    def is_with_annex(self):
        """Report if GitRepo (assumed) has (remotes with) a git-annex branch
        """
        return any(
            b['refname:strip=2'] == 'git-annex' or b['refname:strip=2'].endswith('/git-annex')
            for b in self.for_each_ref_(fields='refname:strip=2', pattern=['refs/heads', 'refs/remotes'])
        )

    @classmethod
    def get_toppath(cls, path, follow_up=True, git_options=None):
        """Return top-level of a repository given the path.

        Parameters
        -----------
        follow_up : bool
          If path has symlinks -- they get resolved by git.  If follow_up is
          True, we will follow original path up until we hit the same resolved
          path.  If no such path found, resolved one would be returned.
        git_options: list of str
          options to be passed to the git rev-parse call

        Return None if no parent directory contains a git repository.
        """
        cmd = ['git']
        if git_options:
            cmd.extend(git_options)
        cmd += ["rev-parse", "--show-toplevel"]
        try:
            out = GitWitlessRunner(cwd=path).run(
                cmd, protocol=StdOutErrCapture)
            toppath = out['stdout'].rstrip('\n\r')
        except CommandError:
            return None
        except OSError:
            toppath = GitRepo.get_toppath(dirname(path), follow_up=follow_up,
                                          git_options=git_options)

        # normalize the report, because, e.g. on windows it can come out
        # with improper directory separators (C:/Users/datalad)
        toppath = str(Path(toppath))

        if follow_up:
            path_ = path
            path_prev = ""
            while path_ and path_ != path_prev:  # on top /.. = /
                if str(Path(path_).resolve()) == toppath:
                    toppath = path_
                    break
                path_prev = path_
                path_ = dirname(path_)

        return toppath

    @normalize_paths
    def add(self, files, git=True, git_options=None, update=False):
        """Adds file(s) to the repository.

        Parameters
        ----------
        files: list
          list of paths to add
        git: bool
          somewhat ugly construction to be compatible with AnnexRepo.add();
          has to be always true.
        update: bool
          --update option for git-add. From git's manpage:
           Update the index just where it already has an entry matching
           <pathspec>. This removes as well as modifies index entries to match
           the working tree, but adds no new files.

           If no <pathspec> is given when --update option is used, all tracked
           files in the entire working tree are updated (old versions of Git
           used to limit the update to the current directory and its
           subdirectories).

        Returns
        -------
        list
          Of status dicts.
        """
        # under all circumstances call this class' add_ (otherwise
        # AnnexRepo.add would go into a loop
        return list(GitRepo.add_(self, files, git=git, git_options=git_options,
                    update=update))

    def add_(self, files, git=True, git_options=None, update=False):
        """Like `add`, but returns a generator"""
        # TODO: git_options is used as options for the git-add here,
        # instead of options to the git executable => rename for consistency

        if not git:
            lgr.warning(
                'GitRepo.add() called with git=%s, this should not happen',
                git)
            git = True

        # there is no other way then to collect all files into a list
        # at this point, because we need to pass them at once to a single
        # `git add` call
        files = [_normalize_path(self.path, f) for f in ensure_list(files) if f]

        if not (files or git_options or update):
            # wondering why just a warning? in cmdline this is also not an error
            lgr.warning("add was called with empty file list and no options.")
            return

        try:
            # without --verbose git 2.9.3  add does not return anything
            add_out = self._call_git(
                # Set annex.gitaddtoannex to prevent storing files in
                # annex with a v6+ annex repo.
                ['-c', 'annex.gitaddtoannex=false', 'add'] +
                ensure_list(git_options) +
                to_options(update=update) + ['--verbose'],
                files=files,
                read_only=False,
            )
            # get all the entries
            for o in self._process_git_get_output(*add_out):
                yield o
            # Note: as opposed to git cmdline, force is True by default in
            #       gitpython, which would lead to add things, that are
            #       ignored or excluded otherwise
            # 2. Note: There is an issue with globbing (like adding '.'),
            #       which apparently doesn't care for 'force' and therefore
            #       adds '.git/...'. May be it's expanded at the wrong
            #       point in time or sth. like that.
            # For now, use direct call to git add.
            #self.cmd_call_wrapper(self.repo.index.add, files, write=True,
            #                      force=False)
            # TODO: May be make use of 'fprogress'-option to indicate
            # progress
            # But then, we don't have it for git-annex add, anyway.
            #
            # TODO: Is write=True a reasonable way to do it?
            # May be should not write until success of operation is
            # confirmed?
            # What's best in case of a list of files?
        except OSError as e:
            lgr.error("add: %s", e)
            raise

        # Make sure return value from GitRepo is consistent with AnnexRepo
        # currently simulating similar return value, assuming success
        # for all files:
        # TODO: Make return values consistent across both *Repo classes!
        return

    @staticmethod
    def _process_git_get_output(stdout, stderr=None):
        """Given both outputs (stderr is ignored atm) of git add - process it

        Primarily to centralize handling in both indirect annex and direct
        modes when ran through proxy
        """
        return [{u'file': f, u'success': True}
                for f in re.findall("'(.*)'[\n$]", ensure_unicode(stdout))]

    @normalize_paths(match_return_type=False)
    def remove(self, files, recursive=False, **kwargs):
        """Remove files.

        Calls git-rm.

        Parameters
        ----------
        files: list of str
          list of paths to remove
        recursive: False
          whether to allow recursive removal from subdirectories
        kwargs:
          see `__init__`

        Returns
        -------
        [str]
          list of successfully removed files.
        """
        if recursive:
            kwargs['r'] = True

        # the name is chosen badly, but the purpose is to make sure that
        # any pending operations actually manifest themselves in the Git repo
        # on disk (in case of an AnnexRepo, it could be pending batch
        # processes that need closing)
        self.precommit()

        # output per removed file is expected to be "rm 'PATH'":
        return [
            line.strip()[4:-1]
            for line in self.call_git_items_(
                ['rm'] + to_options(**kwargs), files=files)
        ]

    def precommit(self):
        """Perform pre-commit maintenance tasks
        """
        # we used to clean up GitPython here
        pass

    @staticmethod
    def _get_prefixed_commit_msg(msg):
        DATALAD_PREFIX = "[DATALAD]"
        return DATALAD_PREFIX if not msg else "%s %s" % (DATALAD_PREFIX, msg)

    def configure_fake_dates(self):
        """Configure repository to use fake dates.
        """
        lgr.debug("Enabling fake dates")
        self.config.set("datalad.fake-dates", "true")

    @property
    def fake_dates_enabled(self):
        """Is the repository configured to use fake dates?
        """
        # this turned into a private property of the CoreGitRepo
        return self._fake_dates_enabled

    def add_fake_dates(self, env):
        # was renamed in CoreGitRepo
        return self.add_fake_dates_to_env(env)

    def commit(self, msg=None, options=None, _datalad_msg=False, careless=True,
               files=None, date=None, index_file=None):
        """Commit changes to git.

        Parameters
        ----------
        msg: str, optional
          commit-message
        options: list of str, optional
          cmdline options for git-commit
        _datalad_msg: bool, optional
          To signal that commit is automated commit by datalad, so
          it would carry the [DATALAD] prefix
        careless: bool, optional
          if False, raise when there's nothing actually committed;
          if True, don't care
        files: list of str, optional
          path(s) to commit
        date: str, optional
          Date in one of the formats git understands
        index_file: str, optional
          An alternative index to use
        """

        self.precommit()

        # assemble commandline
        cmd = self._git_cmd_prefix + ['commit']
        options = ensure_list(options)

        if date:
            options += ["--date", date]

        orig_msg = msg
        if not msg:
            if '--amend' in options:
                if '--no-edit' not in options:
                    # don't overwrite old commit message with our default
                    # message by default, but re-use old one. In other words:
                    # Make --no-edit the default:
                    options += ["--no-edit"]
            else:
                msg = 'Recorded changes'
                _datalad_msg = True

        if _datalad_msg:
            msg = self._get_prefixed_commit_msg(msg)

        if msg:
            options += ["-m", msg]
        cmd.extend(options)

        # set up env for commit
        env = self.add_fake_dates(None) \
            if self.fake_dates_enabled else os.environ.copy()
        if index_file:
            env['GIT_INDEX_FILE'] = index_file

        lgr.debug("Committing via direct call of git: %s", cmd)

        file_chunks = generate_file_chunks(files, cmd) if files else [[]]

        # store pre-commit state to be able to check if anything was committed
        prev_sha = self.get_hexsha()

        try:
            for i, chunk in enumerate(file_chunks):
                cur_cmd = cmd.copy()
                # if this is an explicit dry-run, there is no point in
                # amending, because no commit was ever made
                # otherwise, amend the first commit, and prevent
                # leaving multiple commits behind
                if i > 0 and '--dry-run' not in cmd:
                    if '--amend' not in cmd:
                        cur_cmd.append('--amend')
                    if '--no-edit' not in cmd:
                        cur_cmd.append('--no-edit')
                cur_cmd += ['--'] + chunk
                self._git_runner.run(
                    cur_cmd,
                    protocol=StdOutErrCapture,
                    stdin=None,
                    env=env,
                )
        except CommandError as e:
            # real errors first
            if "did not match any file(s) known to git" in e.stderr:
                raise FileNotInRepositoryError(
                    cmd=e.cmd,
                    msg="File(s) unknown to git",
                    code=e.code,
                    filename=linesep.join([
                        l for l in e.stderr.splitlines()
                        if l.startswith("error: pathspec")
                    ])
                )
            # behavior choices now
            elif not careless:
                # not willing to compromise at all
                raise
            elif 'nothing to commit' in e.stdout:
                lgr.debug("nothing to commit in %s. Ignored.", self)
            elif 'no changes added to commit' in e.stdout or \
                    'nothing added to commit' in e.stdout:
                lgr.debug("no changes added to commit in %s. Ignored.", self)
            else:
                raise

        if orig_msg \
                or '--dry-run' in cmd \
                or prev_sha == self.get_hexsha() \
                or ('--amend' in cmd and '--no-edit' in cmd) \
                or (not is_interactive()) \
                or self.config.obtain('datalad.save.no-message') != 'interactive':
            # we had a message given, or nothing was committed, or prev. commit
            # was amended, or we are not connected to a terminal, or no
            # interactive message input is desired:
            # we can go home
            return

        # handle interactive message entry by running another `git-commit`
        self._git_runner.run(
            cmd + ['--amend', '--edit'],
            protocol=NoCapture,
            stdin=None,
            env=env,
        )

    # TODO usage is only in the tests, consider making a test helper and
    # remove from GitRepo API
    def get_indexed_files(self):
        """Get a list of files in git's index

        Returns
        -------
        list
            list of paths rooting in git's base dir
        """

        return [
            str(r.relative_to(self.pathobj))
            for r in self.get_content_info(
                paths=None, ref=None, untracked='no')
        ]

    def format_commit(self, fmt, commitish=None):
        """Return `git show` output for `commitish`.

        Parameters
        ----------
        fmt : str
            A format string accepted by `git show`.
        commitish: str, optional
          Any commit identifier (defaults to "HEAD").

        Returns
        -------
        str or, if there are not commits yet, None.
        """
        # use git-log and not git-show due to faster performance with
        # complex commits (e.g. octopus merges)
        # https://github.com/datalad/datalad/issues/4801
        cmd = ['log', '-1', '-z', '--format=' + fmt]
        if commitish is not None:
            cmd.append(commitish + "^{commit}")
        # make sure Git takes our argument as a revision
        cmd.append('--')
        try:
            stdout = self.call_git(
                cmd, expect_stderr=True, expect_fail=True,
                read_only=True)
        except CommandError as e:
            if 'bad revision' in e.stderr:
                raise ValueError("Unknown commit identifier: %s" % commitish)
            elif 'does not have any commits yet' in e.stderr:
                return None
            else:
                raise e
        # This trailing null is coming from the -z above, which avoids the
        # newline that Git would append to the output. We could drop -z and
        # strip the newline directly, but then we'd have to worry about
        # compatibility across platforms.
        return stdout.rsplit("\0", 1)[0]

    def get_hexsha(self, commitish=None, short=False):
        """Return a hexsha for a given commitish.

        Parameters
        ----------
        commitish : str, optional
          Any identifier that refers to a commit (defaults to "HEAD").
        short : bool, optional
          Return the abbreviated form of the hexsha.

        Returns
        -------
        str or, if no commitish was given and there are no commits yet, None.

        Raises
        ------
        ValueError
          If a commitish was given, but no corresponding commit could be
          determined.
        """
        # use --quiet because the 'Needed a single revision' error message
        # that is the result of running this in a repo with no commits
        # isn't useful to report
        cmd = ['rev-parse', '--quiet', '--verify', '{}^{{commit}}'.format(
            commitish if commitish else 'HEAD')
        ]
        if short:
            cmd.append('--short')
        try:
            return self.call_git_oneline(cmd, read_only=True)
        except CommandError as e:
            if commitish is None:
                return None
            raise ValueError("Unknown commit identifier: %s" % commitish)

    @normalize_paths(match_return_type=False)
    def get_last_commit_hexsha(self, files):
        """Return the hash of the last commit the modified any of the given
        paths"""
        try:
            commit = self.call_git(
                ['rev-list', '-n1', 'HEAD'],
                files=files,
                expect_fail=True,
                read_only=True,
            )
            commit = commit.strip()
            return commit if commit else None
        except CommandError:
            if self.get_hexsha() is None:
                # unborn branch, don't freak out
                return None
            raise

    def get_revisions(self, revrange=None, fmt="%H", options=None):
        """Return list of revisions in `revrange`.

        Parameters
        ----------
        revrange : str or list of str or None, optional
            Revisions or revision ranges to walk. If None, revision defaults to
            HEAD unless a revision-modifying option like `--all` or
            `--branches` is included in `options`.
        fmt : string, optional
            Format accepted by `--format` option of `git log`. This should not
            contain new lines because the output is split on new lines.
        options : list of str, optional
            Options to pass to `git log`.  This should not include `--format`.

        Returns
        -------
        List of revisions (str), formatted according to `fmt`.
        """
        if revrange is None:
            revrange = []
        elif isinstance(revrange, str):
            revrange = [revrange]

        cmd = ["log", "--format={}".format(fmt)]
        cmd.extend((options or []) + revrange + ["--"])
        try:
            stdout = self.call_git(cmd, expect_fail=True, read_only=True)
        except CommandError as e:
            if "does not have any commits" in e.stderr:
                return []
            raise
        return stdout.splitlines()

    def commit_exists(self, commitish):
        """Does `commitish` exist in the repo?

        Parameters
        ----------
        commitish : str
            A commit or an object that can be dereferenced to one.

        Returns
        -------
        bool
        """
        # Note: The peeling operator "^{commit}" is required so that rev-parse
        # doesn't succeed if passed a full hexsha that is valid but doesn't
        # exist.
        return self.call_git_success(
            ["rev-parse", "--verify", commitish + "^{commit}"],
            read_only=True,
        )

    def get_merge_base(self, commitishes):
        """Get a merge base hexsha

        Parameters
        ----------
        commitishes: str or list of str
          List of commitishes (branches, hexshas, etc) to determine the merge
          base of. If a single value provided, returns merge_base with the
          current branch.

        Returns
        -------
        str or None
          If no merge-base for given commits, or specified treeish doesn't
          exist, None returned
        """
        if isinstance(commitishes, str):
            commitishes = [commitishes]
        if not commitishes:
            raise ValueError("Provide at least a single value")
        elif len(commitishes) == 1:
            commitishes = commitishes + [self.get_active_branch()]

        try:
            base = self.call_git_oneline(['merge-base'] + commitishes,
                                         read_only=True)
        except CommandError as exc:
            if exc.code == 1 and not (exc.stdout or exc.stderr):
                # No merge base was found (unrelated commits).
                return None
            if "fatal: Not a valid object name" in exc.stderr:
                return None
            raise

        return base

    def is_ancestor(self, reva, revb):
        """Is `reva` an ancestor of `revb`?

        Parameters
        ----------
        reva, revb : str
            Revisions.

        Returns
        -------
        bool
        """
        return self.call_git_success(
            ["merge-base", "--is-ancestor", reva, revb],
            read_only=True)

    def get_commit_date(self, branch=None, date='authored'):
        """Get the date stamp of the last commit (in a branch or head otherwise)

        Parameters
        ----------
        date: {'authored', 'committed'}
          Which date to return.  "authored" will be the date shown by "git show"
          and the one possibly specified via --date to `git commit`

        Returns
        -------
        int or None
          None if no commit
        """
        if date == 'committed':
            format = '%ct'
        elif date == 'authored':
            format = '%at'
        else:
            raise ValueError('unknow date type: {}'.format(date))
        d = self.format_commit(format, commitish=branch)
        return int(d) if d else None

    def get_active_branch(self):
        """Get the name of the active branch

        Returns
        -------
        str or None
          Returns None if there is no active branch, i.e. detached HEAD,
          and the branch name otherwise.
        """
        try:
            out = self.call_git(["symbolic-ref", "HEAD"], expect_fail=True,
                                read_only=True)
        except CommandError as e:
            if 'HEAD is not a symbolic ref' in e.stderr:
                lgr.debug("detached HEAD in {0}".format(self))
                return None
            else:
                raise e
        return out.strip()[11:]  # strip refs/heads/

    def get_corresponding_branch(self, branch=None):
        """Always returns None, a plain GitRepo has no managed branches"""
        return None

    def get_branches(self):
        """Get all branches of the repo.

        Returns
        -------
        [str]
            Names of all branches of this repository.
        """

        return [
            b['refname:strip=2']
            for b in self.for_each_ref_(fields='refname:strip=2', pattern='refs/heads')
        ]

    def get_remote_branches(self):
        """Get all branches of all remotes of the repo.

        Returns
        -----------
        [str]
            Names of all remote branches.
        """
        # TODO: Reconsider melting with get_branches()

        # TODO: treat entries like this: origin/HEAD -> origin/master'
        # currently this is done in collection

        return [
            b['refname:strip=2']
            for b in self.for_each_ref_(fields='refname:strip=2', pattern='refs/remotes')
        ]

    def get_remotes(self, with_urls_only=False):
        """Get known remotes of the repository

        Parameters
        ----------
        with_urls_only : bool, optional
          return only remotes which have urls

        Returns
        -------
        remotes : list of str
          List of names of the remotes
        """
        from datalad.utils import unique

        self.config.reload()
        remotes = unique([x[7:] for x in self.config.sections()
                          if x.startswith("remote.")])

        if with_urls_only:
            remotes = [
                r for r in remotes
                if self.config.get('remote.%s.url' % r)
            ]
        return remotes

    # TODO this is practically unused outside the tests, consider turning
    # into a test helper and trim from the API
    def get_files(self, branch=None):
        """Get a list of files in git.

        Lists the files in the (remote) branch.

        Parameters
        ----------
        branch: str
          Name of the branch to query. Default: active branch.

        Returns
        -------
        [str]
          list of files.
        """
        return [
            str(p.relative_to(self.pathobj))
            for p in self.get_content_info(
                paths=None, ref=branch, untracked='no')
            ]

    def add_remote(self, name, url, options=None):
        """Register remote pointing to a url
        """
        cmd = ['remote', 'add']
        if options:
            cmd += options
        cmd += [name, url]

        # for historical reasons this method returns stdout and
        # stderr, keeping that for now
        result = self._call_git(cmd)
        self.config.reload()
        return result

    def remove_remote(self, name):
        """Remove existing remote
        """

        # TODO: testing and error handling!
        from .exceptions import RemoteNotAvailableError
        try:
            self.call_git(['remote', 'remove', name])
        except CommandError as e:
            if 'No such remote' in e.stderr:
                raise RemoteNotAvailableError(name,
                                              cmd="git remote remove",
                                              msg="No such remote",
                                              stdout=e.stdout,
                                              stderr=e.stderr)
            else:
                raise e

        # config.reload necessary, because the associated remote config
        # will vanish
        self.config.reload()
        return

    def _maybe_open_ssh_connection(self, remote, prefer_push=True):
        """Open connection if `remote` has an SSH URL.

        Doing so enables SSH caching, preventing datalad-sshrun subprocesses
        from opening (and then closing) their own.

        Parameters
        ----------
        remote : str
        prefer_push : bool, optional
            Use `remote.<remote>.pushurl` if there is one, falling back to
            `remote.<remote>.url`.
        """
        if remote:
            url = None
            if prefer_push:
                url = self.get_remote_url(remote, push=True)
            url = url or self.get_remote_url(remote)
            if url and is_ssh(url):
                ssh_manager.get_connection(url).open()

    def update_remote(self, name=None, verbose=False):
        """
        """
        options = ["-v"] if verbose else []
        self._maybe_open_ssh_connection(name)
        name = [name] if name else []
        self.call_git(
            ['remote'] + name + ['update'] + options,
            expect_stderr=True
        )

    def fetch(self, remote=None, refspec=None, all_=False, git_options=None,
              **kwargs):
        """Fetches changes from a remote (or all remotes).

        Parameters
        ----------
        remote : str, optional
          name of the remote to fetch from. If no remote is given and
          `all_` is not set, the tracking branch is fetched.
        refspec : str or list, optional
          refspec(s) to fetch.
        all_ : bool, optional
          fetch all remotes (and all of their branches).
          Fails if `remote` was given.
        git_options : list, optional
          Additional command line options for git-fetch.
        kwargs :
          Deprecated. GitPython-style keyword argument for git-fetch.
          Will be appended to any git_options.
        """
        git_options = ensure_list(git_options)
        if kwargs:
            git_options.extend(to_options(**kwargs))
        return list(
            self.fetch_(
                remote=remote,
                refspec=refspec,
                all_=all_,
                git_options=git_options,
            )
        )

    def fetch_(self, remote=None, refspec=None, all_=False, git_options=None):
        """Like `fetch`, but returns a generator"""
        yield from self._fetch_push_helper(
            base_cmd=self._git_cmd_prefix + ['fetch', '--verbose', '--progress'],
            action='fetch',
            urlvars=('remote.{}.url', 'remote.{}.url'),
            protocol=GitProgress,
            info_cls=FetchInfo,
            info_from='stderr',
            add_remote=False,
            remote=remote,
            refspec=refspec,
            all_=all_,
            git_options=git_options)

    def push(self, remote=None, refspec=None, all_remotes=False,
             all_=False, git_options=None, **kwargs):
        """Push changes to a remote (or all remotes).

        If remote and refspec are specified, and remote has
        `remote.{remote}.datalad-push-default-first` configuration variable
        set (e.g. by `create-sibling-github`), we will first push the first
        refspec separately to possibly ensure that the first refspec is chosen
        by remote as the "default branch".
        See https://github.com/datalad/datalad/issues/4997
        Upon successful push if this variable was set in the local git config,
        we unset it, so subsequent pushes would proceed normally.

        Parameters
        ----------
        remote : str, optional
          name of the remote to push to. If no remote is given and
          `all_` is not set, the tracking branch is pushed.
        refspec : str or list, optional
          refspec(s) to push.
        all_ : bool, optional
          push to all remotes. Fails if `remote` was given.
        git_options : list, optional
          Additional command line options for git-push.
        kwargs :
          Deprecated. GitPython-style keyword argument for git-push.
          Will be appended to any git_options.
        """
        git_options = ensure_list(git_options)
        if kwargs:
            git_options.extend(to_options(**kwargs))
        if all_remotes:
            # be nice to the elderly
            all_ = True

        push_refspecs = [refspec]
        cfg = self.config  # shortcut
        cfg_push_var = "remote.{}.datalad-push-default-first".format(remote)
        if remote and refspec and cfg.obtain(cfg_push_var, default=False, valtype=bool):
            refspec = ensure_list(refspec)
            lgr.debug("As indicated by %s pushing first refspec %s separately first",
                      cfg_push_var, refspec[0])
            push_refspecs = [[refspec[0]], refspec[1:]]

        push_res = []
        for refspecs in push_refspecs:
            push_res.extend(
                self.push_(
                    remote=remote,
                    refspec=refspecs,
                    all_=all_,
                    git_options=git_options,
                )
            )
        # note: above push_ should raise exception if errors out
        if '--dry-run' not in git_options \
            and cfg.get_from_source('local', cfg_push_var) is not None:
            lgr.debug("Removing %s variable from local git config after successful push", cfg_push_var)
            cfg.unset(cfg_push_var, 'local')
        return push_res

    def push_(self, remote=None, refspec=None, all_=False, git_options=None):
        """Like `push`, but returns a generator"""
        yield from self._fetch_push_helper(
            base_cmd=self._git_cmd_prefix + ['push', '--progress', '--porcelain'],
            action='push',
            urlvars=('remote.{}.pushurl', 'remote.{}.url'),
            protocol=StdOutCaptureWithGitProgress,
            info_cls=PushInfo,
            info_from='stdout',
            add_remote=True,
            remote=remote,
            refspec=refspec,
            all_=all_,
            git_options=git_options)

    def _fetch_push_helper(
            self,
            base_cmd,     # arg list
            action,       # label fetch|push
            urlvars,      # variables to query for URLs
            protocol,     # processor for output
            info_cls,     # Push|FetchInfo
            info_from,    # stdout, stderr
            add_remote,   # whether to add a 'remote' field to the info dict
            remote=None, refspec=None, all_=False, git_options=None):

        git_options = ensure_list(git_options)

        cmd = base_cmd + git_options

        if remote is None:
            if refspec:
                # conflicts with using tracking branch or push all remotes
                # For now: Just fail.
                # TODO: May be check whether it fits to tracking branch
                raise ValueError(
                    "refspec specified without a remote. ({})".format(refspec))
            if all_:
                remotes_to_process = self.get_remotes(with_urls_only=True)
            else:
                # No explicit remote to fetch.
                # => get tracking branch:
                tb_remote, refspec = self.get_tracking_branch()
                if tb_remote is not None:
                    remotes_to_process = [tb_remote]
                else:
                    # No remote, no tracking branch
                    # => fail
                    raise ValueError(
                        "Neither a remote is specified to {} "
                        "from nor a tracking branch is set up.".format(action))
        else:
            if all_:
                raise ValueError(
                    "Option 'all_' conflicts with specified remote "
                    "'{}'.".format(remote))
            remotes_to_process = [remote]

        if refspec:
            # prep for appending to cmd
            refspec = ensure_list(refspec)

        # no need for progress report, when there is just one remote
        log_remote_progress = len(remotes_to_process) > 1
        if log_remote_progress:
            pbar_id = '{}remotes-{}'.format(action, id(self))
            log_progress(
                lgr.info,
                pbar_id,
                'Start %sing remotes for %s', action, self,
                total=len(remotes_to_process),
                label=action.capitalize(),
                unit=' Remotes',
            )
        try:
            for remote in remotes_to_process:
                r_cmd = cmd + [remote]
                if refspec:
                    r_cmd += refspec

                if log_remote_progress:
                    log_progress(
                        lgr.info,
                        pbar_id,
                        '{}ing remote %s'.format(action.capitalize()),
                        remote,
                        update=1,
                        increment=True,
                    )
                # best effort to enable SSH connection caching
                url = self.config.get(
                    # make two attempts to get a URL
                    urlvars[0].format(remote),
                    self.config.get(
                        urlvars[1].format(remote),
                        None)
                )
                if url and is_ssh(url):
                    ssh_manager.get_connection(url).open()
                try:
                    out = self._git_runner.run(
                        r_cmd,
                        protocol=protocol,
                    )
                    output = out[info_from] or ''
                except CommandError as e:
                    output = None
                    # intercept some errors that we express as an error report
                    # in the info dicts
                    if re.match(
                            '.*^error: failed to (push|fetch) some refs',
                            e.stderr,
                            re.DOTALL | re.MULTILINE):
                        output = getattr(e, info_from)
                        hints = ' '.join([l[6:] for l in e.stderr.splitlines()
                                          if l.startswith('hint: ')])
                        if output is None:
                            output = ''
                    if not output:
                        raise

                for line in output.splitlines():
                    try:
                        # push info doesn't identify a remote, add it here
                        pi = info_cls._from_line(line)
                        if add_remote:
                            pi['remote'] = remote
                        # There were errors, but Git provided hints
                        if 'error' in pi['operations']:
                            pi['hints'] = hints or None
                        yield pi
                    except Exception:
                        # it is not progress and no push info
                        # don't hide it completely
                        lgr.debug('git-%s reported: %s', action, line)
        finally:
            if log_remote_progress:
                log_progress(
                    lgr.info,
                    pbar_id,
                    'Finished %sing remotes for %s', action, self,
                )

    def get_remote_url(self, name, push=False):
        """Get the url of a remote.

        Reads the configuration of remote `name` and returns its url or None,
        if there is no url configured.

        Parameters
        ----------
        name: str
          name of the remote
        push: bool
          if True, get the pushurl instead of the fetch url.
        """

        var = 'remote.{0}.{1}'.format(name, 'pushurl' if push else 'url')
        return self.config.get(var, None)

    def set_remote_url(self, name, url, push=False):
        """Set the URL a remote is pointing to

        Sets the URL of the remote `name`. Requires the remote to already exist.

        Parameters
        ----------
        name: str
          name of the remote
        url: str
        push: bool
          if True, set the push URL, otherwise the fetch URL
        """

        var = 'remote.{0}.{1}'.format(name, 'pushurl' if push else 'url')
        self.config.set(var, url, scope='local', reload=True)

    def get_branch_commits_(self, branch=None, limit=None, stop=None):
        """Return commit hexshas for a branch

        Parameters
        ----------
        branch: str, optional
          If not provided, assumes current branch
        limit: None | 'left-only', optional
          Limit which commits to report.  If None -- all commits (merged or not),
          if 'left-only' -- only the commits from the left side of the tree upon
          merges
        stop: str, optional
          hexsha of the commit at which stop reporting (matched one is not
          reported either)

        Yields
        ------
        str
        """
        cmd = ['rev-list']
        if limit == 'left-only':
            cmd.append('--left-only')
        if not branch:
            branch = self.get_active_branch()
        cmd.append(branch)
        # and trailing -- marker to make sure that Git never confused the branch
        # with a potentially existing directory of the same name
        cmd.append('--')
        for r in self.call_git_items_(cmd):
            if stop and stop == r:
                return
            yield r

    def checkout(self, name, options=None):
        """
        """
        # TODO: May be check for the need of -b options herein?
        cmd = ['checkout']
        if options:
            cmd += options
        cmd += [str(name)]

        self.call_git(cmd, expect_stderr=True)
        # checkout can change committed config, or create branch config
        self.config.reload()

    # TODO: Before implementing annex merge, find usages and check for a needed
    # change to call super().merge
    def merge(self, name, options=None, msg=None, allow_unrelated=False, **kwargs):
        if options is None:
            options = []
        if msg:
            options = options + ["-m", msg]
        options += ['--allow-unrelated-histories']
        self.call_git(
            ['merge'] + options + [name],
            **kwargs
        )

    def remove_branch(self, branch):
        self.call_git(['branch', '-D', branch])

    def cherry_pick(self, commit):
        """Cherry pick `commit` to the current branch.

        Parameters
        ----------
        commit : str
            A single commit.
        """
        self.call_git(["cherry-pick", commit])

    @property
    def dirty(self):
        """Is the repository dirty?

        Note: This provides a quick answer when you simply want to know if
        there are any untracked changes or modifications in this repository or
        its submodules. For finer-grained control and more detailed reporting,
        use status() instead.
        """
        stdout = self.call_git(
            ["status", "--porcelain",
             # Ensure the result isn't influenced by status.showUntrackedFiles.
             "--untracked-files=normal",
             # Ensure the result isn't influenced by diff.ignoreSubmodules.
             "--ignore-submodules=none"])
        if bool(stdout.strip()):
            # The quick `git status`-based check can give a different answer
            # than `datalad status` for submodules on an adjusted branch.
            st = self.diffstatus(fr="HEAD" if self.get_hexsha() else None,
                                 to=None, untracked="normal")
            return any(r.get("state") != "clean" for r in st.values())
        return False

    @property
    def untracked_files(self):
        """Legacy interface, do not use! Use the status() method instead.

        Despite its name, it also reports on untracked datasets, and
        yields their names with trailing path separators.
        """
        return [
            '{}{}'.format(
                str(p.relative_to(self.pathobj)),
                os.sep if props['type'] != 'file' else ''
            )
            for p, props in self.status(
                    untracked='all', eval_submodule_state='no').items()
            if props.get('state', None) == 'untracked'
        ]

    def gc(self, allow_background=False, auto=False):
        """Perform house keeping (garbage collection, repacking)"""
        cmd_options = []
        if not allow_background:
            cmd_options += ['-c', 'gc.autodetach=0']
        cmd_options += ['gc', '--aggressive']
        if auto:
            cmd_options += ['--auto']
        self.call_git(cmd_options)

    def _parse_gitmodules(self):
        # TODO read .gitconfig from Git blob?
        gitmodules = self.pathobj / '.gitmodules'
        if not gitmodules.exists():
            return {}
        # pull out file content
        out = self.call_git(
            ['config', '-z', '-l', '--file', '.gitmodules'],
            read_only=True)
        # abuse our config parser
        # disable multi-value report, because we could not deal with them
        # anyways, and they should not appear in a normal .gitmodules file
        # but could easily appear when duplicates are included. In this case,
        # we better not crash
        db, _ = parse_gitconfig_dump(out, cwd=self.path, multi_value=False)
        mods = {}
        for k, v in db.items():
            if not k.startswith('submodule.'):
                # we don't know what this is
                lgr.warning("Skip unrecognized .gitmodule specification: %s=%s", k, v)
                continue
            k_l = k.split('.')
            # module name is everything after 'submodule.' that is not the variable
            # name
            mod_name = '.'.join(k_l[1:-1])
            mod = mods.get(mod_name, {})
            # variable name is the last 'dot-free' segment in the key
            mod[k_l[-1]] = v
            mods[mod_name] = mod

        out = {}
        # bring into traditional shape
        for name, props in mods.items():
            if 'path' not in props:
                lgr.warning("Failed to get '%s.path', skipping this submodule", name)
                continue
            modprops = {'gitmodule_{}'.format(k): v
                        for k, v in props.items()
                        if not (k.startswith('__') or k == 'path')}
            modpath = self.pathobj / PurePosixPath(props['path'])
            modprops['gitmodule_name'] = name
            out[modpath] = modprops
        return out

    def get_submodules_(self, paths=None):
        """Yield submodules in this repository.

        Parameters
        ----------
        paths : list(pathlib.PurePath), optional
            Restrict submodules to those under `paths`.

        Returns
        -------
        A generator that yields a dictionary with information for each
        submodule.
        """
        if not (self.pathobj / ".gitmodules").exists():
            return

        modinfo = self._parse_gitmodules()
        for path, props in self.get_content_info(
                paths=paths,
                ref=None,
                untracked='no').items():
            if props.get('type', None) != 'dataset':
                # make sure this method never talks about non-dataset
                # content
                continue
            props["path"] = path
            props.update(modinfo.get(path, {}))
            yield props

    def get_submodules(self, sorted_=True, paths=None):
        """Return list of submodules.

        Parameters
        ----------
        sorted_ : bool, optional
            Sort submodules by path name.
        paths : list(pathlib.PurePath), optional
            Restrict submodules to those under `paths`.

        Returns
        -------
        List of submodule namedtuples if `compat` is true or otherwise a list
        of dictionaries as returned by `get_submodules_`.
        """
        xs = self.get_submodules_(paths=paths)

        if sorted_:
            xs = sorted(xs, key=lambda x: x["path"])
        return list(xs)

    def update_ref(self, ref, value, oldvalue=None, symbolic=False):
        """Update the object name stored in a ref "safely".

        Just a shim for `git update-ref` call if not symbolic, and
        `git symbolic-ref` if symbolic

        Parameters
        ----------
        ref : str
          Reference, such as `ref/heads/BRANCHNAME` or HEAD.
        value : str
          Value to update to, e.g. hexsha of a commit when updating for a
          branch ref, or branch ref if updating HEAD
        oldvalue: str
          Value to update from. Safeguard to be verified by git. This is only
          valid if `symbolic` is not True.
        symbolic : None
          To instruct if ref is symbolic, e.g. should be used in case of
          ref=HEAD
        """
        if symbolic:
            if oldvalue:
                raise ValueError("oldvalue and symbolic must not be given both")
            cmd = ['symbolic-ref', ref, value]
        else:
            cmd = ['update-ref', ref, value] + ([oldvalue] if oldvalue else [])
        self.call_git(cmd)

    def tag(self, tag, message=None, commit=None, options=None):
        """Tag a commit

        Parameters
        ----------
        tag : str
          Custom tag label. Must be a valid tag name.
        message : str, optional
          If provided, adds ['-m', <message>] to the list of `git tag`
          arguments.
        commit : str, optional
          If provided, will be appended as last argument to the `git tag` call,
          and can be used to identify the commit that shall be tagged, if
          not HEAD.
        options : list, optional
          Additional command options, inserted prior a potential `commit`
          argument.
        """
        # TODO: call in save.py complains about extensive logging. When does it
        # happen in what way? Figure out, whether to just silence it or raise or
        # whatever else.
        args = ['tag']
        if message:
            args += ['-m', message]
        if options is not None:
            args.extend(options)
        args.append(tag)
        if commit:
            args.append(commit)
        self.call_git(args)

    def get_tags(self, output=None):
        """Get list of tags

        Parameters
        ----------
        output : str, optional
          If given, limit the return value to a list of values matching that
          particular key of the tag properties.

        Returns
        -------
        list
          Each item is a dictionary with information on a tag. At present
          this includes 'hexsha', and 'name', where the latter is the string
          label of the tag, and the former the hexsha of the object the tag
          is attached to. The list is sorted by the creator date (committer
          date for lightweight tags and tagger date for annotated tags), with
          the most recent commit being the last element.
        """
        tags = [
            dict(
                name=t['refname:strip=2'],
                hexsha=t['object'] if t['object'] else t['objectname'],
            )
            for t in self.for_each_ref_(
                fields=['refname:strip=2', 'objectname', 'object'],
                pattern='refs/tags',
                sort='creatordate')
        ]
        if output:
            return [t[output] for t in tags]
        else:
            return tags

    def describe(self, commitish=None, **kwargs):
        """ Quick and dirty implementation to call git-describe

        Parameters
        ----------
        kwargs:
            transformed to cmdline options for git-describe;
            see __init__ for description of the transformation
        """
        # TODO: be more precise what failure to expect when and raise actual
        # errors
        cmd = ['describe'] + to_options(**kwargs)
        if commitish is not None:
            cmd.append(commitish)
        try:
            describe = self.call_git(cmd, expect_fail=True)
            return describe.strip()
        # TODO: WTF "catch everything"?
        except:
            return None

    def get_tracking_branch(self, branch=None, remote_only=False):
        """Get the tracking branch for `branch` if there is any.

        Parameters
        ----------
        branch: str
            local branch to look up. If none is given, active branch is used.
        remote_only : bool
            Don't return a value if the upstream remote is set to "." (meaning
            this repository).

        Returns
        -------
        tuple
            (remote or None, refspec or None) of the tracking branch
        """
        if branch is None:
            branch = self.get_corresponding_branch() or self.get_active_branch()
            if branch is None:
                return None, None

        track_remote = self.config.get('branch.{0}.remote'.format(branch), None)
        if remote_only and track_remote == ".":
            return None, None
        track_branch = self.config.get('branch.{0}.merge'.format(branch), None)
        return track_remote, track_branch

    @property
    def count_objects(self):
        """return dictionary with count, size(in KiB) information of git objects
        """

        count_cmd = ['count-objects', '-v']
        count_str = self.call_git(count_cmd)
        count = {key: int(value)
                 for key, value in [item.split(': ')
                                    for item in count_str.split('\n')
                                    if len(item.split(': ')) == 2]}
        return count

    def get_git_attributes(self):
        """Query gitattributes which apply to top level directory

        It is a thin compatibility/shortcut wrapper around more versatile
        get_gitattributes which operates on a list of paths and returns
        a dictionary per each path

        Returns
        -------
        dict:
          a dictionary with attribute name and value items relevant for the
          top ('.') directory of the repository, and thus most likely the
          default ones (if not overwritten with more rules) for all files within
          repo.
        """
        return self.get_gitattributes('.')['.']

    def get_gitattributes(self, path, index_only=False):
        """Query gitattributes for one or more paths

        Parameters
        ----------
        path: path or list
          Path(s) to query. Paths may be relative or absolute.
        index_only: bool
          Flag whether to consider only gitattribute setting that are reflected
          in the repository index, not just in the work tree content.

        Returns
        -------
        dict:
          Each key is a queried path (always relative to the repository root),
          each value is a dictionary with attribute
          name and value items. Attribute values are either True or False,
          for set and unset attributes, or are the literal attribute value.
        """
        path = ensure_list(path)
        cmd = ["check-attr", "-z", "--all"]
        if index_only:
            cmd.append('--cached')
        # make sure we have one entry for each query path to
        # simplify work with the result
        attributes = {p: {} for p in path}
        attr = []
        for item in self.call_git_items_(cmd, files=path, sep='\0',
                                         read_only=True):
            attr.append(item)
            if len(attr) < 3:
                continue
            # we have a full record
            p, name, value = attr
            attrs = attributes[p]
            attrs[name] = \
                True if value == 'set' else False if value == 'unset' else value
            # done, reset item
            attr = []
        return {relpath(k, self.path) if isabs(k) else k: v
                for k, v in attributes.items()}

    def set_gitattributes(self, attrs, attrfile='.gitattributes', mode='a'):
        """Set gitattributes

        By default appends additional lines to `attrfile`. Note, that later
        lines in `attrfile` overrule earlier ones, which may or may not be
        what you want. Set `mode` to 'w' to replace the entire file by
        what you provided in `attrs`.

        Parameters
        ----------
        attrs : list
          Each item is a 2-tuple, where the first element is a path pattern,
          and the second element is a dictionary with attribute key/value
          pairs. The attribute dictionary must use the same semantics as those
          returned by `get_gitattributes()`. Path patterns can use absolute paths,
          in which case they will be normalized relative to the directory
          that contains the target .gitattributes file (see `attrfile`).
        attrfile: path
          Path relative to the repository root of the .gitattributes file the
          attributes shall be set in.
        mode: str
          'a' to append .gitattributes, 'w' to replace it
        """

        git_attributes_file = op.join(self.path, attrfile)
        attrdir = op.dirname(git_attributes_file)
        if not op.exists(attrdir):
            os.makedirs(attrdir)

        with open(git_attributes_file, mode + '+') as f:
            # for append, fix existing files that do not end with \n
            if mode == 'a' and f.tell():
                f.seek(max(0, f.tell() - len(os.linesep)))
                if not f.read().endswith('\n'):
                    f.write('\n')

            for pattern, attr in sorted(attrs, key=lambda x: x[0]):
                # normalize the pattern relative to the target .gitattributes file
                npath = _normalize_path(
                    op.join(self.path, op.dirname(attrfile)), pattern)
                # paths in gitattributes always have to be POSIX
                npath = Path(npath).as_posix()
                attrline = u''
                if npath.count(' '):
                    # quote patterns with spaces
                    attrline += u'"{}"'.format(npath.replace('"', '\\"'))
                else:
                    attrline += npath
                for a in sorted(attr):
                    val = attr[a]
                    if val is True:
                        attrline += ' {}'.format(a)
                    elif val is False:
                        attrline += ' -{}'.format(a)
                    else:
                        attrline += ' {}={}'.format(a, val)
                f.write('{}\n'.format(attrline))

    def get_content_info(self, paths=None, ref=None, untracked='all'):
        """Get identifier and type information from repository content.

        This is simplified front-end for `git ls-files/tree`.

        Both commands differ in their behavior when queried about subdataset
        paths. ls-files will not report anything, ls-tree will report on the
        subdataset record. This function uniformly follows the behavior of
        ls-tree (report on the respective subdataset mount).

        Parameters
        ----------
        paths : list(pathlib.PurePath) or None
          Specific paths, relative to the resolved repository root, to query
          info for. Paths must be normed to match the reporting done by Git,
          i.e. no parent dir components (ala "some/../this").
          If `None`, info is reported for all content.
        ref : gitref or None
          If given, content information is retrieved for this Git reference
          (via ls-tree), otherwise content information is produced for the
          present work tree (via ls-files). With a given reference, the
          reported content properties also contain a 'bytesize' record,
          stating the size of a file in bytes.
        untracked : {'no', 'normal', 'all'}
          If and how untracked content is reported when no `ref` was given:
          'no': no untracked files are reported; 'normal': untracked files
          and entire untracked directories are reported as such; 'all': report
          individual files even in fully untracked directories.

        Returns
        -------
        dict
          Each content item has an entry under a pathlib `Path` object instance
          pointing to its absolute path inside the repository (this path is
          guaranteed to be underneath `Repo.path`).
          Each value is a dictionary with properties:

          `type`
            Can be 'file', 'symlink', 'dataset', 'directory'

          `gitshasum`
            SHASUM of the item as tracked by Git, or None, if not
            tracked. This could be different from the SHASUM of the file
            in the worktree, if it was modified.

        Raises
        ------
        ValueError
          In case of an invalid Git reference (e.g. 'HEAD' in an empty
          repository)
        """
        lgr.debug('%s.get_content_info(...)', self)
        # TODO limit by file type to replace code in subdatasets command
        info = OrderedDict()

        if paths:
            # path matching will happen against what Git reports
            # and Git always reports POSIX paths
            # any incoming path has to be relative already, so we can simply
            # convert unconditionally
            # note: will be list-ified below
            paths = map(ut.PurePosixPath,  paths)
        elif paths is not None:
            return info

        path_strs = list(map(str, paths)) if paths else None
        if path_strs and (not ref or external_versions["cmd:git"] >= "2.29.0"):
            # If a path points within a submodule, we need to map it to the
            # containing submodule before feeding it to ls-files or ls-tree.
            #
            # Before Git 2.29.0, ls-tree and ls-files differed in how they
            # reported paths within submodules: ls-files provided no output,
            # and ls-tree listed the submodule. Now they both return no output.
            submodules = [str(s["path"].relative_to(self.pathobj))
                          for s in self.get_submodules_()]
            path_strs = get_parent_paths(path_strs, submodules)

        # this will not work in direct mode, but everything else should be
        # just fine
        if not ref:
            # make sure no operations are pending before we figure things
            # out in the worktree
            self.precommit()

            # --exclude-standard will make sure to honor and standard way
            # git can be instructed to ignore content, and will prevent
            # crap from contaminating untracked file reports
            cmd = ['ls-files', '--stage', '-z']
            # untracked report mode, using labels from `git diff` option style
            if untracked == 'all':
                cmd += ['--exclude-standard', '-o']
            elif untracked == 'normal':
                cmd += ['--exclude-standard', '-o', '--directory', '--no-empty-directory']
            elif untracked == 'no':
                pass
            else:
                raise ValueError(
                    'unknown value for `untracked`: {}'.format(untracked))
            props_re = re.compile(
                r'(?P<type>[0-9]+) (?P<sha>.*) (.*)\t(?P<fname>.*)$')
        else:
            cmd = ['ls-tree', ref, '-z', '-r', '--full-tree', '-l']
            props_re = re.compile(
                r'(?P<type>[0-9]+) ([a-z]*) (?P<sha>[^ ]*) [\s]*(?P<size>[0-9-]+)\t(?P<fname>.*)$')

        lgr.debug('Query repo: %s', cmd)
        try:
            stdout = self.call_git(
                cmd,
                files=path_strs,
                expect_fail=True,
                read_only=True)
        except CommandError as exc:
            if "fatal: Not a valid object name" in exc.stderr:
                raise InvalidGitReferenceError(ref)
            raise
        lgr.debug('Done query repo: %s', cmd)

        self._get_content_info_line_helper(
            ref,
            info,
            stdout.split('\0'),
            props_re)

        lgr.debug('Done %s.get_content_info(...)', self)
        return info

    def _get_content_info_line_helper(self, ref, info, lines, props_re):
        """Internal helper of get_content_info() to parse Git output"""
        mode_type_map = {
            '100644': 'file',
            '100755': 'file',
            '120000': 'symlink',
            '160000': 'dataset',
        }
        for line in lines:
            if not line:
                continue
            inf = {}
            props = props_re.match(line)
            if not props:
                # Kludge: Filter out paths starting with .git/ to work around
                # an `ls-files -o` bug that was fixed in Git 2.25.
                #
                # TODO: Drop this condition when GIT_MIN_VERSION is at least
                # 2.25.
                if line.startswith(".git/"):
                    lgr.debug("Filtering out .git/ file: %s", line)
                    continue
                # not known to Git, but Git always reports POSIX
                path = ut.PurePosixPath(line)
                inf['gitshasum'] = None
            else:
                # again Git reports always in POSIX
                path = ut.PurePosixPath(props.group('fname'))

            # revisit the file props after this path has not been rejected
            if props:
                inf['gitshasum'] = props.group('sha')
                inf['type'] = mode_type_map.get(
                    props.group('type'), props.group('type'))

                if ref and inf['type'] == 'file':
                    inf['bytesize'] = int(props.group('size'))

            # join item path with repo path to get a universally useful
            # path representation with auto-conversion and tons of other
            # stuff
            path = self.pathobj.joinpath(path)
            if 'type' not in inf:
                # be nice and assign types for untracked content
                inf['type'] = 'symlink' if path.is_symlink() \
                    else 'directory' if path.is_dir() else 'file'
            info[path] = inf

    def status(self, paths=None, untracked='all', eval_submodule_state='full'):
        """Simplified `git status` equivalent.

        Parameters
        ----------
        paths : list or None
          If given, limits the query to the specified paths. To query all
          paths specify `None`, not an empty list. If a query path points
          into a subdataset, a report is made on the subdataset record
          within the queried dataset only (no recursion).
        untracked : {'no', 'normal', 'all'}
          If and how untracked content is reported:
          'no': no untracked files are reported; 'normal': untracked files
          and entire untracked directories are reported as such; 'all': report
          individual files even in fully untracked directories.
        eval_submodule_state : {'full', 'commit', 'no'}
          If 'full' (the default), the state of a submodule is evaluated by
          considering all modifications, with the treatment of untracked files
          determined by `untracked`. If 'commit', the modification check is
          restricted to comparing the submodule's HEAD commit to the one
          recorded in the superdataset. If 'no', the state of the subdataset is
          not evaluated.

        Returns
        -------
        dict
          Each content item has an entry under a pathlib `Path` object instance
          pointing to its absolute path inside the repository (this path is
          guaranteed to be underneath `Repo.path`).
          Each value is a dictionary with properties:

          `type`
            Can be 'file', 'symlink', 'dataset', 'directory'
          `state`
            Can be 'added', 'untracked', 'clean', 'deleted', 'modified'.
        """
        lgr.debug('Query status of %r for %s paths',
                  self, len(paths) if paths else 'all')
        return self.diffstatus(
            fr='HEAD' if self.get_hexsha() else None,
            to=None,
            paths=paths,
            untracked=untracked,
            eval_submodule_state=eval_submodule_state)

    def diff(self, fr, to, paths=None, untracked='all',
             eval_submodule_state='full'):
        """Like status(), but reports changes between to arbitrary revisions

        Parameters
        ----------
        fr : str or None
          Revision specification (anything that Git understands). Passing
          `None` considers anything in the target state as new.
        to : str or None
          Revision specification (anything that Git understands), or None
          to compare to the state of the work tree.
        paths : list or None
          If given, limits the query to the specified paths. To query all
          paths specify `None`, not an empty list.
        untracked : {'no', 'normal', 'all'}
          If and how untracked content is reported when `to` is None:
          'no': no untracked files are reported; 'normal': untracked files
          and entire untracked directories are reported as such; 'all': report
          individual files even in fully untracked directories.
        eval_submodule_state : {'full', 'commit', 'no'}
          If 'full' (the default), the state of a submodule is evaluated by
          considering all modifications, with the treatment of untracked files
          determined by `untracked`. If 'commit', the modification check is
          restricted to comparing the submodule's HEAD commit to the one
          recorded in the superdataset. If 'no', the state of the subdataset is
          not evaluated.

        Returns
        -------
        dict
          Each content item has an entry under a pathlib `Path` object instance
          pointing to its absolute path inside the repository (this path is
          guaranteed to be underneath `Repo.path`).
          Each value is a dictionary with properties:

          `type`
            Can be 'file', 'symlink', 'dataset', 'directory'
          `state`
            Can be 'added', 'untracked', 'clean', 'deleted', 'modified'.
        """
        return {k: v for k, v in self.diffstatus(
            fr=fr, to=to, paths=paths,
            untracked=untracked,
            eval_submodule_state=eval_submodule_state).items()
            if v.get('state', None) != 'clean'}

    def diffstatus(self, fr, to, paths=None, untracked='all',
                   eval_submodule_state='full', _cache=None):
        """Like diff(), but reports the status of 'clean' content too.

        It supports an additional submodule evaluation state 'global'.
        If given, it will return a single 'modified'
        (vs. 'clean') state label for the entire repository, as soon as
        it can.
        """
        def _get_cache_key(label, paths, ref, untracked=None):
            return self.path, label, tuple(paths) if paths else None, \
                ref, untracked

        if _cache is None:
            _cache = {}

        if paths:
            # at this point we must normalize paths to the form that
            # Git would report them, to easy matching later on
            paths = map(ut.Path, paths)
            paths = [
                p.relative_to(self.pathobj) if p.is_absolute() else p
                for p in paths
            ]

        # TODO report more info from get_content_info() calls in return
        # value, those are cheap and possibly useful to a consumer
        # we need (at most) three calls to git
        if to is None:
            # everything we know about the worktree, including os.stat
            # for each file
            key = _get_cache_key('ci', paths, None, untracked)
            if key in _cache:
                to_state = _cache[key]
            else:
                to_state = self.get_content_info(
                    paths=paths, ref=None, untracked=untracked)
                _cache[key] = to_state
            # we want Git to tell us what it considers modified and avoid
            # reimplementing logic ourselves
            key = _get_cache_key('mod', paths, None)
            if key in _cache:
                modified = _cache[key]
            else:
                # from Git 2.31.0 onwards ls-files has --deduplicate
                # by for backward compatibility keep doing deduplication here
                modified = set(
                    self.pathobj.joinpath(ut.PurePosixPath(p))
                    for p in self.call_git_items_(
                        # we must also look for deleted files, for the logic
                        # below to work. Only from Git 2.31.0 would they be
                        # included with `-m` alone
                        ['ls-files', '-z', '-m', '-d'],
                        # low-level code cannot handle pathobjs
                        files=[str(p) for p in paths] if paths else None,
                        sep='\0',
                        read_only=True)
                    if p)
                _cache[key] = modified
        else:
            key = _get_cache_key('ci', paths, to)
            if key in _cache:
                to_state = _cache[key]
            else:
                to_state = self.get_content_info(paths=paths, ref=to)
                _cache[key] = to_state
            # we do not need worktree modification detection in this case
            modified = None
        # origin state
        key = _get_cache_key('ci', paths, fr)
        if key in _cache:
            from_state = _cache[key]
        else:
            if fr:
                from_state = self.get_content_info(paths=paths, ref=fr)
            else:
                # no ref means from nothing
                from_state = {}
            _cache[key] = from_state

        status = OrderedDict()
        for f, to_state_r in to_state.items():
            props = self._diffstatus_get_state_props(
                f,
                from_state.get(f, None),
                to_state_r,
                # are we comparing against a recorded commit or the worktree
                to is not None,
                # if we have worktree modification info, report if
                # path is reported as modified in it
                modified and f in modified,
                eval_submodule_state)
            # potential early exit in "global" eval mode
            if eval_submodule_state == 'global' and \
                    props.get('state', None) not in ('clean', None):
                # any modification means globally 'modified'
                return 'modified'
            status[f] = props

        for f, from_state_r in from_state.items():
            if f not in to_state:
                # we new this, but now it is gone and Git is not complaining
                # about it being missing -> properly deleted and deletion
                # stages
                status[f] = dict(
                    state='deleted',
                    type=from_state_r['type'],
                    # report the shasum to distinguish from a plainly vanished
                    # file
                    gitshasum=from_state_r['gitshasum'],
                )
                if eval_submodule_state == 'global':
                    return 'modified'

        if to is not None or eval_submodule_state == 'no':
            # if we have `to` we are specifically comparing against
            # a recorded state, and this function only attempts
            # to label the state of a subdataset, not investigate
            # specifically what the changes in subdatasets are
            # this is done by a high-level command like rev-diff
            # so the comparison within this repo and the present
            # `state` label are all we need, and they are done already
            if eval_submodule_state == 'global':
                return 'clean'
            else:
                return status

        # loop over all subdatasets and look for additional modifications
        for f, st in status.items():
            f = str(f)
            if 'state' in st or not st['type'] == 'dataset':
                # no business here
                continue
            if not GitRepo.is_valid_repo(f):
                # submodule is not present, no chance for a conflict
                st['state'] = 'clean'
                continue
            # we have to recurse into the dataset and get its status
            subrepo = repo_from_path(f)
            # get the HEAD commit, or the one of the corresponding branch
            # only that one counts re super-sub relationship
            # save() syncs the corresponding branch each time
            subrepo_commit = subrepo.get_hexsha(subrepo.get_corresponding_branch())
            st['gitshasum'] = subrepo_commit
            # subdataset records must be labeled clean up to this point
            # test if current commit in subdataset deviates from what is
            # recorded in the dataset
            st['state'] = 'modified' \
                if st['prev_gitshasum'] != subrepo_commit \
                else 'clean'
            if eval_submodule_state == 'global' and st['state'] == 'modified':
                return 'modified'
            if eval_submodule_state == 'commit':
                continue
            # the recorded commit did not change, so we need to make
            # a more expensive traversal
            st['state'] = subrepo.diffstatus(
                # we can use 'HEAD' because we know that the commit
                # did not change. using 'HEAD' will facilitate
                # caching the result
                fr='HEAD',
                to=None,
                paths=None,
                untracked=untracked,
                eval_submodule_state='global',
                _cache=_cache) if st['state'] == 'clean' else 'modified'
            if eval_submodule_state == 'global' and st['state'] == 'modified':
                return 'modified'

        if eval_submodule_state == 'global':
            return 'clean'
        else:
            return status

    def _diffstatus_get_state_props(self, f, from_state, to_state,
                                    against_commit,
                                    modified_in_worktree,
                                    eval_submodule_state):
        """Helper to determine diff properties for a single path

        Parameters
        ----------
        f : Path
        from_state : dict
        to_state : dict
        against_commit : bool
          Flag whether `to_state` reflects a commit or the worktree.
        modified_in_worktree : bool
          Flag whether a worktree modification is reported. This is ignored
          when `against_commit` is True.
        eval_submodule_state : {'commit', 'no', ...}
        """
        if against_commit:
            # we can ignore any worktree modification reported when
            # comparing against a commit
            modified_in_worktree = False

        props = {}
        if 'type' in to_state:
            props['type'] = to_state['type']

        to_sha = to_state['gitshasum']
        from_sha = from_state['gitshasum'] if from_state else None

        # determine the state of `f` from from_state and to_state records, if
        # it can be determined conclusively from it. If not, it will
        # stay None for now
        state = None
        if not from_state:
            # this is new, or rather not known to the previous state
            state = 'added' if to_sha else 'untracked'
        elif to_sha == from_sha and not modified_in_worktree:
            # something that is seemingly unmodified, based on the info
            # gathered so far
            if to_state['type'] == 'dataset':
                if against_commit or eval_submodule_state == 'commit':
                    # we compare against a recorded state, just based on
                    # the shas we can be confident, otherwise the state
                    # of a subdataset isn't fully known yet, because
                    # `modified_in_worktree` will only reflect changes
                    # in the commit of a subdataset without looking into
                    # it for uncommitted changes. Such tests are done
                    # later and based on further conditionals for
                    # performance reasons
                    state = 'clean'
            else:
                # no change in git record, and no change on disk
                # at this point we know that the reported object ids
                # for this file are identical in the to and from
                # records.  If to is None, we're comparing to the
                # working tree and a deleted file will still have an
                # identical id, so we need to check whether the file is
                # gone before declaring it clean. This working tree
                # check is irrelevant and wrong if to is a ref.
                state = 'clean' \
                    if against_commit or (f.exists() or f.is_symlink()) \
                    else 'deleted'
        else:
            # change in git record, or on disk
            # for subdatasets leave the 'modified' judgement to the caller
            # for supporting corner cases, such as adjusted branch
            # which require inspection of a subdataset
            # TODO we could have a new file that is already staged
            # but had subsequent modifications done to it that are
            # unstaged. Such file would presently show up as 'added'
            # ATM I think this is OK, but worth stating...
            state = ('modified'
                     if against_commit or to_state['type'] != 'dataset'
                     else None
                    ) if f.exists() or f.is_symlink() else 'deleted'
            # TODO record before and after state for diff-like use
            # cases

        if state in ('clean', 'added', 'modified', None):
            # assign present gitsha to any record
            # state==None can only happen for subdatasets that
            # already existed, so also assign a sha for them
            props['gitshasum'] = to_sha
            if 'bytesize' in to_state:
                # if we got this cheap, report it
                props['bytesize'] = to_state['bytesize']
            elif state == 'clean' and 'bytesize' in from_state:
                # no change, we can take this old size info
                props['bytesize'] = from_state['bytesize']
        if state in ('clean', 'modified', 'deleted', None):
            # assign previous gitsha to any record
            # state==None can only happen for subdatasets that
            # already existed, so also assign a sha for them
            props['prev_gitshasum'] = from_sha
        if state:
            # only report a state if we could determine any
            # outside code tests for existence of the property
            # and not (always) for the value
            props['state'] = state
        return props

    def _save_pre(self, paths, _status, **kwargs):
        # helper to get an actionable status report
        if paths is not None and not paths and not _status:
            return
        if _status is None:
            if 'untracked' not in kwargs:
                kwargs['untracked'] = 'normal'
            status = self.status(
                paths=paths,
                **{k: kwargs[k] for k in kwargs
                   if k in ('untracked', 'eval_submodule_state')})
        else:
            # we want to be able to add items down the line
            # make sure to detach from prev. owner
            status = _status.copy()
        return status

    def get_staged_paths(self):
        """Returns a list of any stage repository path(s)

        This is a rather fast call, as it will not depend on what is going on
        in the worktree.
        """
        try:
            return list(self.call_git_items_(
                ['diff', '--name-only', '--staged'],
                expect_stderr=True))
        except CommandError as e:
            lgr.debug(CapturedException(e))
            return []

    def _save_post(self, message, files, partial_commit, amend=False,
                   allow_empty=False):
        # helper to commit changes reported in status

        # TODO remove pathobj stringification when commit() can
        # handle it
        to_commit = [str(f.relative_to(self.pathobj))
                     for f in files] \
                    if partial_commit else None
        if not partial_commit or to_commit or allow_empty or \
                (amend and message):
            # we directly call GitRepo.commit() to avoid a whole slew
            # if direct-mode safeguards and workarounds in the AnnexRepo
            # implementation (which also run an additional dry-run commit
            GitRepo.commit(
                self,
                files=to_commit,
                msg=message,
                options=to_options(amend=amend, allow_empty=allow_empty),
                # do not raise on empty commit
                # it could be that the `add` in this save-cycle has already
                # brought back a 'modified' file into a clean state
                careless=True,
            )

    def save(self, message=None, paths=None, _status=None, **kwargs):
        """Save dataset content.

        Parameters
        ----------
        message : str or None
          A message to accompany the changeset in the log. If None,
          a default message is used.
        paths : list or None
          Any content with path matching any of the paths given in this
          list will be saved. Matching will be performed against the
          dataset status (GitRepo.status()), or a custom status provided
          via `_status`. If no paths are provided, ALL non-clean paths
          present in the repo status or `_status` will be saved.
        _status : dict or None
          If None, Repo.status() will be queried for the given `ds`. If
          a dict is given, its content will be used as a constraint.
          For example, to save only modified content, but no untracked
          content, set `paths` to None and provide a `_status` that has
          no entries for untracked content.
        **kwargs :
          Additional arguments that are passed to underlying Repo methods.
          Supported:

          - git : bool (passed to Repo.add()
          - eval_submodule_state : {'full', 'commit', 'no'}
            passed to Repo.status()
          - untracked : {'no', 'normal', 'all'} - passed to Repo.status()
          - amend : bool (passed to GitRepo.commit)
        """
        return list(
            self.save_(
                message=message,
                paths=paths,
                _status=_status,
                **kwargs
            )
        )

    def save_(self, message=None, paths=None, _status=None, **kwargs):
        """Like `save()` but working as a generator."""
        from datalad.interface.results import get_status_dict

        status_state = _get_save_status_state(
            self._save_pre(paths, _status, **kwargs) or {}
        )
        amend = kwargs.get('amend', False)

<<<<<<< HEAD
=======
        # Sort status into status by state with explicit list of states
        # (excluding clean we do not care about) we expect to be present
        # and which we know of (unless None), and modified_or_untracked hybrid
        # since it is used below
        status_state = {
            k: {}
            for k in (None,  # not cared of explicitly here
                      'added',  # not cared of explicitly here
                      # 'clean'  # not even wanted since nothing to do about those
                      'deleted',
                      'modified',
                      'untracked',
                      'modified_or_untracked',  # hybrid group created here
                      )}
        for f, props in status.items():
            state = props.get('state', None)
            if state == 'clean':
                # we don't care about clean
                continue
            if state == 'modified' and props.get('gitshasum') \
                    and props.get('gitshasum') == props.get('prev_gitshasum'):
                # reported as modified, but with identical shasums -> typechange
                # a subdataset maybe? do increasingly expensive tests for
                # speed reasons
                if props.get('type') != 'dataset' and f.is_dir() \
                        and GitRepo.is_valid_repo(f):
                    # it was not a dataset, but now there is one.
                    # we declare it untracked to engage the discovery tooling.
                    state = 'untracked'
                    props = dict(type='dataset', state='untracked')
            status_state[state][f] = props
            # The hybrid one to retain the same order as in original status
            if state in ('modified', 'untracked'):
                status_state['modified_or_untracked'][f] = props
        del status  # to ensure it is no longer used

>>>>>>> c29c2e19
        # TODO: check on those None's -- may be those are also "nothing to worry about"
        # and we could just return?
        if not any(status_state.values()) and not (message and amend):
            # all clean, nothing todo
            lgr.debug('Nothing to save in %r, exiting early', self)
            return

        # three things are to be done:
        # - remove (deleted if not already staged)
        # - add (modified/untracked)
        # - commit (with all paths that have been touched, to bypass
        #   potential pre-staged bits)

        staged_paths = self.get_staged_paths()
        need_partial_commit = bool(staged_paths)
        if need_partial_commit and hasattr(self, "call_annex"):
            # so we have some staged content. let's check which ones
            # are symlinks -- those could be annex key links that
            # are broken after a `git-mv` operation
            # https://github.com/datalad/datalad/issues/4967
            # call `git-annex pre-commit` on them to rectify this before
            # saving the wrong symlinks
            added = status_state['added']
            tofix = [
                sp for sp in staged_paths
                if added.get(self.pathobj / sp, {}).get("type") == "symlink"
            ]
            if tofix:
                self.call_annex(['pre-commit'], files=tofix)

        submodule_change = False

        if status_state['deleted']:
            vanished_subds = [
                str(f.relative_to(self.pathobj))
                for f, props in status_state['deleted'].items()
                if props.get('type') == 'dataset'
            ]
            if vanished_subds:
                # we submodule removal we use `git-rm`, because the clean-up
                # is more complex than just an index update -- make no
                # sense to have a duplicate implementation.
                # we do not yield here, but only altogether below -- we are just
                # processing gone components, should always be quick.
                self._call_git(['rm', '-q'], files=vanished_subds)
                submodule_change = True
            # remove anything from the index that was found to be gone
            self._call_git(
                ['update-index', '--remove'],
                files=[
                    str(f.relative_to(self.pathobj))
                    for f, props in status_state['deleted'].items()
                    # do not update the index, if there is already
                    # something staged for this path (e.g.,
                    # a directory was removed and a file staged
                    # in its place)
                    if not props.get('gitshasum')
                    # we already did the submodules
                    and props.get('type') != 'dataset'
                ]
            )
            # now yield all deletions
            for p, props in status_state['deleted'].items():
                yield get_status_dict(
                    action='delete',
                    refds=self.pathobj,
                    type=props.get('type'),
                    path=p,
                    status='ok',
                    logger=lgr)

        # TODO this additional query should not be, based on status as given
        # if anyhow possible, however, when paths are given, status may
        # not contain all required information. In case of path=None AND
        # _status=None, we should be able to avoid this, because
        # status should have the full info already
        # looks for contained repositories
        untracked_dirs = [
            f.relative_to(self.pathobj)
            for f, props in status_state['untracked'].items()
            if props.get('type', None) == 'directory']
        to_add_submodules = []
        if untracked_dirs:
            to_add_submodules = [
                sm for sm, sm_props in
                self.get_content_info(
                    untracked_dirs,
                    ref=None,
                    # request exhaustive list, so that everything that is
                    # still reported as a directory must be its own repository
                    untracked='all').items()
                if sm_props.get('type', None) == 'directory']
            to_add_submodules = _prune_deeper_repos(to_add_submodules)
            if to_add_submodules:
                for r in self._save_add_submodules(to_add_submodules):
                    if r.get('status', None) == 'ok':
                        submodule_change = True
                    yield r
        to_stage_submodules = {
            f: props
            for f, props in status_state['modified_or_untracked'].items()
            if props.get('type', None) == 'dataset'}
        if to_stage_submodules:
            lgr.debug(
                '%i submodule path(s) to stage in %r %s',
                len(to_stage_submodules), self,
                to_stage_submodules
                if len(to_stage_submodules) < 10 else '')
            for r in self._save_add_submodules(to_stage_submodules):
                if r.get('status', None) == 'ok':
                    submodule_change = True
                yield r

        if submodule_change:
            # this will alter the config, reload
            self.config.reload()
            # need to include .gitmodules in what needs committing
            f = self.pathobj.joinpath('.gitmodules')
            status_state['modified_or_untracked'][f] = \
                status_state['modified'][f] = \
                dict(type='file', state='modified')
            # now stage .gitmodules
            self._call_git(['update-index', '--add'], files=['.gitmodules'])
            # and report on it
            yield get_status_dict(
                action='add',
                refds=self.pathobj,
                type='file',
                path=f,
                status='ok',
                logger=lgr)

        to_add = {
            # TODO remove pathobj stringification when add() can
            # handle it
            str(f.relative_to(self.pathobj)): props
            for f, props in status_state['modified_or_untracked'].items()
            if not (f in to_add_submodules or f in to_stage_submodules)}
        if to_add:
            compat_config = \
                self.config.obtain("datalad.save.windows-compat-warning")
            to_add, problems = self._check_for_win_compat(to_add, compat_config)
            lgr.debug(
                '%i path(s) to add to %s %s',
                len(to_add), self, to_add if len(to_add) < 10 else '')

            if to_add:
                yield from self._save_add(
                        to_add,
                        git_opts=None,
                        **{k: kwargs[k] for k in kwargs
                           if k in (('git',) if hasattr(self, 'uuid')
                                    else tuple())})
            if problems:
                from datalad.interface.results import get_status_dict
                msg = \
                    'Incompatible name for Windows systems; disable with ' \
                    'datalad.save.windows-compat-warning.',
                for path in problems:
                    yield get_status_dict(
                        action='save',
                        refds=self.pathobj,
                        type='file',
                        path=(self.pathobj / ut.PurePosixPath(path)),
                        status='impossible',
                        message=msg,
                        logger=lgr)


        # https://github.com/datalad/datalad/issues/6558
        # file could have become a directory. Unfortunately git
        # would then mistakenly refuse to commit if that old path is also
        # given to commit, so we better filter it out
        if status_state['deleted'] and status_state['added']:
            # check if any "deleted" is a directory now. Then for those
            # there should be some other path under that directory in 'added'
            for f in [_ for _ in status_state['deleted'] if _.is_dir()]:
                # this could potentially be expensive if lots of files become
                # directories, but it is unlikely to happen often
                # Note: PurePath.is_relative_to was added in 3.9 and seems slowish
                # path_is_subpath faster, also if comparing to "in f.parents"
                f_str = str(f)
                if any(path_is_subpath(str(f2), f_str) for f2 in status_state['added']):
                    status_state['deleted'].pop(f)  # do not bother giving it to commit below in _save_post

        # Note, that allow_empty is always ok when we amend. Required when we
        # amend an empty commit while the amendment is empty, too (though
        # possibly different message). If an empty commit was okay before, it's
        # okay now.
        status_state.pop('modified_or_untracked')  # pop the hybrid state
        self._save_post(message, chain(*status_state.values()), need_partial_commit, amend=amend,
                        allow_empty=amend)
        # TODO yield result for commit, prev helper checked hexsha pre
        # and post...

    def _check_for_win_compat(self, files, config):
        """Check file names for illegal characters or reserved names on Windows

        In the case that a non-Windows-compatible file is detected, warn users
        about potential interoperability issues.

        Parameters
        ----------
        files
          list of files to add
        config
          value of self.config.obtain("datalad.save.windows-compat-warning"),
          used to choose appropriate behavior. "none" performs no check,
          "warning" warns in case of incompatibilities, and "error" results in
          an error result in case of incompatibilities
        """
        # don't perform any check when the configuration is set to 'none'
        if config == 'none':
            return files, None

        from collections import defaultdict
        problems = defaultdict(list)
        for file in files:
            for part in Path(file).parts:
                # check every component of the path for incompatibilities
                if Path(part).stem.upper() in RESERVED_NAMES_WIN:
                    problems['Elements using a reserved filename:'].append(part)
                    problems['paths'].append(file)
                if re.search(ILLEGAL_CHARS_WIN, part):
                    problems['Elements with illegal characters:'].append(part)
                    problems['paths'].append(file)
                if part.endswith('.'):
                    problems['Elements ending with a dot:'].append(part)
                    problems['paths'].append(file)
                if part.endswith(' '):
                    problems['Elements ending with a space:'].append(part)
                    problems['paths'].append(file)
        if not problems:
            return files, None
        msg = \
            "Some elements of your dataset are not compatible with " \
            "Windows systems. Disable this check by changing " \
            "datalad.save.windows-compat-warning or consider renaming " \
            "the following elements: "
        for k, v in problems.items():
            # use the key as an explanation, and report filenames only once
            msg += f"\n{k} {[*{*v}]}" if k != 'paths' else ''
        if config == 'warning':
            lgr.warning(msg)
            return files, None

        elif config == 'error':
            # take the problematic files out of to_add
            for path in [*{*problems['paths']}]:
                files.pop(path)
            return files, [*{*problems['paths']}]

    def _save_add(self, files, git_opts=None):
        """Simple helper to add files in save()"""
        from datalad.interface.results import get_status_dict
        try:
            # without --verbose git 2.9.3  add does not return anything
            add_out = self._call_git(
                # Set annex.largefiles to prevent storing files in
                # annex with a v6+ annex repo.
                ['-c', 'annex.largefiles=nothing', 'add'] +
                ensure_list(git_opts) + ['--verbose'],
                files=list(files.keys()),
            )
            # get all the entries
            for r in self._process_git_get_output(*add_out):
                yield get_status_dict(
                    action=r.get('command', 'add'),
                    refds=self.pathobj,
                    type='file',
                    path=(self.pathobj / ut.PurePosixPath(r['file']))
                    if 'file' in r else None,
                    status='ok' if r.get('success', None) else 'error',
                    key=r.get('key', None),
                    # while there is no git-annex underneath here, we
                    # tend to fake its behavior, so we can also support
                    # this type of messaging
                    message='\n'.join(r['error-messages'])
                    if 'error-messages' in r else None,
                    logger=lgr)
        except OSError as e:
            lgr.error("add: %s", e)
            raise

    def _save_add_submodules(self, paths):
        """Add new submodules, or updates records of existing ones

        This method does not use `git submodule add`, but aims to be more
        efficient by limiting the scope to mere in-place registration of
        multiple already present repositories.

        Parameters
        ----------
        paths : list(Path)

        Yields
        ------
        dict
          Result records
        """
        from datalad.interface.results import get_status_dict

        # first gather info from all datasets in read-only fashion, and then
        # update index, .gitmodules and .git/config at once
        info = []
        for path in paths:
            rpath = str(path.relative_to(self.pathobj).as_posix())
            subm = repo_from_path(path)
            # if there is a corresponding branch, we want to record it's state.
            # we rely on the corresponding branch being synced already.
            # `save` should do that each time it runs.
            subm_commit = subm.get_hexsha(subm.get_corresponding_branch())
            if not subm_commit:
                yield get_status_dict(
                    action='add_submodule',
                    ds=self,
                    path=path,
                    status='error',
                    message=('cannot add subdataset %s with no commits', subm),
                    logger=lgr)
                continue
            # make an attempt to configure a submodule source URL based on the
            # discovered remote configuration
            remote, branch = subm.get_tracking_branch()
            url = subm.get_remote_url(remote) if remote else None
            if url is None:
                url = './{}'.format(rpath)
            subm_id = subm.config.get('datalad.dataset.id', None)
            info.append(
                dict(
                     # if we have additional information on this path, pass it on.
                     # if not, treat it as an untracked directory
                     paths[path] if isinstance(paths, dict)
                     else dict(type='directory', state='untracked'),
                     path=path, rpath=rpath, commit=subm_commit, id=subm_id,
                     url=url))

        # bypass any convenience or safe-manipulator for speed reasons
        # use case: saving many new subdatasets in a single run
        with (self.pathobj / '.gitmodules').open('a') as gmf, \
             (self.pathobj / '.git' / 'config').open('a') as gcf:
            for i in info:
                # we update the subproject commit unconditionally
                self.call_git([
                    'update-index', '--add', '--replace', '--cacheinfo', '160000',
                    i['commit'], i['rpath']
                ])
                # only write the .gitmodules/.config changes when this is not yet
                # a subdataset
                # TODO: we could update the URL, and branch info at this point,
                # even for previously registered subdatasets
                if i['type'] != 'dataset' or (
                        i['type'] == 'dataset' and i['state'] == 'untracked'):
                    gmprops = dict(path=i['rpath'], url=i['url'])
                    if i['id']:
                        gmprops['datalad-id'] = i['id']
                    write_config_section(
                        gmf, 'submodule', i['rpath'], gmprops)
                    write_config_section(
                        gcf, 'submodule', i['rpath'], dict(active='true', url=i['url']))

                # This mirrors the result structure yielded for
                # to_stage_submodules below.
                yield get_status_dict(
                    action='add',
                    refds=self.pathobj,
                    type='dataset',
                    key=None,
                    path=i['path'],
                    status='ok',
                    logger=lgr)


def _get_save_status_state(status):
    """
    Returns
    -------
    dict
      By status category by file path, mapped to status properties.
    """
    # Sort status into status by state with explicit list of states
    # (excluding clean we do not care about) we expect to be present
    # and which we know of (unless None), and modified_or_untracked hybrid
    # since it is used below
    status_state = {
        k: {}
        for k in (None,  # not cared of explicitly here
                  'added',  # not cared of explicitly here
                  # 'clean'  # not even wanted since nothing to do about those
                  'deleted',
                  'modified',
                  'untracked',
                  'modified_or_untracked',  # hybrid group created here
                  )}
    for f, props in status.items():
        state = props.get('state', None)
        if state == 'clean':
            # we don't care about clean
            continue
        status_state[state][f] = props
        # The hybrid one to retain the same order as in original status
        if state in ('modified', 'untracked'):
            status_state['modified_or_untracked'][f] = props
    return status_state


# used in in the get command and GitRepo.add_submodule(), the
# latter is not used outside the tests
def _fixup_submodule_dotgit_setup(ds, relativepath):
    """Implementation of our current of .git in a subdataset

    Each subdataset/module has its own .git directory where a standalone
    repository would have it. No gitdir files, no symlinks.
    """
    # move .git to superrepo's .git/modules, remove .git, create
    # .git-file
    path = opj(ds.path, relativepath)
    subds_dotgit = opj(path, ".git")

    repo = GitRepo(path, create=False)
    if repo.dot_git.parent == repo.pathobj:
        # this is what we want
        return

    # first we want to remove any conflicting worktree setup
    # done by git to find the checkout at the mountpoint of the
    # submodule, if we keep that, any git command will fail
    # after we move .git
    # Ben: Shouldn't we re-setup a possible worktree afterwards?
    repo.config.unset('core.worktree', scope='local')
    # what we have here is some kind of reference, remove and
    # replace by the target
    os.remove(subds_dotgit)
    # make absolute
    src_dotgit = str(repo.dot_git)
    # move .git
    from os import (
        listdir,
        rename,
        rmdir,
    )
    ensure_dir(subds_dotgit)
    for dot_git_entry in listdir(src_dotgit):
        rename(opj(src_dotgit, dot_git_entry),
               opj(subds_dotgit, dot_git_entry))
    assert not listdir(src_dotgit)
    rmdir(src_dotgit)


# try retro-fitting GitRepo with deprecated functionality
# must be done last in this file
try:
    from datalad_deprecated.gitrepo import DeprecatedGitRepoMethods
    for symbol in dir(DeprecatedGitRepoMethods):
        if symbol.startswith('__'):
            # ignore Python internals
            continue
        if hasattr(GitRepo, symbol):
            lgr.debug(
                'Not retro-fitted GitRepo with deprecated %s, '
                'name-space conflict', symbol)
            # do not override existing symbols
            continue
        # assign deprecated symbol to GitRepo
        setattr(GitRepo, symbol, getattr(DeprecatedGitRepoMethods, symbol))
        lgr.debug('Retro-fitted GitRepo with deprecated %s', symbol)
except ImportError as e:
    ce = CapturedException(e)
    lgr.debug(
        'Not retro-fitting GitRepo with deprecated symbols, '
        'datalad-deprecated package not found')<|MERGE_RESOLUTION|>--- conflicted
+++ resolved
@@ -3306,45 +3306,6 @@
         )
         amend = kwargs.get('amend', False)
 
-<<<<<<< HEAD
-=======
-        # Sort status into status by state with explicit list of states
-        # (excluding clean we do not care about) we expect to be present
-        # and which we know of (unless None), and modified_or_untracked hybrid
-        # since it is used below
-        status_state = {
-            k: {}
-            for k in (None,  # not cared of explicitly here
-                      'added',  # not cared of explicitly here
-                      # 'clean'  # not even wanted since nothing to do about those
-                      'deleted',
-                      'modified',
-                      'untracked',
-                      'modified_or_untracked',  # hybrid group created here
-                      )}
-        for f, props in status.items():
-            state = props.get('state', None)
-            if state == 'clean':
-                # we don't care about clean
-                continue
-            if state == 'modified' and props.get('gitshasum') \
-                    and props.get('gitshasum') == props.get('prev_gitshasum'):
-                # reported as modified, but with identical shasums -> typechange
-                # a subdataset maybe? do increasingly expensive tests for
-                # speed reasons
-                if props.get('type') != 'dataset' and f.is_dir() \
-                        and GitRepo.is_valid_repo(f):
-                    # it was not a dataset, but now there is one.
-                    # we declare it untracked to engage the discovery tooling.
-                    state = 'untracked'
-                    props = dict(type='dataset', state='untracked')
-            status_state[state][f] = props
-            # The hybrid one to retain the same order as in original status
-            if state in ('modified', 'untracked'):
-                status_state['modified_or_untracked'][f] = props
-        del status  # to ensure it is no longer used
-
->>>>>>> c29c2e19
         # TODO: check on those None's -- may be those are also "nothing to worry about"
         # and we could just return?
         if not any(status_state.values()) and not (message and amend):
@@ -3744,6 +3705,17 @@
         if state == 'clean':
             # we don't care about clean
             continue
+        if state == 'modified' and props.get('gitshasum') \
+                and props.get('gitshasum') == props.get('prev_gitshasum'):
+            # reported as modified, but with identical shasums -> typechange
+            # a subdataset maybe? do increasingly expensive tests for
+            # speed reasons
+            if props.get('type') != 'dataset' and f.is_dir() \
+                    and GitRepo.is_valid_repo(f):
+                # it was not a dataset, but now there is one.
+                # we declare it untracked to engage the discovery tooling.
+                state = 'untracked'
+                props = dict(type='dataset', state='untracked')
         status_state[state][f] = props
         # The hybrid one to retain the same order as in original status
         if state in ('modified', 'untracked'):
