--- conflicted
+++ resolved
@@ -59,13 +59,6 @@
     _parse_gitconfig_dump
 )
 
-from datalad.consts import (
-<<<<<<< HEAD
-    ADJUSTED_BRANCH_EXPR,
-=======
-    GIT_SSH_COMMAND,
->>>>>>> 9186ff1f
-)
 from datalad.dochelpers import exc_str
 import datalad.utils as ut
 from datalad.utils import (
