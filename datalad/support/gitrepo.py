--- conflicted
+++ resolved
@@ -87,7 +87,6 @@
 
 # imports from same module:
 from .external_versions import external_versions
-<<<<<<< HEAD
 from .exceptions import (
     CommandError,
     DeprecatedError,
@@ -105,24 +104,11 @@
 )
 from .path import get_parent_paths
 from .repo import (
-    Flyweight,
+    PathBasedFlyweight,
     RepoInterface
 )
 
 #from git.objects.blob import Blob
-=======
-from .exceptions import CommandError
-from .exceptions import DeprecatedError
-from .exceptions import FileNotInRepositoryError
-from .exceptions import GitIgnoreError
-from .exceptions import MissingBranchError
-from .exceptions import OutdatedExternalDependencyWarning
-from .exceptions import PathKnownToRepositoryError
-from .network import RI, PathRI
-from .network import is_ssh
-from .repo import PathBasedFlyweight
-from .repo import RepoInterface
->>>>>>> 4776c270
 
 # shortcuts
 _curdirsep = curdir + sep
@@ -526,16 +512,11 @@
         self._pbar.refresh()
 
 
-<<<<<<< HEAD
 # Compatibility kludge.  See GitRepo.get_submodules().
 Submodule = namedtuple("Submodule", ["name", "path", "url"])
 
 
-class GitRepo(RepoInterface, metaclass=Flyweight):
-=======
-@add_metaclass(PathBasedFlyweight)
-class GitRepo(RepoInterface):
->>>>>>> 4776c270
+class GitRepo(RepoInterface, metaclass=PathBasedFlyweight):
     """Representation of a git repository
 
     """
@@ -552,46 +533,8 @@
 
     _unique_instances = WeakValueDictionary()
 
-    @classmethod
-<<<<<<< HEAD
-    def _flyweight_id_from_args(cls, *args, **kwargs):
-
-        if args:
-            # to a certain degree we need to simulate an actual call to __init__
-            # and make sure, passed arguments are fitting:
-            # TODO: Figure out, whether there is a cleaner way to do this in a
-            # generic fashion
-            assert('path' not in kwargs)
-            path = args[0]
-            args = args[1:]
-        elif 'path' in kwargs:
-            path = kwargs.pop('path')
-        else:
-            raise TypeError("__init__() requires argument `path`")
-
-        if path is None:
-            raise AttributeError
-
-        # mirror what is happening in __init__
-        if isinstance(path, ut.PurePath):
-            path = str(path)
-
-        # Sanity check for argument `path`:
-        # raise if we cannot deal with `path` at all or
-        # if it is not a local thing:
-        path = RI(path).localpath
-        # resolve symlinks to make sure we have exactly one instance per
-        # physical repository at a time
-        path = realpath(path)
-        kwargs['path'] = path
-        return path, args, kwargs
-
     def _flyweight_invalid(self):
         return not self.is_valid_git()
-=======
-    def _flyweight_invalid(cls, id_):
-        return not cls.is_valid_repo(id_)
->>>>>>> 4776c270
 
     @classmethod
     def _flyweight_reject(cls, id_, *args, **kwargs):
