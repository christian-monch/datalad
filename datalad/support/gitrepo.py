# emacs: -*- mode: python; py-indent-offset: 4; tab-width: 4; indent-tabs-mode: nil -*-
# ex: set sts=4 ts=4 sw=4 noet:
# ## ### ### ### ### ### ### ### ### ### ### ### ### ### ### ### ### ### ### ##
#
#   See COPYING file distributed along with the datalad package for the
#   copyright and license terms.
#
# ## ### ### ### ### ### ### ### ### ### ### ### ### ### ### ### ### ### ### ##
"""Interface to Git via GitPython

For further information on GitPython see http://gitpython.readthedocs.org/

"""

from os import getcwd, linesep
from os.path import join as opj, exists, normpath, isabs, commonprefix, relpath, realpath
import logging
import shlex

from functools import wraps

from git import Repo
from git.exc import GitCommandError

from ..support.exceptions import FileNotInRepositoryError
from ..cmd import Runner
from ..utils import optional_args

lgr = logging.getLogger('datalad.gitrepo')

# TODO: Figure out how GIT_PYTHON_TRACE ('full') is supposed to be used.
# Didn't work as expected on a first try. Probably there is a neatier way to
# log Exceptions from git commands.

# TODO: Check whether it makes sense to unify passing of options in a way
# similar to paths. See options_decorator in annexrepo.py
# Note: GitPython is doing something similar already with **kwargs.
# TODO: Figure this out in detail.


def _normalize_path(base_dir, path):
    """Helper to check paths passed to methods of this class.

    Checks whether `path` is beneath `base_dir` and normalize it.
    Additionally paths are converted into relative paths with respect to
    `base_dir`, considering os.getcwd() in case of relative paths. This
    is intended to be used in repository classes, which means that
    `base_dir` usually will be the repository's base directory.

    Parameters:
    -----------
    path: str
        path to be normalized
    base_dir: str
        directory to serve as base to normalized, relative paths

    Returns:
    --------
    str:
        path, that is a relative path with respect to `base_dir`
    """
    if not path:
        return path

    base_dir = realpath(base_dir)
    # path = normpath(path)
    # Note: disabled normpath, because it may break paths containing symlinks;
    # But we don't want to realpath relative paths, in case cwd isn't the correct base.

    if isabs(path):
        path = realpath(path)
        if commonprefix([path, base_dir]) != base_dir:
            raise FileNotInRepositoryError(msg="Path outside repository: %s"
                                               % path, filename=path)
        else:
            pass

    elif commonprefix([getcwd(), base_dir]) == base_dir:
        # If we are inside repository, rebuilt relative paths.
        path = opj(getcwd(), path)
    else:
        # We were called from outside the repo. Therefore relative paths
        # are interpreted as being relative to self.path already.
        return path

    return relpath(path, start=base_dir)


@optional_args
def normalize_path(func):
    """Decorator to provide unified path conversion for a single file

    Unlike normalize_paths, intended to be used for functions dealing with a
    single filename at a time

    Note
    ----
    This is intended to be used within the repository classes and therefore
    returns a class method!

    The decorated function is expected to take a path at
    first positional argument (after 'self'). Additionally the class `func`
    is a member of, is expected to have an attribute 'path'.
    """

    @wraps(func)
    def newfunc(self, file_, *args, **kwargs):
        file_new = _normalize_path(self.path, file_)
        return func(self, file_new, *args, **kwargs)

    return newfunc


@optional_args
def normalize_paths(func, match_return_type=True):
    """Decorator to provide unified path conversions.

    Note
    ----
    This is intended to be used within the repository classes and therefore
    returns a class method!

    The decorated function is expected to take a path or a list of paths at
    first positional argument (after 'self'). Additionally the class `func`
    is a member of, is expected to have an attribute 'path'.

    Accepts either a list of paths or a single path in a str. Passes a list
    to decorated function either way, but would return based on the value of
    match_return_type and possibly input argument

    Parameters
    ----------
    match_return_type : bool, optional
      If True, and a single string was passed in, it would return the first
      element of the output (after verifying that it is a list of length 1).
      It makes easier to work with single files input.
    """

    @wraps(func)
    def newfunc(self, files, *args, **kwargs):
        if isinstance(files, basestring) or not files:
            files_new = [_normalize_path(self.path, files)]
            single_file = True
        elif isinstance(files, list):
            files_new = [_normalize_path(self.path, path) for path in files]
            single_file = False
        else:
            raise ValueError("_files_decorator: Don't know how to handle instance of %s." %
                             type(files))

        result = func(self, files_new, *args, **kwargs)

        if (result is None) or not match_return_type or not single_file:
            # If function doesn't return anything or no denormalization
            # was requested or it was not a single file
            return result
        elif single_file:
            assert(len(result) == 1)
            return result[0]
        else:
            return RuntimeError("should have not got here... check logic")

    return newfunc


<<<<<<< HEAD
def _fix_paths_list(files):
=======
def _remove_empty_items(list_):
>>>>>>> 59920f1f
    """Remove empty entries from list

    This is needed, since some functions of GitPython may convert
    an empty entry to '.', when used with a list of paths.

    Parameter:
    ----------
    files: list of str

    Returns:
    list of str
    """
<<<<<<< HEAD
    if not isinstance(files, list):
        lgr.warning(
            "_fix_paths_list() called with non-list type: %s" % type(files))
        return files
    return [file_ for file_ in files if file_]
=======
    if not isinstance(list_, list):
        lgr.warning(
            "_remove_empty_items() called with non-list type: %s" % type(files))
        return files
    return [file_ for file_ in list_ if file_]
>>>>>>> 59920f1f


class GitRepo(object):
    """Representation of a git repository

    Not sure if needed yet, since there is GitPython. By now, wrap it to have
    control. Convention: method's names starting with 'git_' to not be
    overridden accidentally by AnnexRepo.

    """
    __slots__ = ['path', 'repo', 'cmd_call_wrapper']

    def __init__(self, path, url=None, runner=None):
        """Creates representation of git repository at `path`.

        If there is no git repository at this location, it will create an empty one.
        Additionally the directory is created if it doesn't exist.
        If url is given, a clone is created at `path`.

        Parameters
        ----------
        path: str
          path to the git repository; In case it's not an absolute path,
          it's relative to os.getcwd()
        url: str
          url to the to-be-cloned repository. Requires a valid git url according to
          http://www.kernel.org/pub/software/scm/git/docs/git-clone.html#URLS .

        """

        self.path = normpath(path)
        self.cmd_call_wrapper = runner or Runner(cwd=self.path)
        # TODO: Concept of when to set to "dry".
        #       Includes: What to do in gitrepo class?
        #       Now: setting "dry" means to give a dry-runner to constructor.
        #       => Do it similar in gitrepo/dataset.
        #       Still we need a concept of when to set it and whether this
        #       should be a single instance collecting everything or more
        #       fine grained.

        if url is not None:
            try:
                self.cmd_call_wrapper(Repo.clone_from, url, path)
                # TODO: more arguments possible: ObjectDB etc.
            except GitCommandError as e:
                # log here but let caller decide what to do
                lgr.error(str(e))
                raise

        if not exists(opj(path, '.git')):
            try:
                self.repo = self.cmd_call_wrapper(Repo.init, path, True)
            except GitCommandError as e:
                lgr.error(str(e))
                raise
        else:
            try:
                self.repo = self.cmd_call_wrapper(Repo, path)
            except GitCommandError as e:
                # TODO: Creating Repo-object from existing git repository might raise other Exceptions
                lgr.error(str(e))
                raise

    @normalize_paths
    def git_add(self, files):
        """Adds file(s) to the repository.

        Parameters:
        -----------
        files: list
            list of paths to add
        """

        files = _remove_empty_items(files)
        if files:
            files = _fix_paths_list(files)
            try:
                self.cmd_call_wrapper(self.repo.index.add, files, write=True)
                # TODO: May be make use of 'fprogress'-option to indicate progress
                # But then, we don't have it for git-annex add, anyway.
                #
                # TODO: Is write=True a reasonable way to do it?
                # May be should not write until success of operation is confirmed?
                # What's best in case of a list of files?
            except OSError, e:
                lgr.error("git_add: %s" % e)
                raise

        else:
            lgr.warning("git_add was called with empty file list.")

    @normalize_paths
    def git_remove(self, files, **kwargs):
        """Remove files.

        Parameters:
        -----------
        files: str
          list of paths to remove
        Returns:
        --------
        [str]
          list of successfully removed files.
        """

        files = _fix_paths_list(files)

        return self.repo.index.remove(files, working_tree=True, **kwargs)


    def git_commit(self, msg=None, options=None):
        """Commit changes to git.

        Parameters:
        -----------
        msg: str
            commit-message
        options:
            to be implemented. See options_decorator in annexrepo.
        """

        if not msg:
            msg = "What would be a good default message?"

        self.cmd_call_wrapper(self.repo.index.commit, msg)

    def get_indexed_files(self):
        """Get a list of files in git's index

        Returns:
        --------
        list
            list of paths rooting in git's base dir
        """

        return [x[0] for x in self.cmd_call_wrapper(
            self.repo.index.entries.keys)]
<<<<<<< HEAD

    def git_get_branches(self):
        """Get all branches of the repo.

        Returns:
        -----------
        [str]
            Names of all branches of this repository.
        """
        return [branch.name for branch in self.repo.branches]

    def git_get_active_branch(self):

        return self.repo.active_branch.name

    @normalize_paths(match_return_type=False)
    def _git_custom_command(self, files, cmd_str,
                           log_stdout=True, log_stderr=True, log_online=False,
                           expect_stderr=False, cwd=None, env=None,
                           shell=None):
        """Allows for calling arbitrary commands.

        Helper for developing purposes, i.e. to quickly implement git commands
        for proof of concept without the need to figure out, how this is done
        via GitPython.

        Parameters:
        -----------
        files: list of files
        cmd_str: str
            arbitrary command str. `files` is appended to that string.

        Returns:
        --------
        stdout, stderr
        """
        
        cmd = shlex.split(cmd_str + " " + " ".join(files))
        return self.cmd_call_wrapper.run(cmd, log_stderr=log_stderr,
                                  log_stdout=log_stdout, log_online=log_online,
                                  expect_stderr=expect_stderr, cwd=cwd,
                                  env=env, shell=shell)

# TODO: --------------------------------------------------------------------

# THE local collection:
# operations on remotes like looking for certain files, list files, git cat?
# May be better: fetch the remotes -> query branch remote/master


    def git_remote_add(self, name, url, options=''):
        """
        """

        return self._git_custom_command('', 'git remote add %s %s %s' %
                                 (options, name, url))

    def git_remote_remove(self, name):
        """
        """

        return self._git_custom_command('', 'git remote remove %s' % name)

    def git_remote_show(self, name='', verbose=False):
        """
        """

        v = "-v" if verbose else ""
        out, err = self._git_custom_command('', 'git remote %s show %s' %
                                            (v, name))
        return out.rstrip(linesep).split(linesep)

    def git_remote_update(self, name='', verbose=False):
        """
        """

        v = "-v" if verbose else ''
        self._git_custom_command('', 'git remote %s update %s' %
                                        (name, v))

    def git_fetch(self, name, options=''):
        """
        """

        self._git_custom_command('', 'git fetch %s %s' %
                                        (options, name))

    def git_get_remote_url(self, name):
        """We need to know, where to clone from, if a remote is
        requested
        """

        out, err =self._git_custom_command(
            '', 'git config --get remote.%s.url' %name)
        return out.rstrip(linesep)

    def git_pull(self, name='', options=''):
        """
        """

        return self._git_custom_command('', 'git pull %s %s' % (options, name))

    def git_push(self, name='', options=''):
        """
        """

        self._git_custom_command('', 'git push %s %s' % (options, name))

    def git_checkout(self, name, options=''):
        """
        """

        self._git_custom_command('', 'git checkout %s %s' % (options, name))

    def git_get_files(self, branch=None):
        """Get a list of files in git.

        Lists the files in the (remote) branch.

        Parameters:
        -----------
        branch: str
          Name of the branch to query.
        Returns:
        --------
        [str]
          list of files.
        """

        # TODO: This does not work as expected. Figure out!
        # For now keep it as is, since it nevertheless provides
        # the info needed for collections.
        cmd_str = 'git ls-files' + \
                  (' --with-tree %s' % branch if branch else '')
        out, err = self._git_custom_command(
            '', cmd_str)
        return out.rstrip(linesep).split(linesep)

    def git_get_file_content(self, file_, branch=None):
        """

        Returns:
        --------
        [str]
          content of file_ as a list of lines.
        """

        out, err = self._git_custom_command(
            '', 'git cat-file blob %s:%s' % (branch, file_))
        return out.rstrip(linesep).split(linesep)
=======
>>>>>>> 59920f1f
<|MERGE_RESOLUTION|>--- conflicted
+++ resolved
@@ -163,11 +163,7 @@
     return newfunc
 
 
-<<<<<<< HEAD
-def _fix_paths_list(files):
-=======
 def _remove_empty_items(list_):
->>>>>>> 59920f1f
     """Remove empty entries from list
 
     This is needed, since some functions of GitPython may convert
@@ -180,19 +176,11 @@
     Returns:
     list of str
     """
-<<<<<<< HEAD
-    if not isinstance(files, list):
-        lgr.warning(
-            "_fix_paths_list() called with non-list type: %s" % type(files))
-        return files
-    return [file_ for file_ in files if file_]
-=======
     if not isinstance(list_, list):
         lgr.warning(
             "_remove_empty_items() called with non-list type: %s" % type(files))
         return files
     return [file_ for file_ in list_ if file_]
->>>>>>> 59920f1f
 
 
 class GitRepo(object):
@@ -268,7 +256,6 @@
 
         files = _remove_empty_items(files)
         if files:
-            files = _fix_paths_list(files)
             try:
                 self.cmd_call_wrapper(self.repo.index.add, files, write=True)
                 # TODO: May be make use of 'fprogress'-option to indicate progress
@@ -298,7 +285,7 @@
           list of successfully removed files.
         """
 
-        files = _fix_paths_list(files)
+        files = _remove_empty_items(files)
 
         return self.repo.index.remove(files, working_tree=True, **kwargs)
 
@@ -330,7 +317,6 @@
 
         return [x[0] for x in self.cmd_call_wrapper(
             self.repo.index.entries.keys)]
-<<<<<<< HEAD
 
     def git_get_branches(self):
         """Get all branches of the repo.
@@ -480,6 +466,4 @@
 
         out, err = self._git_custom_command(
             '', 'git cat-file blob %s:%s' % (branch, file_))
-        return out.rstrip(linesep).split(linesep)
-=======
->>>>>>> 59920f1f
+        return out.rstrip(linesep).split(linesep)