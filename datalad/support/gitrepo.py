--- conflicted
+++ resolved
@@ -2009,16 +2009,11 @@
             commitishes = commitishes + [self.get_active_branch()]
 
         try:
-<<<<<<< HEAD
-            bases = self.repo.merge_base(*commitishes)
-        except GitCommandError as exc:
-=======
             base = self.call_git_oneline(['merge-base'] + commitishes)
         except CommandError as exc:
             if exc.code == 1 and not (exc.stdout or exc.stderr):
                 # No merge base was found (unrelated commits).
                 return None
->>>>>>> 2f50d945
             if "fatal: Not a valid object name" in exc.stderr:
                 return None
             raise
