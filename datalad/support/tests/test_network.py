--- conflicted
+++ resolved
@@ -9,11 +9,6 @@
 
 import logging
 import os
-<<<<<<< HEAD
-import sys
-=======
-from collections import OrderedDict
->>>>>>> 3d1d3ab0
 from os.path import isabs
 from os.path import join as opj
 
