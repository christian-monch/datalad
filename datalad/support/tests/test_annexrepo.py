--- conflicted
+++ resolved
@@ -1258,7 +1258,6 @@
             assert_raises(OutdatedExternalDependency, AnnexRepo, path)
 
 
-<<<<<<< HEAD
 def test_ProcessAnnexProgressIndicators():
     irrelevant_lines = (
         'abra',
@@ -1320,8 +1319,8 @@
     with swallow_outputs() as cmo:
         assert_equal(proc.finish(), None)
         assert_equal(proc.total_pbar, None)
-=======
-@with_tempfile
+
+
 @with_tempfile
 def test_get_description(path1, path2):
     annex1 = AnnexRepo(path1, create=True)
@@ -1345,5 +1344,4 @@
     # but let's remove the remote
     annex1.merge_annex('annex1')
     annex2.remove_remote('annex1')
-    assert_equal(annex2.get_description(uuid=annex1.uuid), annex1_description)
->>>>>>> a3a42255
+    assert_equal(annex2.get_description(uuid=annex1.uuid), annex1_description)