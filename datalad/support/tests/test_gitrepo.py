--- conflicted
+++ resolved
@@ -1407,7 +1407,6 @@
     # Check that a runner with a non-default protocol gets wired up correctly.
     prot = ExecutionTimeProtocol()
     gr = GitRepo(path, runner=Runner(cwd=path, protocol=prot), create=True)
-<<<<<<< HEAD
 
     ok_(len(prot) > 0)
     ok_(prot[0]['duration'] >= 0)
@@ -1426,16 +1425,5 @@
     prev_len = len(prot)
     gr.commit("commit foo")
     check(prev_len, prot, "commit")
-=======
-    # now we run two commands
-    #  1. to check if no known to possible git upstairs files in current path
-    #  2. actually call git init
-    eq_(len(prot), 2)
-    gr.add("foo")
-    eq_(len(prot), 3)
-    assert_in("add", prot[2]["command"])
-    gr.commit("commit foo")
-    eq_(len(prot), 4)
-    assert_in("commit", prot[3]["command"])
-    ok_(all(p['duration'] >= 0 for p in prot))
->>>>>>> 8e2d1ab0
+
+    ok_(all(p['duration'] >= 0 for p in prot))