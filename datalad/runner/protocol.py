# emacs: -*- mode: python; py-indent-offset: 4; tab-width: 4; indent-tabs-mode: nil -*-
# ex: set sts=4 ts=4 sw=4 et:
# ## ### ### ### ### ### ### ### ### ### ### ### ### ### ### ### ### ### ### ##
#
#   See COPYING file distributed along with the datalad package for the
#   copyright and license terms.
#
# ## ### ### ### ### ### ### ### ### ### ### ### ### ### ### ### ### ### ### ##
"""Base class of a protocol to be used with the DataLad runner
"""

from __future__ import annotations

import logging
import subprocess
import warnings
from collections import deque
from locale import getpreferredencoding
from typing import (
    Any,
    Optional,
)

from datalad.utils import ensure_unicode

from .exception import CommandError

lgr = logging.getLogger('datalad.runner.protocol')


class GeneratorMixIn:
    """ Protocol mix in that will instruct runner.run to return a generator

    When this class is a parent of a protocol given to runner.run (and
    some other functions/methods) the run-method will return a `Generator`,
    which yields whatever the protocol callbacks send to the `Generator`,
    via the `send_result`-method of this class.

    This allows to use runner.run() in constructs like:

        for result in runner.run(...):
            # do something, for example write to stdin of the subprocess


    Example for creating a generator-version of the StdOutCapture protocol, that
    will yield tuples of (fd, data):

        class GeneratorStdOutCapture(StdOutCapture, GeneratorMixIn):
            def pipe_data_received(self, fd, data):
                self.send_result((fd, data))

    """
<<<<<<< HEAD
=======
    @property
    def result_queue(self):
        if not hasattr(self, "_result_queue"):
            self._result_queue = deque()
        return self._result_queue

>>>>>>> 02bc0a01
    def send_result(self, result):
        """ This method sends a result that will be yielded by the generator

        If ThreadedRunner.run() is called with a protocol that is derived from
        this mixin-class, it will return a generator. The elements that the
        generator yields have to be sent to the generator. This is done via this
        method. Any `result` that is given to `GeneratorMixIn.send_result()`
        will eventually be yielded by the generator. The order in which they
        are yielded is the order in which they are "given" to
        `GeneratorMixIn.send_result()`.
        """
        self.result_queue.append(result)

    @property
    def result_queue(self) -> deque:
        if not hasattr(self, '_result_queue'):
            self._result_queue: deque = deque()
        return self._result_queue


class WitlessProtocol:
    """Subprocess communication protocol base class for `run_async_cmd`

    This class implements basic subprocess output handling. Derived classes
    like `StdOutCapture` should be used for subprocess communication that need
    to capture and return output. In particular, the `pipe_data_received()`
    method can be overwritten to implement "online" processing of process
    output.

    This class defines a default return value setup that causes
    `run_async_cmd()` to return a 2-tuple with the subprocess's exit code
    and a list with bytestrings of all captured output streams.
    """

    proc_out = False
    proc_err = False

    def __init__(self, done_future: Any = None, encoding: Optional[str] = None) -> None:
        """
        Parameters
        ----------
        done_future: Any
          Ignored parameter, kept for backward compatibility (DEPRECATED)
        encoding : str
          Encoding to be used for process output bytes decoding. By default,
          the preferred system encoding is guessed.
        """

        if done_future is not None:
            warnings.warn("`done_future` argument is ignored "
                          "and will be removed in a future release",
                          DeprecationWarning)

        self.fd_infos: dict[int, tuple[str, Optional[bytearray]]] = {}

        self.process: Optional[subprocess.Popen] = None
        self.stdout_fileno = 1
        self.stderr_fileno = 2

        # capture output in bytearrays while the process is running
        self.fd_infos[self.stdout_fileno] = ("stdout", bytearray()) if self.proc_out else ("stdout", None)
        self.fd_infos[self.stderr_fileno] = ("stderr", bytearray()) if self.proc_err else ("stderr", None)

        super().__init__()
        self.encoding = encoding or getpreferredencoding(do_setlocale=False)

        self._log_outputs = False
        if lgr.isEnabledFor(5):
            try:
                from datalad import cfg
                self._log_outputs = cfg.getbool('datalad.log', 'outputs', default=False)
            except ImportError:
                pass
            self._log = self._log_summary
        else:
            self._log = self._log_nolog

    def _log_nolog(self, fd: int, data: str | bytes) -> None:
        pass

    def _log_summary(self, fd: int, data: str | bytes) -> None:
        fd_name = self.fd_infos[fd][0]
        assert self.process is not None
        lgr.log(5, 'Read %i bytes from %i[%s]%s',
                len(data), self.process.pid, fd_name, ':' if self._log_outputs else '')
        if self._log_outputs:
            log_data = ensure_unicode(data)
            # The way we log is to stay consistent with Runner.
            # TODO: later we might just log in a single entry, without
            # fd_name prefix
            lgr.log(5, "%s| %s ", fd_name, log_data)

    def connection_lost(self, exc: Optional[BaseException]) -> None:
        """Called when the connection is lost or closed.

        The argument is an exception object or None (the latter
        meaning a regular EOF is received or the connection was
        aborted or closed).
        """

    def connection_made(self, process: subprocess.Popen) -> None:
        self.process = process
        lgr.log(8, 'Process %i started', self.process.pid)

    def pipe_connection_lost(self, fd: int, exc: Optional[BaseException]) -> None:
        """Called when a file descriptor associated with the child process is
        closed.

        fd is the int file descriptor that was closed.
        """

    def pipe_data_received(self, fd: int, data: bytes) -> None:
        self._log(fd, data)
        # Store received output if stream was to be captured.
        fd_name, buffer = self.fd_infos[fd]
        if buffer is not None:
            buffer.extend(data)

    def timeout(self, fd: Optional[int]) -> bool:
        """
        Called if the timeout parameter to WitlessRunner.run()
        is not `None` and a process file descriptor could not
        be read (stdout or stderr) or not be written (stdin)
        within the specified time in seconds, or if waiting for
        a subprocess to exit takes longer than the specified time.

        stdin timeouts are only caught when the type of the `stdin`-
        parameter to WitlessRunner.run() is either a `Queue`,
        a `str`, or `bytes`. `Stdout` or `stderr` timeouts
        are only caught of proc_out and proc_err are `True` in the
        protocol class. Process wait timeouts are
        always caught if `timeout` is not `None`. In this case the
        `fd`-argument will be `None`.

        fd:
          The file descriptor that timed out or `None` if no
          progress was made at all, i.e. no stdin element was
          enqueued and no output was read from either stdout
          or stderr.

        return:
          If the callback returns `True`, the file descriptor
          (if any was given) will be closed and no longer monitored.
          If the return values is anything else than `True`,
          the file-descriptor will be monitored further
          and additional timeouts might occur indefinitely.
          If `None` was given, i.e. a process runtime-timeout
          was detected, and `True` is returned, the process
          will be terminated.
        """
        return False

    def _prepare_result(self) -> dict:
        """Prepares the final result to be returned to the runner

        Note for derived classes overwriting this method:

        The result must be a dict with keys that do not unintentionally
        conflict with the API of CommandError, as the result dict is passed to
        this exception class as kwargs on error. The Runner will overwrite
        'cmd' and 'cwd' on error, if they are present in the result.
        """
        assert self.process is not None
        return_code = self.process.poll()
        if return_code is None:
            raise CommandError(
                msg=f"Got None as a return_code for the process {self.process.pid}")
        lgr.log(
            8,
            'Process %i exited with return code %i',
            self.process.pid, return_code)
        # give captured process output back to the runner as string(s)
        results: dict[str, Any] = {
            name: (
                bytes(byt).decode(self.encoding)
                if byt is not None
                else '')
            for name, byt in self.fd_infos.values()
        }
        results['code'] = return_code
        return results

    def process_exited(self) -> None:
        pass<|MERGE_RESOLUTION|>--- conflicted
+++ resolved
@@ -50,15 +50,6 @@
                 self.send_result((fd, data))
 
     """
-<<<<<<< HEAD
-=======
-    @property
-    def result_queue(self):
-        if not hasattr(self, "_result_queue"):
-            self._result_queue = deque()
-        return self._result_queue
-
->>>>>>> 02bc0a01
     def send_result(self, result):
         """ This method sends a result that will be yielded by the generator
 
