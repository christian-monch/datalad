--- conflicted
+++ resolved
@@ -321,8 +321,9 @@
 
     Note
     ----
-    This is a temporary version of the above get_datalad_master, marked by the prefix POC.
-     Not for general use in datalad yet.
+    This is a temporary version of the above get_datalad_master, marked by the
+    prefix POC.
+    Not for general use in datalad yet.
     """
 
     from ..consts import DATALAD_ROOT_HANDLE_NAME
@@ -334,45 +335,3 @@
 
     from ..support.gitrepo import GitRepo
     return GitRepo(root_dir, create=True)
-
-<<<<<<< HEAD
-=======
-
-
->>>>>>> 07dcc2a6
-# Notes:
-# ------
-# collection:
-# handle at 'path'? => return Handle/HandleRepo
-#
-# is 'handle' in collection?, get Handle/HandleRepo
-#
-# same for collections
-#   - is_registered?
-#   - get the instance
-#   - get the path/url
-#   - get registered Collections
-#
-# register collection? (remote add (check for duplicates); fetch)
-#
-# "register" handle? (and add metadata to master) => integrate the latter into
-# add_handle (CollectionRepo)
-#
-# get handle's path; list of handles paths => could be done via
-# Handle instances.
-#
-#
-# what to do about addressing the local master itself via its name?
-#  - when is it needed?
-#  - when it should be showed, when it shouldn't?
-#
-#
-# check whether 'handle' is a key ("{collection}/{handle}")
-# or a local path or an url
-
-# Tasks:
-# ------
-#
-# - get a handle by its name or path or url => different type of return value?
-# - (un)register a collection
-# - check what type of repo is at path and return it (see get_repo_instance)