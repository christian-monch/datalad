# emacs: -*- mode: python; py-indent-offset: 4; tab-width: 4; indent-tabs-mode: nil -*-
# ex: set sts=4 ts=4 sw=4 noet:
# ## ### ### ### ### ### ### ### ### ### ### ### ### ### ### ### ### ### ### ##
#
#   See COPYING file distributed along with the datalad package for the
#   copyright and license terms.
#
# ## ### ### ### ### ### ### ### ### ### ### ### ### ### ### ### ### ### ### ##
"""Metadata definitions"""

# identifiers that defines an ontology as a whole
vocabulary_id = 'http://purl.org/dc/dcam/VocabularyEncodingScheme'

# this is the cannonical version string of Datalad's current metadata scheme
version = '2.0'

# for maximum compatibility with git-annex' metadata setup, _keys_ in this
# dictionary should be all lower-case, and be limited to alphanumerics, plus
# '_', '-', and '.' -- except for JSON-LD keywords (which start with '@' and
# will be ignored in the context of git-annex metadata
common_defs = {
    # ontologies/external vocabularies
    "schema": {
        'def': "http://schema.org/",
        'descr': 'base vocabulary',
        'type': vocabulary_id},
    "dcterms": {
        'def': "http://purl.org/dc/terms/",
        'descr': 'DCMI metadata terms',
        'type': vocabulary_id},
    "dctype": {
        'def': "http://purl.org/dc/dcmitype/",
        'descr': 'DCMI Type Vocabulary',
        'type': vocabulary_id},
    "doap": {
        'def': "http://usefulinc.com/ns/doap#",
        'descr': 'vocabulary for the description of a project',
        'type': vocabulary_id},
<<<<<<< HEAD
    "idqa": {
        'def': "http://purl.obolibrary.org/obo/ID_",
        'descr': 'vocabulary for Image and Data Quality Assessment for scientific data management',
=======
    "foaf": {
        'def': "http://xmlns.com/foaf/spec/#term_",
        'descr': 'vocabulary for describing (social) networks',
>>>>>>> 4f4534a1
        'type': vocabulary_id},
    "mime": {
        'def': "https://www.iana.org/assignments/media-types/",
        'descr': 'IANA media types, see https://www.iana.org/assignments/media-types/media-types.xhtml',
        'type': vocabulary_id},
    "pato": {
        'def': "http://purl.obolibrary.org/obo/PATO_",
        'descr': 'Vocabulary of phenotypic qualities',
        'type': vocabulary_id},
    "time": {
        'def': 'https://www.w3.org/TR/owl-time/#',
        'descr': 'ontology of temporal concepts',
        'type': vocabulary_id},
    "uo": {
        'def': "http://purl.obolibrary.org/obo/UO_",
        'descr': "Units of Measurement Ontology",
        'type': vocabulary_id},
    # individually defined terms
    "author": {
        'def': "schema:author",
        'descr': 'author of some resource'},
    "audience": {
        'def': "doap:audience",
        'descr': 'target audience description'},
    "citation": {
        'def': "schema:citation",
        'descr': 'reference to another creative work, such as a scholarly article'},
    "contributors": {
        'def': "schema:contributor",
        'descr': 'secondary author of a resource'},
    "comment": {
        'def': 'http://purl.obolibrary.org/obo/NCIT_C25393',
        'descr': 'A written explanation, or observation'},
    "description": {
        'def': "schema:description",
        'descr': 'description of a resource'},
    'format': {
        'def': 'http://purl.org/dc/elements/1.1/format',
        'descr': 'file format, physical medium, or dimensions of the resource.'},
    "homepage": {
        'def': "doap:homepage",
        'descr': 'homepage associated with a resource'},
    "issuetracker": {
        'def': "doap:bug-database",
        'descr': 'location of an issue tracker for a resource'},
    "tag": {
        'def': "schema:keywords",
        'descr': 'tag or keyword (often multiple) for a resource'},
    "license": {
        'def': "http://www.w3.org/1999/xhtml/vocab#license",
        'descr': 'licence or usage terms for a resource'},
    "location": {
        'def': "schema:location",
        'descr': 'location where a resource is available'},
    "maintainer": {
        'def': "doap:maintainer",
        'descr': 'maintainer of a resource'},
    "name": {
        'def': "schema:name",
        'descr': 'name of a resource'},
    "shortdescription": {
        'def': "doap:shortdesc",
        'descr': 'sort description or summary or title of a resource'},
    # wondering why there is no title, eh?
    # MIH: we have name and short description
    #      adding title seems superfluous
    #"title": "dcterms:title",
    "subject": {
        'def': 'dcterms:subject',
        'descr': 'topic of a resource, best practice is to use a controlled vocabulary'},
    # TODO why not JSON-LD @type instead, an annexed file is type 'file' anyways
    "type": {
        'def': "dcterms:type",
        'descr': 'type or category of a resource (e.g. file, dataset)'},
    "unit": {
        'def': 'uo:0000000',
        'descr': 'standardized quantity of a physical quality'},
    "version": {
        'def': "doap:Version",
        'descr': 'version of a resource'},
    "conformsto": {
        'def': "dcterms:conformsTo",
        'descr': 'reference to a standard to which the described resource conforms'},
    "fundedby": {
        'def': "foaf:fundedBy",
        'descr': 'reference to an entity that provided funding for a resource'},
    "haspart": {
        'def': "dcterms:hasPart",
        'descr': 'related resource that is physically/logically included in a resource'},
    "ispartof": {
        'def': "dcterms:isPartOf",
        'descr': 'related resource in which a resource is physically/logically included'},
    "isversionof": {
        'def': "dcterms:isVersionOf",
        'descr': 'related resource of which the a resource is a version, edition, or adaptation'},
    "modified": {
        'def': "dcterms:modified",
        'descr': 'date on which the resource was changed'},
    "sameas": {
        'def': "schema:sameAs",
        'descr': "URL of a web page that unambiguously indicates a resource's identity"},
}<|MERGE_RESOLUTION|>--- conflicted
+++ resolved
@@ -36,15 +36,13 @@
         'def': "http://usefulinc.com/ns/doap#",
         'descr': 'vocabulary for the description of a project',
         'type': vocabulary_id},
-<<<<<<< HEAD
+    "foaf": {
+        'def': "http://xmlns.com/foaf/spec/#term_",
+        'descr': 'vocabulary for describing (social) networks',
+        'type': vocabulary_id},
     "idqa": {
         'def': "http://purl.obolibrary.org/obo/ID_",
         'descr': 'vocabulary for Image and Data Quality Assessment for scientific data management',
-=======
-    "foaf": {
-        'def': "http://xmlns.com/foaf/spec/#term_",
-        'descr': 'vocabulary for describing (social) networks',
->>>>>>> 4f4534a1
         'type': vocabulary_id},
     "mime": {
         'def': "https://www.iana.org/assignments/media-types/",
