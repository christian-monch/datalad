--- conflicted
+++ resolved
@@ -25,9 +25,9 @@
     swallow_outputs,
 )
 from datalad.tests.utils import (
-<<<<<<< HEAD
     assert_equal,
     assert_in,
+    assert_re_in,
     assert_is_generator,
     assert_raises,
     assert_repo_status,
@@ -40,21 +40,6 @@
     with_tempfile,
     with_testsui,
 )
-=======
-    assert_in,
-    assert_re_in,
-)
-from datalad.tests.utils import assert_result_count
-from datalad.tests.utils import assert_is_generator
-from datalad.tests.utils import with_tempfile
-from datalad.tests.utils import with_testsui
-from datalad.tests.utils import ok_clean_git
-from datalad.tests.utils import ok_file_under_git
-from datalad.tests.utils import patch_config
-from datalad.tests.utils import SkipTest
-from datalad.tests.utils import eq_
-from datalad.tests.utils import known_failure_githubci_win
->>>>>>> aa2da5c3
 from datalad.support.exceptions import NoDatasetFound
 
 from datalad.api import search
