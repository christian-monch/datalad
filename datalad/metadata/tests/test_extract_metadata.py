--- conflicted
+++ resolved
@@ -44,15 +44,7 @@
 @known_failure_githubci_win
 @with_tempfile(mkdir=True)
 def test_ds_extraction(path):
-<<<<<<< HEAD
-    from datalad.tests.utils import SkipTest
-    try:
-        import libxmp
-    except Exception as e:
-        raise SkipTest('Cannot import libxmp: {}'.format(e))
-=======
     skip_if_no_module('libxmp')
->>>>>>> 0df06be2
 
     ds = Dataset(path).create()
     copy(testpath, path)
@@ -88,15 +80,7 @@
 @known_failure_githubci_win
 @with_tempfile(mkdir=True)
 def test_file_extraction(path):
-<<<<<<< HEAD
-    from datalad.tests.utils import SkipTest
-    try:
-        import libxmp
-    except Exception as e:
-        raise SkipTest('Cannot import libxmp: {}'.format(e))
-=======
     skip_if_no_module('libxmp')
->>>>>>> 0df06be2
 
     # go into virgin dir to avoid detection of any dataset
     with chpwd(path):
