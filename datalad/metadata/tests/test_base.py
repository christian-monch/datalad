--- conflicted
+++ resolved
@@ -247,10 +247,6 @@
     eq_(clone.repo.whereis('dummy'), [ds.config.get('annex.uuid')])
     # check that plain metadata access does not `get` stuff
     clone.metadata('.', on_failure='ignore')
-<<<<<<< HEAD
-    eq_(clone.repo.whereis('dummy'), [ds.config.get('annex.uuid')])
-=======
-    # XXX whereis says nothing in direct mode
     eq_(clone.repo.whereis('dummy'), [ds.config.get('annex.uuid')])
 
 
@@ -270,5 +266,4 @@
             {op.abspath('match'): {}, op.abspath(down): {}}, op.abspath(down_under)))
     # will not tollerate mix'n'match
     assert_raises(ValueError, _get_containingds_from_agginfo, {'match': {}}, op.abspath(down))
-    assert_raises(ValueError, _get_containingds_from_agginfo, {op.abspath('match'): {}}, down)
->>>>>>> 5e37f0b3
+    assert_raises(ValueError, _get_containingds_from_agginfo, {op.abspath('match'): {}}, down)