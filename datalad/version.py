--- conflicted
+++ resolved
@@ -14,13 +14,8 @@
 
 # Hard coded version, to be done by release process,
 # it is also "parsed" (not imported) by setup.py, that is why assigned as
-<<<<<<< HEAD
 # __hardcoded_version__ later and not vice versa
-__version__ = '0.14.3'
-=======
-# __hardcoded_version__ later and not vise versa
 __version__ = '0.14.4'
->>>>>>> 0bf5bb75
 __hardcoded_version__ = __version__
 __full_version__ = __version__
 
