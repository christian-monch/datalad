--- conflicted
+++ resolved
@@ -92,7 +92,7 @@
         assert_result_count(res, 1)
         assert_result_count(
             res, 1, path=ctlg['root'].path, type='dataset', status='ok',
-            site='dummy', sibling='dummy', project='here/_repo_',
+            site='dummy', sibling='dummy', project='here/project',
         )
 
     # now configure a default gitlab site
@@ -106,7 +106,7 @@
     assert_result_count(res, 1)
     assert_result_count(
         res, 1, path=ctlg['root'].path, type='dataset', status='ok',
-        site='theone', sibling='ursula', project='here/_repo_',
+        site='theone', sibling='ursula', project='here/project',
     )
     # now configure a sibling name for this site
     ctlg['root'].config.set('datalad.gitlab-theone-siblingname', 'dieter')
@@ -119,7 +119,7 @@
     )
     assert_result_count(
         res, 1, path=ctlg['root'].path, type='dataset', status='ok',
-        site='theone', sibling='dieter', project='here/_repo_',
+        site='theone', sibling='dieter', project='here/project',
     )
     # properly switches the name based on site
     res = ctlg['root'].create_sibling_gitlab(
@@ -128,7 +128,7 @@
     )
     assert_result_count(
         res, 1, path=ctlg['root'].path, type='dataset', status='ok',
-        site='otherone', sibling='ulf', project='here/_repo_',
+        site='otherone', sibling='ulf', project='here/project',
     )
     # reports notneeded on existing='skip' with an existing remote
     ctlg['root'].repo.add_remote('dieter', 'http://example.com')
@@ -148,7 +148,7 @@
     res = ctlg['root'].create_sibling_gitlab(dry_run=True)
     assert_result_count(
         res, 1, path=ctlg['root'].path, type='dataset', status='ok',
-        site='theone', sibling='dieter', project='secret/_repo_',
+        site='theone', sibling='dieter', project='secret/project',
     )
     # we can make use of the config in the base dataset to drive
     # calls on subdatasets: use -d plus a path
@@ -226,23 +226,13 @@
     eq_(
         sorted(r['project'] for r in res),
         [
-<<<<<<< HEAD
-            'secret',
             'secret/collection2/project',
             'secret/collection2/sub1/deepsub1/project',
             'secret/collection2/sub1/project',
+            'secret/project',
             'secret/subdir/collection1/project',
             'secret/subdir/collection1/sub1/project',
             'secret/subdir/collection1/sub2/project',
-=======
-            'secret/_repo_',
-            'secret/collection2/_repo_',
-            'secret/collection2/sub1/_repo_',
-            'secret/collection2/sub1/deepsub1/_repo_',
-            'secret/subdir/collection1/_repo_',
-            'secret/subdir/collection1/sub1/_repo_',
-            'secret/subdir/collection1/sub2/_repo_',
->>>>>>> c3387ff8
         ]
     )
     res = ctlg['root'].create_sibling_gitlab(
@@ -278,7 +268,6 @@
     # test that the configurations work
     ctlg['root'].config.set("datalad.gitlab-default-projectname", 'myownname')
     ctlg['c1s1'].config.set("datalad.gitlab-default-pathseparator", '+')
-    #import pdb; pdb.set_trace()
     res = ctlg['root'].create_sibling_gitlab(
         recursive=True, layout='flat', dry_run=True)
     assert_result_count(res, len(ctlg))
@@ -315,10 +304,10 @@
     eq_(
         sorted(r['project'] for r in res),
         [
-            'secret',
             'secret/collection2/project',
             'secret/collection2/sub1/deepsub1/project',
             'secret/collection2/sub1/project',
+            'secret/myownname',
             'secret/subdir/collection1/project',
             'secret/subdir/collection1/sub1/myownname',
             'secret/subdir/collection1/sub2/project',
@@ -377,7 +366,7 @@
         # GitLab success
         assert_result_count(
             res, 1, action='create_sibling_gitlab', path=path, type='dataset',
-            site='dummy', sibling='dummy', project='here/_repo_', description='thisisit',
+            site='dummy', sibling='dummy', project='here/project', description='thisisit',
             project_attributes={
                 'http_url_to_repo': 'http://example.com',
                 'ssh_url_to_repo': 'example.com',
@@ -430,7 +419,7 @@
         assert_result_count(res, 1)
         assert_result_count(
             res, 1, action='create_sibling_gitlab', path=path,
-            site='dummy', sibling='othername', project='here/_repo_',
+            site='dummy', sibling='othername', project='here/project',
             project_attributes={
                 'http_url_to_repo': 'http://example.com',
                 'ssh_url_to_repo': 'example.com'
@@ -449,7 +438,7 @@
         assert_result_count(res, 2)
         assert_result_count(
             res, 1, action='create_sibling_gitlab', path=path, type='dataset',
-            site='sshsite', sibling='sshsite', project='here/_repo_',
+            site='sshsite', sibling='sshsite', project='here/project',
             project_attributes={
                 'http_url_to_repo': 'http://example.com',
                 'ssh_url_to_repo': 'example.com',
@@ -474,7 +463,7 @@
                      "sshsite2"],
             path=path,
             refds=path,
-            site='sshsite', sibling='sshsite2', project='here/_repo_',
+            site='sshsite', sibling='sshsite2', project='here/project',
             project_attributes={
                 'http_url_to_repo': 'http://example2.com',
                 'ssh_url_to_repo': 'example2.com'
