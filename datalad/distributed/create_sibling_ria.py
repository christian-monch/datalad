--- conflicted
+++ resolved
@@ -217,18 +217,14 @@
             constraints=EnsureChoice(
                 'trust', 'semitrust', 'untrust') | EnsureNone(),
             doc="""specify a trust level for the storage sibling. If not
-<<<<<<< HEAD
-            specified, the default git-annex trust level is used.""",),
+            specified, the default git-annex trust level is used. 'trust'
+            should be used with care (see the git-annex-trust man page).""",),
         disable_storage__=Parameter(
             args=("--no-storage-sibling",),
             dest='disable_storage__',
             doc="""This option is deprecated. Use '--storage-sibling off'
             instead.""",
             action="store_false"),
-=======
-            specified, the default git-annex trust level is used. 'trust'
-            should be used with care (see the git-annex-trust man page).""",),
->>>>>>> 5c9cb52d
     )
 
     @staticmethod
@@ -570,16 +566,12 @@
                 return
 
         if trust_level:
-<<<<<<< HEAD
-            ds.repo.call_annex([trust_level, srname])
-=======
-            trust_cmd = ['annex', trust_level]
+            trust_cmd = [trust_level]
             if trust_level == 'trust':
                 # Following git-annex 8.20201129-73-g6a0030a11, using `git
                 # annex trust` requires --force.
                 trust_cmd.append('--force')
-            ds.repo.call_git(trust_cmd + [storage_name])
->>>>>>> 5c9cb52d
+            ds.repo.call_annex(trust_cmd + [srname])
         # get uuid for use in bare repo's config
         uuid = ds.config.get("remote.{}.annex-uuid".format(srname))
 
