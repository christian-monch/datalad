# emacs: -*- mode: python; py-indent-offset: 4; tab-width: 4; indent-tabs-mode: nil -*-
# ex: set sts=4 ts=4 sw=4 noet:
# ## ### ### ### ### ### ### ### ### ### ### ### ### ### ### ### ### ### ### ##
#
#   See COPYING file distributed along with the datalad package for the
#   copyright and license terms.
#
# ## ### ### ### ### ### ### ### ### ### ### ### ### ### ### ### ### ### ### ##
"""High-level interface for creating a publication target on a GitLab instance
"""

__docformat__ = 'restructuredtext'


import logging

from datalad.support.exceptions import CapturedException

from ..distribution.dataset import (
    EnsureDataset,
    datasetmethod,
    require_dataset,
    resolve_path,
)
# bound methods
from ..distribution.siblings import Siblings
from ..dochelpers import exc_str
from ..interface.base import (
    Interface,
    build_doc,
)
from ..interface.common_opts import (
    publish_depends,
    recursion_flag,
    recursion_limit,
)
from ..interface.utils import eval_results
from ..local.subdatasets import Subdatasets
from ..support.constraints import (
    EnsureChoice,
    EnsureNone,
    EnsureStr,
)
<<<<<<< HEAD
from ..support.param import Parameter
from ..utils import ensure_list
=======
from datalad.support.exceptions import CapturedException
from ..utils import (
    ensure_list,
)
from ..distribution.dataset import (
    datasetmethod,
    EnsureDataset,
    require_dataset,
    resolve_path,
)

# bound methods
from ..distribution.siblings import Siblings
from ..local.subdatasets import Subdatasets

>>>>>>> 7c439128

lgr = logging.getLogger('datalad.distributed.create_sibling_gitlab')

known_layout_labels = ('hierarchy', 'collection', 'flat')
known_access_labels = ('http', 'ssh', 'ssh+http')


@build_doc
class CreateSiblingGitlab(Interface):
    """Create dataset sibling at a GitLab site

    An existing GitLab project, or a project created via the GitLab web
    interface can be configured as a sibling with the :command:`siblings`
    command. Alternatively, this command can create a GitLab project at any
    location/path a given user has appropriate permissions for. This is
    particularly helpful for recursive sibling creation for subdatasets. API
    access and authentication are implemented via python-gitlab, and all its
    features are supported. A particular GitLab site must be configured in a
    named section of a python-gitlab.cfg file (see
    https://python-gitlab.readthedocs.io/en/stable/cli.html#configuration for
    details), such as::

      [mygit]
      url = https://git.example.com
      api_version = 4
      private_token = abcdefghijklmnopqrst

    Subsequently, this site is identified by its name ('mygit' in the example
    above).

    (Recursive) sibling creation for all, or a selected subset of subdatasets
    is supported with three different project layouts (see --layout):

    "hierarchy"
      Each dataset is placed into its own group, and the actual GitLab
      project for a dataset is put in a project named "_repo_" inside
      this group. Using this layout, arbitrarily deep hierarchies of
      nested datasets can be represented, while the hierarchical structure
      is reflected in the project path. This is the default layout, if
      no project path is specified.
    "flat"
      All datasets are placed in the same group. The name of a project
      is its relative path within the root dataset, with all path separator
      characters replaced by '--'.
    "collection"
      This is a hybrid layout, where the root dataset is placed in a "_repo_"
      project inside a group, and all nested subdatasets are represented
      inside the group using a "flat" layout.

    GitLab cannot host dataset content. However, in combination with
    other data sources (and siblings), publishing a dataset to GitLab can
    facilitate distribution and exchange, while still allowing any dataset
    consumer to obtain actual data content from alternative sources.

    *Configuration*

    All configuration switches and options for GitLab sibling creation can
    be provided arguments to the command. However, it is also possible to
    specify a particular setup in a dataset's configuration. This is
    particularly important when managing large collections of datasets.
    Configuration options are:

    "datalad.gitlab-default-site"
        Name of the default GitLab site (see --site)
    "datalad.gitlab-SITENAME-siblingname"
        Name of the sibling configured for the local dataset that points
        to the GitLab instance SITENAME (see --name)
    "datalad.gitlab-SITENAME-layout"
        Project layout used at the GitLab instance SITENAME (see --layout)
    "datalad.gitlab-SITENAME-access"
        Access method used for the GitLab instance SITENAME (see --access)
    "datalad.gitlab-SITENAME-project"
        Project location/path used for a datasets at GitLab instance
        SITENAME (see --project). Configuring this is useful for deriving
        project paths for subdatasets, relative to superdataset.
    """
    _params_ = dict(
        path=Parameter(
            args=('path',),
            metavar='PATH',
            nargs='*',
            doc="""selectively create siblings for any datasets underneath a given
            path. By default only the root dataset is considered."""),
        dataset=Parameter(
            args=("--dataset", "-d",),
            doc="""reference or root dataset. If no path constraints are given,
            a sibling for this dataset will be created. In this and all other
            cases, the reference dataset is also consulted for the GitLab
            configuration, and desired project layout. If no dataset is given,
            an attempt is made to identify the dataset based on the current
            working directory""",
            constraints=EnsureDataset() | EnsureNone()),
        site=Parameter(
            args=('--site',),
            metavar='SITENAME',
            doc="""name of the GitLab site to create a sibling at. Must match an
            existing python-gitlab configuration section with location and
            authentication settings (see
            https://python-gitlab.readthedocs.io/en/stable/cli.html#configuration).
            By default the dataset configuration is consulted.
            """,
            constraints=EnsureNone() | EnsureStr()),
        project=Parameter(
            args=('--project',),
            metavar='NAME/LOCATION',
            doc="""project name/location at the GitLab site. If a subdataset of the
            reference dataset is processed, its project path is automatically
            determined by the `layout` configuration, by default.
            """,
            constraints=EnsureNone() | EnsureStr()),
        layout=Parameter(
            args=('--layout',),
            constraints=EnsureChoice(None, *known_layout_labels),
            doc="""layout of projects at the GitLab site, if a collection, or
            a hierarchy of datasets and subdatasets is to be created.
            By default the dataset configuration is consulted.
            """),
        recursive=recursion_flag,
        recursion_limit=recursion_limit,
        name=Parameter(
            args=('-s', '--name',),
            metavar='NAME',
            doc="""name to represent the GitLab sibling remote in the local
            dataset installation. If not specified a name is looked up in the
            dataset configuration, or defaults to the `site` name""",
            constraints=EnsureStr() | EnsureNone()),
        existing=Parameter(
            args=("--existing",),
            constraints=EnsureChoice('skip', 'error', 'reconfigure'),
            doc="""desired behavior when already existing or configured
            siblings are discovered. 'skip': ignore; 'error': fail, if access
            URLs differ; 'reconfigure': use the existing repository and
            reconfigure the local dataset to use it as a sibling""",),
        access=Parameter(
            args=("--access",),
            constraints=EnsureChoice(None, *known_access_labels),
            doc="""access method used for data transfer to and from the sibling.
            'ssh': read and write access used the SSH protocol; 'http': read and
            write access use HTTP requests; 'ssh+http': read access is done via
            HTTP and write access performed with SSH. Dataset configuration is
            consulted for a default, 'http' is used otherwise.""",),
        description=Parameter(
            args=("--description",),
            doc="""brief description for the GitLab project (displayed on the
            site)""",
            constraints=EnsureStr() | EnsureNone()),
        publish_depends=publish_depends,
        dryrun=Parameter(
            args=("--dryrun",),
            action="store_true",
            doc="""If this flag is set, no communication with GitLab is
            performed, and no repositories will be created. Instead
            would-be repository names and configurations are reported for all
            relevant datasets
            """),
    )

    @staticmethod
    @datasetmethod(name='create_sibling_gitlab')
    @eval_results
    def __call__(
            path=None,
            site=None,
            project=None,
            layout=None,
            dataset=None,
            recursive=False,
            recursion_limit=None,
            name=None,
            existing='error',
            access=None,
            publish_depends=None,
            description=None,
            dryrun=False):
        path = resolve_path(ensure_list(path), ds=dataset) \
            if path else None

        if project and (recursive or (path and len(path) > 1)):
            raise ValueError(
                'Providing a GitLab project name/location cannot be combined '
                'with recursive operation or multiple paths, as each dataset '
                'needs to be mapped onto its own individual project.')
        # what to operate on
        ds = require_dataset(
            dataset, check_installed=True, purpose='create GitLab sibling(s)')

        # cache for objects of gitlab sites (we could face different ones
        # in a single hierarchy, cache them to avoid duplicate initialization
        # while still being able to process each dataset individually
        siteobjs = dict()

        # which datasets to process?
        if path is None or ds.pathobj in path:
            for r in _proc_dataset(
                    ds, ds,
                    site, project, name, layout, existing, access,
                    dryrun, siteobjs, publish_depends, description):
                yield r
        # we need to find a subdataset when recursing, or when there is a path that
        # could point to one, we have to exclude the parent dataset in this test
        # to avoid undesired level-1 recursion into subdatasets
        if any(p != ds.pathobj for p in (path or [])) or recursive:
            # also include any matching subdatasets
            for subds in ds.subdatasets(
                    path=path,
                    # we can only operate on present datasets
                    fulfilled=True,
                    recursive=recursive,
                    recursion_limit=recursion_limit,
                    contains=None,
                    bottomup=False,
                    result_xfm='datasets',
                    return_type='generator'):
                for r in _proc_dataset(
                        ds, subds,
                        site, project, name, layout, existing, access,
                        dryrun, siteobjs, publish_depends, description):
                    yield r

        return


def _proc_dataset(refds, ds, site, project, remotename, layout, existing,
                  access, dryrun, siteobjs, depends, description):
    # basic result setup
    res_kwargs = dict(
        action='create_sibling_gitlab',
        refds=refds.path,
        path=ds.path,
        type='dataset',
        logger=lgr,
    )
    if description:
        res_kwargs['description'] = description

    if site is None:
        # always try pulling the base config from a parent dataset
        # even if paths were given (may be overwritten later)
        basecfgsite = ds.config.get('datalad.gitlab-default-site', None)

    # let the dataset config overwrite the target site, if none
    # was given
    site = refds.config.get(
        'datalad.gitlab-default-site', basecfgsite) \
        if site is None else site
    if site is None:
        # this means the most top-level dataset has no idea about
        # gitlab, and no site was specified as an argument
        # fail rather then give an error result, as this is very
        # unlikely to be intentional
        raise ValueError(
            'No GitLab site was specified (--site) or configured '
            'in {} (datalad.gitlab.default-site)'.format(ds))
    res_kwargs['site'] = site

    # determine target remote name, unless given
    if remotename is None:
        remotename_var = 'datalad.gitlab-{}-siblingname'.format(site)
        remotename = ds.config.get(
            remotename_var,
            # use config from parent, if needed
            refds.config.get(
                remotename_var,
                # fall back on site name, if nothing else can be used
                site))
    res_kwargs['sibling'] = remotename
    # check against existing remotes
    dremotes = {
        r['name']: r
        for r in ds.siblings(
            action='query',
            # fastest possible
            get_annex_info=False,
            recursive=False,
            result_renderer='disabled')
    }
    if remotename in dremotes and existing not in ['replace', 'reconfigure']:
        # we already know a sibling with this name
        yield dict(
            res_kwargs,
            status='error' if existing == 'error' else 'notneeded',
            message=('already has a configured sibling "%s"', remotename),
            )
        return

    if layout is None:
        # figure out the layout of projects on the site
        # use the reference dataset as default, and fall back
        # on 'hierarchy' as the most generic method of representing
        # the filesystem in a group/subgroup structure
        layout_var = 'datalad.gitlab-{}-layout'.format(site)
        layout = ds.config.get(
            layout_var, refds.config.get(
                layout_var, 'hierarchy'))
    if layout not in known_layout_labels:
        raise ValueError(
            "Unknown site layout '{}' given or configured, "
            "known ones are: {}".format(layout, known_layout_labels))

    if access is None:
        access_var = 'datalad.gitlab-{}-access'.format(site)
        access = ds.config.get(
            access_var, refds.config.get(
                access_var, 'http'))
    if access not in known_access_labels:
        raise ValueError(
            "Unknown site access '{}' given or configured, "
            "known ones are: {}".format(access, known_access_labels))

    project_var = 'datalad.gitlab-{}-project'.format(site)
    process_root = refds == ds
    if project is None:
        # look for a specific config in the dataset
        project = ds.config.get(project_var, None)

    if project and process_root and layout == 'collection':
        # the root of a collection
        project = '{}/_repo_'.format(project)
    elif project is None and not process_root:
        # check if we can build one from the refds config
        ref_project = refds.config.get(project_var, None)
        if ref_project:
            # layout-specific derivation of a path from
            # the reference dataset configuration
            rproject = ds.pathobj.relative_to(refds.pathobj).as_posix()
            if layout == 'hierarchy':
                project = '{}/{}/_repo_'.format(ref_project, rproject)
            elif layout == 'collection':
                project = '{}/{}'.format(
                    ref_project,
                    rproject.replace('/', '--'))
            else:
                project = '{}--{}'.format(
                    ref_project,
                    rproject.replace('/', '--'))

    if project is None:
        yield dict(
            res_kwargs,
            status='error',
            message='No project name/location specified, and no configuration '
                    'to derive one',
        )
        return

    res_kwargs['project'] = project

    if dryrun:
        # this is as far as we can get without talking to GitLab
        yield dict(
            res_kwargs,
            status='ok',
            dryrun=True,
        )
        return

    # and now talk to GitLab for real
    site_api = siteobjs[site] if site in siteobjs else GitLabSite(site)

    site_project = site_api.get_project(project)
    if site_project is None:
        try:
            site_project = site_api.create_project(project, description)
            # report success
            message = "sibling repository '%s' created at %s",\
                      remotename, site_project.get('web_url', None)
            yield dict(
                res_kwargs,
                # relay all attributes
                project_attributes=site_project,
                message=message,
                status='ok',
            )
        except Exception as e:
            ce = CapturedException(e)
            yield dict(
                res_kwargs,
                # relay all attributes
                status='error',
                message=('Failed to create GitLab project: %s', ce),
                exception=ce
            )
            return
    else:
        # there already is a project
        if existing == 'error':
            # be nice and only actually error if there is a real mismatch
            if remotename not in dremotes:
                yield dict(
                    res_kwargs,
                    project_attributes=site_project,
                    status='error',
                    message=(
                        "There is already a project at '%s' on site '%s', "
                        "but no sibling with name '%s' is configured, "
                        "maybe use --existing=reconfigure",
                        project, site, remotename,
                    )
                )
                return
            elif access in ('ssh', 'ssh+http') \
                    and dremotes[remotename].get(
                        'url', None) != site_project.get(
                            # use False as a default so that there is a
                            # mismatch, complain if both are missing
                            'ssh_url_to_repo', False):
                yield dict(
                    res_kwargs,
                    project_attributes=site_project,
                    status='error',
                    message=(
                        "There is already a project at '%s' on site '%s', "
                        "but SSH access URL '%s' does not match '%s', "
                        "maybe use --existing=reconfigure",
                        project, site,
                        dremotes[remotename].get('url', None),
                        site_project.get('ssh_url_to_repo', None)
                    )
                )
                return
            elif access == 'http' \
                    and dremotes[remotename].get(
                        'url', None) != site_project.get(
                            # use False as a default so that there is a
                            # mismatch, veen if both are missing
                            'http_url_to_repo', False):
                yield dict(
                    res_kwargs,
                    project_attributes=site_project,
                    status='error',
                    message=(
                        "There is already a project at '%s' on site '%s', "
                        "but HTTP access URL '%s' does not match '%s', "
                        "maybe use --existing=reconfigure",
                        project, site,
                        dremotes[remotename].get('url', None),
                        site_project.get('http_url_to_repo', None)
                    )
                )
                return
        yield dict(
            res_kwargs,
            project_attributes=site_project,
            status='notneeded',
            message=(
                "There is already a project at '%s' on site '%s'",
                project, site,
            )
        )

    # first make sure that annex doesn't touch this one
    # but respect any existing config
    ignore_var = 'remote.{}.annex-ignore'.format(remotename)
    if ignore_var not in ds.config:
        ds.config.add(ignore_var, 'true', where='local')

    for res in ds.siblings(
            'configure',
            name=remotename,
            url=site_project['http_url_to_repo']
            if access in ('http', 'ssh+http')
            else site_project['ssh_url_to_repo'],
            pushurl=site_project['ssh_url_to_repo']
            if access in ('ssh', 'ssh+http')
            else None,
            recursive=False,
            publish_depends=depends,
            result_renderer='disabled',
            return_type='generator'):
        yield res


class GitLabSite(object):
    def __init__(self, site):
        import gitlab
        self.gitlab = gitlab
        try:
            self.site = gitlab.Gitlab.from_config(site)
        except gitlab.config.GitlabDataError as e:
            raise ValueError(
                '{}, please configure access to this GitLab instance'.format(
                    str(e)))

    def get_project(self, path):
        try:
            return self.site.projects.get(path).attributes
        except self.gitlab.GitlabGetError as e:
            lgr.debug("Project with path '%s' does not yet exist at site '%s'",
                      path, self.site.url)
            return None

    def create_project(self, path, description=None):
        path_l = path.split('/')
        namespace_id = self._obtain_namespace(path_l)
        # check for options:
        # https://gitlab.com/help/api/projects.md#create-project
        props = dict(
            name=path_l[-1],
            namespace_id=namespace_id,
        )
        if description:
            props['description'] = description
        project = self.site.projects.create(props)
        return project.attributes

    def _obtain_namespace(self, path_l):

        if len(path_l) == 1:
            # no nesting whatsoever
            return None

        try:
            namespace_id = self.site.groups.get(
                '/'.join(path_l[:-1])).get_id()
            lgr.debug("Found existing parent group '%s' with ID %s",
                      '/'.join(path_l[:-1]), namespace_id)
        except self.gitlab.GitlabGetError as e:
            try:
                if len(path_l) > 2:
                    parent_group = self.site.groups.get(
                        '/'.join(path_l[:-2]))
                else:
                    parent_group = None
            except self.gitlab.GitlabGetError as e:
                raise ValueError(
                    "No parent group {} for project {} found, "
                    "and a group {} also does not exist. At most one "
                    "parent group would be created.".format(
                        '/'.join(path_l[:-1]),
                        '/'.join(path_l),
                        '/'.join(path_l[:-2]),
                    ))
            # create the group for the target project
            try:
                # prevent failure due to specification of a users personal
                # group, always exists, cannot and must not be created
                self.site.auth()
                if len(path_l) == 2 \
                        and path_l[0] == self.site.user.attributes.get(
                            'username', None):
                    # attempt to create a personal project in the users
                    # top-level personal group-- this is the same as
                    # having no parent namespace, don't attempt to
                    # create the group
                    return None
                namespace_id = self.site.groups.create(dict(
                    name=path_l[-2],
                    path=path_l[-2],
                    parent_id=parent_group.get_id() if parent_group else None)
                ).get_id()
            except self.gitlab.GitlabCreateError as e:
                raise RuntimeError(
                    "Failed to create parent group '{}' under {}: {}".format(
                        path_l[-2],
                        repr(parent_group.attributes['full_path'])
                        if parent_group else 'the account root',
                        str(e)),
                )
        return namespace_id<|MERGE_RESOLUTION|>--- conflicted
+++ resolved
@@ -41,26 +41,8 @@
     EnsureNone,
     EnsureStr,
 )
-<<<<<<< HEAD
 from ..support.param import Parameter
 from ..utils import ensure_list
-=======
-from datalad.support.exceptions import CapturedException
-from ..utils import (
-    ensure_list,
-)
-from ..distribution.dataset import (
-    datasetmethod,
-    EnsureDataset,
-    require_dataset,
-    resolve_path,
-)
-
-# bound methods
-from ..distribution.siblings import Siblings
-from ..local.subdatasets import Subdatasets
-
->>>>>>> 7c439128
 
 lgr = logging.getLogger('datalad.distributed.create_sibling_gitlab')
 
