# emacs: -*- mode: python; py-indent-offset: 4; tab-width: 4; indent-tabs-mode: nil -*-
# ex: set sts=4 ts=4 sw=4 noet:
# ## ### ### ### ### ### ### ### ### ### ### ### ### ### ### ### ### ### ### ##
#
#   See COPYING file distributed along with the datalad package for the
#   copyright and license terms.
#
# ## ### ### ### ### ### ### ### ### ### ### ### ### ### ### ### ### ### ### ##

import collections
import hashlib
import re
import six.moves.builtins as __builtin__
import time

import logging
import shutil
import os
import sys
import tempfile
import platform
import gc
import glob
import string
import wrapt

from copy import copy as shallow_copy
from contextlib import contextmanager
from functools import wraps
from time import sleep
from inspect import getargspec
from itertools import tee

from os.path import sep as dirsep
from os.path import commonprefix
from os.path import curdir, basename, exists, realpath, islink, join as opj
from os.path import isabs, normpath, expandvars, expanduser, abspath, sep
from os.path import isdir
from os.path import relpath
from os.path import stat
from os.path import dirname
from os.path import split as psplit
import posixpath


from six import PY2, text_type, binary_type, string_types

# from datalad.dochelpers import get_docstring_split
from datalad.consts import TIMESTAMP_FMT


if PY2:
    unicode_srctypes = string_types
else:
    unicode_srctypes = string_types + (bytes,)


lgr = logging.getLogger("datalad.utils")

lgr.log(5, "Importing datalad.utils")
#
# Some useful variables
#
platform_system = platform.system().lower()
on_windows = platform_system == 'windows'
on_osx = platform_system == 'darwin'
on_linux = platform_system == 'linux'
try:
    linux_distribution_name, linux_distribution_release \
        = platform.linux_distribution()[:2]
    on_debian_wheezy = on_linux \
                       and linux_distribution_name == 'debian' \
                       and linux_distribution_release.startswith('7.')
except:  # pragma: no cover
    # MIH: IndexError?
    on_debian_wheezy = False
    linux_distribution_name = linux_distribution_release = None

# Maximal length of cmdline string
# Did not find anything in Python which could tell at run time and
# probably   getconf ARG_MAX   might not be available
# The last one would be the most conservative/Windows
CMD_MAX_ARG = 2097152 if on_linux else 262144 if on_osx else 32767

#
# Little helpers
#


def get_func_kwargs_doc(func):
    """ Provides args for a function

    Parameters
    ----------
    func: str
      name of the function from which args are being requested

    Returns
    -------
    list
      of the args that a function takes in
    """
    return getargspec(func)[0]

    # TODO: format error message with descriptions of args
    # return [repr(dict(get_docstring_split(func)[1]).get(x)) for x in getargspec(func)[0]]


def any_re_search(regexes, value):
    """Return if any of regexes (list or str) searches succesfully for value"""
    for regex in assure_tuple_or_list(regexes):
        if re.search(regex, value):
            return True
    return False


def not_supported_on_windows(msg=None):
    """A little helper to be invoked to consistently fail whenever functionality is
    not supported (yet) on Windows
    """
    if on_windows:
        raise NotImplementedError("This functionality is not yet implemented for Windows OS"
                                  + (": %s" % msg if msg else ""))


def shortened_repr(value, l=30):
    try:
        if hasattr(value, '__repr__') and (value.__repr__ is not object.__repr__):
            value_repr = repr(value)
            if not value_repr.startswith('<') and len(value_repr) > l:
                value_repr = "<<%s...>>" % (value_repr[:l - 8])
            elif value_repr.startswith('<') and value_repr.endswith('>') and ' object at 0x':
                raise ValueError("I hate those useless long reprs")
        else:
            raise ValueError("gimme class")
    except Exception as e:
        value_repr = "<%s>" % value.__class__.__name__.split('.')[-1]
    return value_repr


def __auto_repr__(obj):
    attr_names = tuple()
    if hasattr(obj, '__dict__'):
        attr_names += tuple(obj.__dict__.keys())
    if hasattr(obj, '__slots__'):
        attr_names += tuple(obj.__slots__)

    items = []
    for attr in sorted(set(attr_names)):
        if attr.startswith('_'):
            continue
        value = getattr(obj, attr)
        # TODO:  should we add this feature to minimize some talktative reprs
        # such as of URL?
        #if value is None:
        #    continue
        items.append("%s=%s" % (attr, shortened_repr(value)))

    return "%s(%s)" % (obj.__class__.__name__, ', '.join(items))


def auto_repr(cls):
    """Decorator for a class to assign it an automagic quick and dirty __repr__

    It uses public class attributes to prepare repr of a class

    Original idea: http://stackoverflow.com/a/27799004/1265472
    """

    cls.__repr__ = __auto_repr__
    return cls


def is_interactive():
    """Return True if all in/outs are tty"""
    # TODO: check on windows if hasattr check would work correctly and add value:
    #
    return sys.stdin.isatty() and sys.stdout.isatty() and sys.stderr.isatty()


def md5sum(filename):
    with open(filename, 'rb') as f:
        return hashlib.md5(f.read()).hexdigest()


def sorted_files(dout):
    """Return a (sorted) list of files under dout
    """
    return sorted(sum([[opj(r, f)[len(dout) + 1:] for f in files]
                       for r, d, files in os.walk(dout)
                       if not '.git' in r], []))

_VCS_REGEX = '%s\.(?:git|gitattributes|svn|bzr|hg)(?:%s|$)' % (dirsep, dirsep)
_DATALAD_REGEX = '%s\.(?:datalad)(?:%s|$)' % (dirsep, dirsep)


def find_files(regex, topdir=curdir, exclude=None, exclude_vcs=True, exclude_datalad=False, dirs=False):
    """Generator to find files matching regex

    Parameters
    ----------
    regex: basestring
    exclude: basestring, optional
      Matches to exclude
    exclude_vcs:
      If True, excludes commonly known VCS subdirectories.  If string, used
      as regex to exclude those files (regex: `%r`)
    exclude_datalad:
      If True, excludes files known to be datalad meta-data files (e.g. under
      .datalad/ subdirectory) (regex: `%r`)
    topdir: basestring, optional
      Directory where to search
    dirs: bool, optional
      Either to match directories as well as files
    """

    for dirpath, dirnames, filenames in os.walk(topdir):
        names = (dirnames + filenames) if dirs else filenames
        # TODO: might want to uniformize on windows to use '/'
        paths = (opj(dirpath, name) for name in names)
        for path in filter(re.compile(regex).search, paths):
            path = path.rstrip(dirsep)
            if exclude and re.search(exclude, path):
                continue
            if exclude_vcs and re.search(_VCS_REGEX, path):
                continue
            if exclude_datalad and re.search(_DATALAD_REGEX, path):
                continue
            yield path
find_files.__doc__ %= (_VCS_REGEX, _DATALAD_REGEX)


def expandpath(path, force_absolute=True):
    """Expand all variables and user handles in a path.

    By default return an absolute path
    """
    path = expandvars(expanduser(path))
    if force_absolute:
        path = abspath(path)
    return path


def posix_relpath(path, start=None):
    """Behave like os.path.relpath, but always return POSIX paths...

    on any platform."""
    # join POSIX style
    return posixpath.join(
        # split and relpath native style
        # python2.7 ntpath implementation of relpath cannot handle start=None
        *psplit(
            relpath(path, start=start if start is not None else '')))


def is_explicit_path(path):
    """Return whether a path explicitly points to a location

    Any absolute path, or relative path starting with either '../' or
    './' is assumed to indicate a location on the filesystem. Any other
    path format is not considered explicit."""
    path = expandpath(path, force_absolute=False)
    return isabs(path) \
        or path.startswith(os.curdir + os.sep) \
        or path.startswith(os.pardir + os.sep)


def rotree(path, ro=True, chmod_files=True):
    """To make tree read-only or writable

    Parameters
    ----------
    path : string
      Path to the tree/directory to chmod
    ro : bool, optional
      Either to make it R/O (default) or RW
    chmod_files : bool, optional
      Either to operate also on files (not just directories)
    """
    if ro:
        chmod = lambda f: os.chmod(f, os.stat(f).st_mode & ~stat.S_IWRITE)
    else:
        chmod = lambda f: os.chmod(f, os.stat(f).st_mode | stat.S_IWRITE | stat.S_IREAD)

    for root, dirs, files in os.walk(path, followlinks=False):
        if chmod_files:
            for f in files:
                fullf = opj(root, f)
                # might be the "broken" symlink which would fail to stat etc
                if exists(fullf):
                    chmod(fullf)
        chmod(root)


def rmtree(path, chmod_files='auto', *args, **kwargs):
    """To remove git-annex .git it is needed to make all files and directories writable again first

    Parameters
    ----------
    chmod_files : string or bool, optional
       Either to make files writable also before removal.  Usually it is just
       a matter of directories to have write permissions.
       If 'auto' it would chmod files on windows by default
    `*args` :
    `**kwargs` :
       Passed into shutil.rmtree call
    """
    # Give W permissions back only to directories, no need to bother with files
    if chmod_files == 'auto':
        chmod_files = on_windows

    # Check for open files
    assert_no_open_files(path)

    if not (os.path.islink(path) or not os.path.isdir(path)):
        rotree(path, ro=False, chmod_files=chmod_files)
        shutil.rmtree(path, *args, **kwargs)
    else:
        # just remove the symlink
        os.unlink(path)


def rmdir(path, *args, **kwargs):
    """os.rmdir with our optional checking for open files"""
    assert_no_open_files(path)
    os.rmdir(path)


def get_open_files(path, log_open=False):
    """Get open files under a path

    Parameters
    ----------
    path : str
      File or directory to check for open files under
    log_open : bool or int
      If set - logger level to use

    Returns
    -------
    dict
      path : pid

    """
    # Original idea: https://stackoverflow.com/a/11115521/1265472
    import psutil
    files = {}
    for proc in psutil.process_iter():
        try:
            open_paths = [p.path for p in proc.open_files()] + [proc.cwd()]
            for p in open_paths:
                # note: could be done more efficiently so we do not
                # renormalize path over and over again etc
                if path_startswith(p, path):
                    files[p] = proc.pid
        # Catch a race condition where a process ends
        # before we can examine its files
        except psutil.NoSuchProcess:
            pass
        except psutil.AccessDenied:
            pass

    if files and log_open:
        lgr.log(log_open, "Open files under %s: %s", path, files)
    return files


_assert_no_open_files_cfg = os.environ.get('DATALAD_ASSERT_NO_OPEN_FILES')
if _assert_no_open_files_cfg:
    def assert_no_open_files(path):
        files = get_open_files(path, log_open=40)
        if _assert_no_open_files_cfg == 'assert':
            assert not files
        elif files:
            if _assert_no_open_files_cfg == 'pdb':
                import pdb
                pdb.set_trace()
            elif _assert_no_open_files_cfg == 'epdb':
                import epdb
                epdb.serve()
            pass
        # otherwise we would just issue that error message in the log
else:
    def assert_no_open_files(*args, **kwargs):
        pass


def rmtemp(f, *args, **kwargs):
    """Wrapper to centralize removing of temp files so we could keep them around

    It will not remove the temporary file/directory if DATALAD_TESTS_TEMP_KEEP
    environment variable is defined
    """
    if not os.environ.get('DATALAD_TESTS_TEMP_KEEP'):
        if not os.path.lexists(f):
            lgr.debug("Path %s does not exist, so can't be removed" % f)
            return
        lgr.log(5, "Removing temp file: %s" % f)
        # Can also be a directory
        if os.path.isdir(f):
            rmtree(f, *args, **kwargs)
        else:
            # on windows boxes there is evidence for a latency of
            # more than a second until a file is considered no
            # longer "in-use"
            # WindowsError is not known on Linux, and if IOError
            # or any other exception is thrown then if except
            # statement has WindowsError in it -- NameError
            # also see gh-2533
            exceptions = (OSError, WindowsError, PermissionError) if on_windows else OSError
            # Check for open files
            assert_no_open_files(f)
            for i in range(50):
                try:
                    os.unlink(f)
                except exceptions:
                    if i < 49:
                        sleep(0.1)
                        continue
                    else:
                        raise
                break
    else:
        lgr.info("Keeping temp file: %s" % f)


def file_basename(name, return_ext=False):
    """
    Strips up to 2 extensions of length up to 4 characters and starting with alpha
    not a digit, so we could get rid of .tar.gz etc
    """
    bname = basename(name)
    fbname = re.sub('(\.[a-zA-Z_]\S{1,4}){0,2}$', '', bname)
    if return_ext:
        return fbname, bname[len(fbname) + 1:]
    else:
        return fbname


def escape_filename(filename):
    """Surround filename in "" and escape " in the filename
    """
    filename = filename.replace('"', r'\"').replace('`', r'\`')
    filename = '"%s"' % filename
    return filename


def encode_filename(filename):
    """Encode unicode filename
    """
    if isinstance(filename, text_type):
        return filename.encode(sys.getfilesystemencoding())
    else:
        return filename


def decode_input(s):
    """Given input string/bytes, decode according to stdin codepage (or UTF-8)
    if not defined

    If fails -- issue warning and decode allowing for errors
    being replaced
    """
    if isinstance(s, text_type):
        return s
    else:
        encoding = sys.stdin.encoding or 'UTF-8'
        try:
            return s.decode(encoding)
        except UnicodeDecodeError as exc:
            lgr.warning(
                "Failed to decode input string using %s encoding. "
                "Decoding allowing for errors", encoding)
            return s.decode(encoding, errors='replace')


if on_windows:
    def lmtime(filepath, mtime):
        """Set mtime for files.  On Windows a merely adapter to os.utime
        """
        os.utime(filepath, (time.time(), mtime))
else:
    def lmtime(filepath, mtime):
        """Set mtime for files, while not de-referencing symlinks.

        To overcome absence of os.lutime

        Works only on linux and OSX ATM
        """
        from .cmd import Runner
        # convert mtime to format touch understands [[CC]YY]MMDDhhmm[.SS]
        smtime = time.strftime("%Y%m%d%H%M.%S", time.localtime(mtime))
        lgr.log(3, "Setting mtime for %s to %s == %s", filepath, mtime, smtime)
        Runner().run(['touch', '-h', '-t', '%s' % smtime, filepath])
        rfilepath = realpath(filepath)
        if islink(filepath) and exists(rfilepath):
            # trust noone - adjust also of the target file
            # since it seemed like downloading under OSX (was it using curl?)
            # didn't bother with timestamps
            lgr.log(3, "File is a symlink to %s Setting mtime for it to %s",
                    rfilepath, mtime)
            os.utime(rfilepath, (time.time(), mtime))
        # doesn't work on OSX
        # Runner().run(['touch', '-h', '-d', '@%s' % mtime, filepath])


def assure_tuple_or_list(obj):
    """Given an object, wrap into a tuple if not list or tuple
    """
    if isinstance(obj, (list, tuple)):
        return obj
    return (obj,)


def assure_iter(s, cls, copy=False, iterate=True):
    """Given not a list, would place it into a list. If None - empty list is returned

    Parameters
    ----------
    s: list or anything
    cls: class
      Which iterable class to assure
    copy: bool, optional
      If correct iterable is passed, it would generate its shallow copy
    iterate: bool, optional
      If it is not a list, but something iterable (but not a text_type)
      iterate over it.
    """

    if isinstance(s, cls):
        return s if not copy else shallow_copy(s)
    elif isinstance(s, text_type):
        return cls((s,))
    elif iterate and hasattr(s, '__iter__'):
        return cls(s)
    elif s is None:
        return cls()
    else:
        return cls((s,))


def assure_list(s, copy=False, iterate=True):
    """Given not a list, would place it into a list. If None - empty list is returned

    Parameters
    ----------
    s: list or anything
    copy: bool, optional
      If list is passed, it would generate a shallow copy of the list
    iterate: bool, optional
      If it is not a list, but something iterable (but not a text_type)
      iterate over it.
    """
    return assure_iter(s, list, copy=copy, iterate=iterate)


def assure_list_from_str(s, sep='\n'):
    """Given a multiline string convert it to a list of return None if empty

    Parameters
    ----------
    s: str or list
    """

    if not s:
        return None

    if isinstance(s, list):
        return s
    return s.split(sep)


def assure_dict_from_str(s, **kwargs):
    """Given a multiline string with key=value items convert it to a dictionary

    Parameters
    ----------
    s: str or dict

    Returns None if input s is empty
    """

    if not s:
        return None

    if isinstance(s, dict):
        return s

    out = {}
    for value_str in assure_list_from_str(s, **kwargs):
        if '=' not in value_str:
            raise ValueError("{} is not in key=value format".format(repr(value_str)))
        k, v = value_str.split('=', 1)
        if k in out:
            err = "key {} was already defined in {}, but new value {} was provided".format(k, out, v)
            raise ValueError(err)
        out[k] = v
    return out


def assure_bytes(s, encoding='utf-8'):
    """Convert/encode unicode to str (PY2) or bytes (PY3) if of 'text_type'

    Parameters
    ----------
    encoding: str, optional
      Encoding to use.  "utf-8" is the default
    """
    if not isinstance(s, text_type):
        return s
    return s.encode(encoding)


def assure_unicode(s, encoding=None, confidence=None):
    """Convert/decode to unicode (PY2) or str (PY3) if of 'binary_type'

    Parameters
    ----------
    encoding: str, optional
      Encoding to use.  If None, "utf-8" is tried, and then if not a valid
      UTF-8, encoding will be guessed
    confidence: float, optional
      A value between 0 and 1, so if guessing of encoding is of lower than
      specified confidence, ValueError is raised
    """
    if not isinstance(s, binary_type):
        return s
    if encoding is None:
        # Figure out encoding, defaulting to 'utf-8' which is our common
        # target in contemporary digital society
        try:
            return s.decode('utf-8')
        except UnicodeDecodeError as exc:
            from .dochelpers import exc_str
            lgr.debug("Failed to decode a string as utf-8: %s", exc_str(exc))
        # And now we could try to guess
        from chardet import detect
        enc = detect(s)
        denc = enc.get('encoding', None)
        if denc:
            denc_confidence = enc.get('confidence', 0)
            if confidence is not None and  denc_confidence < confidence:
                raise ValueError(
                    "Failed to auto-detect encoding with high enough "
                    "confidence. Highest confidence was %s for %s"
                    % (denc_confidence, denc)
                )
            return s.decode(denc)
        else:
            raise ValueError(
                "Could not decode value as utf-8, or to guess its encoding: %s"
                % repr(s)
            )
    else:
        return s.decode(encoding)


def assure_bool(s):
    """Convert value into boolean following convention for strings

    to recognize on,True,yes as True, off,False,no as False
    """
    if isinstance(s, string_types):
        if s.isdigit():
            return bool(int(s))
        sl = s.lower()
        if sl in {'y', 'yes', 'true', 'on'}:
            return True
        elif sl in {'n', 'no', 'false', 'off'}:
            return False
        else:
            raise ValueError("Do not know how to treat %r as a boolean" % s)
    return bool(s)


def as_unicode(val, cast_types=object):
    """Given an arbitrary value, would try to obtain unicode value of it
    
    For unicode it would return original value, for python2 str or python3
    bytes it would use assure_unicode, for None - an empty (unicode) string,
    and for any other type (see `cast_types`) - would apply the unicode 
    constructor.  If value is not an instance of `cast_types`, TypeError
    is thrown
    
    Parameters
    ----------
    cast_types: type
      Which types to cast to unicode by providing to constructor
    """
    if val is None:
        return u''
    elif isinstance(val, text_type):
        return val
    elif isinstance(val, unicode_srctypes):
        return assure_unicode(val)
    elif isinstance(val, cast_types):
        return text_type(val)
    else:
        raise TypeError(
            "Value %r is not of any of known or provided %s types"
            % (val, cast_types))


def unique(seq, key=None):
    """Given a sequence return a list only with unique elements while maintaining order

    This is the fastest solution.  See
    https://www.peterbe.com/plog/uniqifiers-benchmark
    and
    http://stackoverflow.com/a/480227/1265472
    for more information.
    Enhancement -- added ability to compare for uniqueness using a key function

    Parameters
    ----------
    seq:
      Sequence to analyze
    key: callable, optional
      Function to call on each element so we could decide not on a full
      element, but on its member etc
    """
    seen = set()
    seen_add = seen.add
    if not key:
        return [x for x in seq if not (x in seen or seen_add(x))]
    else:
        # OPT: could be optimized, since key is called twice, but for our cases
        # should be just as fine
        return [x for x in seq if not (key(x) in seen or seen_add(key(x)))]


def map_items(func, v):
    """A helper to apply `func` to all elements (keys and values) within dict

    No type checking of values passed to func is done, so `func`
    should be resilient to values which it should not handle

    Initial usecase - apply_recursive(url_fragment, assure_unicode)
    """
    # map all elements within item
    return v.__class__(
        item.__class__(map(func, item))
        for item in v.items()
    )


def partition(items, predicate=bool):
    """Partition `items` by `predicate`.

    Parameters
    ----------
    items : iterable
    predicate : callable
        A function that will be mapped over each element in `items`. The
        elements will partitioned based on whether the return value is false or
        true.

    Returns
    -------
    A tuple with two generators, the first for 'false' items and the second for
    'true' ones.

    Notes
    -----
    Taken from Peter Otten's snippet posted at
    https://nedbatchelder.com/blog/201306/filter_a_list_into_two_parts.html
    """
    a, b = tee((predicate(item), item) for item in items)
    return ((item for pred, item in a if not pred),
            (item for pred, item in b if pred))


def generate_chunks(container, size):
    """Given a container, generate chunks from it with size up to `size`
    """
    # There could be a "smarter" solution but I think this would suffice
    assert size > 0,  "Size should be non-0 positive"
    while container:
        yield container[:size]
        container = container[size:]

#
# Generators helpers
#

def saved_generator(gen):
    """Given a generator returns two generators, where 2nd one just replays

    So the first one would be going through the generated items and 2nd one
    would be yielding saved items
    """
    saved = []

    def gen1():
        for x in gen:  # iterating over original generator
            saved.append(x)
            yield x

    def gen2():
        for x in saved:  # yielding saved entries
            yield x

    return gen1(), gen2()


#
# Decorators
#
def better_wraps(to_be_wrapped):
    """Decorator to replace `functools.wraps`

    This is based on `wrapt` instead of `functools` and in opposition to `wraps`
    preserves the correct signature of the decorated function.
    It is written with the intention to replace the use of `wraps` without any
    need to rewrite the actual decorators.
    """

    @wrapt.decorator(adapter=to_be_wrapped)
    def intermediator(to_be_wrapper, instance, args, kwargs):
        return to_be_wrapper(*args, **kwargs)

    return intermediator


# Borrowed from pandas
# Copyright: 2011-2014, Lambda Foundry, Inc. and PyData Development Team
# License: BSD-3
def optional_args(decorator):
    """allows a decorator to take optional positional and keyword arguments.
        Assumes that taking a single, callable, positional argument means that
        it is decorating a function, i.e. something like this::

            @my_decorator
            def function(): pass

        Calls decorator with decorator(f, `*args`, `**kwargs`)"""

    @better_wraps(decorator)
    def wrapper(*args, **kwargs):
        def dec(f):
            return decorator(f, *args, **kwargs)

        is_decorating = not kwargs and len(args) == 1 and isinstance(args[0], collections.Callable)
        if is_decorating:
            f = args[0]
            args = []
            return dec(f)
        else:
            return dec

    return wrapper


# TODO: just provide decorators for tempfile.mk* functions. This is ugly!
def get_tempfile_kwargs(tkwargs=None, prefix="", wrapped=None):
    """Updates kwargs to be passed to tempfile. calls depending on env vars
    """
    if tkwargs is None:
        tkwargs_ = {}
    else:
        # operate on a copy of tkwargs to avoid any side-effects
        tkwargs_ = tkwargs.copy()

    # TODO: don't remember why I had this one originally
    # if len(targs)<2 and \
    if 'prefix' not in tkwargs_:
        tkwargs_['prefix'] = '_'.join(
            ['datalad_temp'] +
            ([prefix] if prefix else []) +
            ([''] if (on_windows or not wrapped) else [wrapped.__name__]))

    directory = os.environ.get('DATALAD_TESTS_TEMP_DIR')
    if directory and 'dir' not in tkwargs_:
        tkwargs_['dir'] = directory

    return tkwargs_


@optional_args
def line_profile(func):
    """Q&D helper to line profile the function and spit out stats
    """
    import line_profiler
    prof = line_profiler.LineProfiler()

    @wraps(func)
    def newfunc(*args, **kwargs):
        try:
            pfunc = prof(func)
            return pfunc(*args, **kwargs)
        finally:
            prof.print_stats()
    return newfunc

#
# Context Managers
#


@contextmanager
def nothing_cm():
    """Just a dummy cm to programmically switch context managers"""
    yield


@contextmanager
def swallow_outputs():
    """Context manager to help consuming both stdout and stderr, and print()

    stdout is available as cm.out and stderr as cm.err whenever cm is the
    yielded context manager.
    Internally uses temporary files to guarantee absent side-effects of swallowing
    into StringIO which lacks .fileno.

    print mocking is necessary for some uses where sys.stdout was already bound
    to original sys.stdout, thus mocking it later had no effect. Overriding
    print function had desired effect
    """

    class StringIOAdapter(object):
        """Little adapter to help getting out/err values
        """
        def __init__(self):
            kw = get_tempfile_kwargs({}, prefix="outputs")

            self._out = open(tempfile.mktemp(**kw), 'w')
            self._err = open(tempfile.mktemp(**kw), 'w')

        def _read(self, h):
            with open(h.name) as f:
                return f.read()

        @property
        def out(self):
            if not self._out.closed:
                self._out.flush()
            return self._read(self._out)

        @property
        def err(self):
            if not self._err.closed:
                self._err.flush()
            return self._read(self._err)

        @property
        def handles(self):
            return self._out, self._err

        def cleanup(self):
            self._out.close()
            self._err.close()
            out_name = self._out.name
            err_name = self._err.name
            del self._out
            del self._err
            gc.collect()
            rmtemp(out_name)
            rmtemp(err_name)

    def fake_print(*args, **kwargs):
        sep = kwargs.pop('sep', ' ')
        end = kwargs.pop('end', '\n')
        file = kwargs.pop('file', sys.stdout)

        if file in (oldout, olderr, sys.stdout, sys.stderr):
            # we mock
            try:
                sys.stdout.write(sep.join(args) + end)
            except UnicodeEncodeError as exc:
                lgr.error(
                    "Failed to write to mocked stdout, got %s, continue as it "
                    "didn't happen",  exc)
        else:
            # must be some other file one -- leave it alone
            oldprint(*args, sep=sep, end=end, file=file)

    from .ui import ui
    # preserve -- they could have been mocked already
    oldprint = getattr(__builtin__, 'print')
    oldout, olderr = sys.stdout, sys.stderr
    olduiout = ui.out
    adapter = StringIOAdapter()

    try:
        sys.stdout, sys.stderr = adapter.handles
        ui.out = adapter.handles[0]
        setattr(__builtin__, 'print', fake_print)

        yield adapter
    finally:
        sys.stdout, sys.stderr, ui.out = oldout, olderr, olduiout
        setattr(__builtin__, 'print',  oldprint)
        adapter.cleanup()


@contextmanager
def swallow_logs(new_level=None, file_=None, name='datalad'):
    """Context manager to consume all logs.

    """
    lgr = logging.getLogger(name)

    # Keep old settings
    old_level = lgr.level
    old_handlers = lgr.handlers

    # Let's log everything into a string
    # TODO: generalize with the one for swallow_outputs
    class StringIOAdapter(object):
        """Little adapter to help getting out values

        And to stay consistent with how swallow_outputs behaves
        """
        def __init__(self):
            if file_ is None:
                kw = get_tempfile_kwargs({}, prefix="logs")
                out_file = tempfile.mktemp(**kw)
            else:
                out_file = file_
            # PY3 requires clearly one or another.  race condition possible
            self._out = open(out_file, 'a')
            self._final_out = None

        def _read(self, h):
            with open(h.name) as f:
                return f.read()

        @property
        def out(self):
            if self._final_out is not None:
                # we closed and cleaned up already
                return self._final_out
            else:
                self._out.flush()
                return self._read(self._out)

        @property
        def lines(self):
            return self.out.split('\n')

        @property
        def handle(self):
            return self._out

        def cleanup(self):
            # store for access while object exists
            self._final_out = self.out
            self._out.close()
            out_name = self._out.name
            del self._out
            gc.collect()
            if not file_:
                rmtemp(out_name)

        def assert_logged(self, msg=None, level=None, regex=True, **kwargs):
            """Provide assertion on either a msg was logged at a given level

            If neither `msg` nor `level` provided, checks if anything was logged
            at all.

            Parameters
            ----------
            msg: str, optional
              Message (as a regular expression, if `regex`) to be searched.
              If no msg provided, checks if anything was logged at a given level.
            level: str, optional
              String representing the level to be logged
            regex: bool, optional
              If False, regular `assert_in` is used
            **kwargs: str, optional
              Passed to `assert_re_in` or `assert_in`
            """
            from datalad.tests.utils import assert_re_in
            from datalad.tests.utils import assert_in

            if regex:
                match = '\[%s\] ' % level if level else "\[\S+\] "
            else:
                match = '[%s] ' % level if level else ''

            if msg:
                match += msg

            if match:
                (assert_re_in if regex else assert_in)(match, self.out, **kwargs)
            else:
                assert not kwargs, "no kwargs to be passed anywhere"
                assert self.out, "Nothing was logged!?"

    adapter = StringIOAdapter()
    # TODO: it does store messages but without any formatting, i.e. even without
    # date/time prefix etc.  IMHO it should preserve formatting in case if file_ is
    # set
    swallow_handler = logging.StreamHandler(adapter.handle)
    # we want to log levelname so we could test against it
    swallow_handler.setFormatter(
        logging.Formatter('[%(levelname)s] %(message)s'))
    # Inherit filters
    from datalad.log import ProgressHandler
    swallow_handler.filters = sum([h.filters for h in old_handlers
                                   if not isinstance(h, ProgressHandler)],
                                  [])
    lgr.handlers = [swallow_handler]
    if old_level < logging.DEBUG:  # so if HEAVYDEBUG etc -- show them!
        lgr.handlers += old_handlers

    if isinstance(new_level, str):
        new_level = getattr(logging, new_level)

    if new_level is not None:
        lgr.setLevel(new_level)

    try:
        yield adapter
        # TODO: if file_ and there was an exception -- most probably worth logging it?
        # although ideally it should be the next log outside added to that file_ ... oh well
    finally:
        lgr.handlers, lgr.level = old_handlers, old_level
        adapter.cleanup()


# TODO: May be melt in with swallow_logs at some point:
@contextmanager
def disable_logger(logger=None):
    """context manager to temporarily disable logging

    This is to provide one of swallow_logs' purposes without unnecessarily
    creating temp files (see gh-1865)

    Parameters
    ----------
    logger: Logger
        Logger whose handlers will be ordered to not log anything.
        Default: datalad's topmost Logger ('datalad')
    """

    class NullFilter(logging.Filter):
        """Filter class to reject all records
        """
        def filter(self, record):
            return 0

    if logger is None:
        # default: all of datalad's logging:
        logger = logging.getLogger('datalad')

    filter_ = NullFilter(logger.name)
    [h.addFilter(filter_) for h in logger.handlers]

    try:
        yield logger
    finally:
        [h.removeFilter(filter_) for h in logger.handlers]


#
# Additional handlers
#
_sys_excepthook = sys.excepthook  # Just in case we ever need original one


def setup_exceptionhook(ipython=False):
    """Overloads default sys.excepthook with our exceptionhook handler.

       If interactive, our exceptionhook handler will invoke
       pdb.post_mortem; if not interactive, then invokes default handler.
    """

    def _datalad_pdb_excepthook(type, value, tb):
        import traceback
        traceback.print_exception(type, value, tb)
        print()
        if is_interactive():
            import pdb
            pdb.post_mortem(tb)

    if ipython:
        from IPython.core import ultratb
        sys.excepthook = ultratb.FormattedTB(mode='Verbose',
                                             # color_scheme='Linux',
                                             call_pdb=is_interactive())
    else:
        sys.excepthook = _datalad_pdb_excepthook


def assure_dir(*args):
    """Make sure directory exists.

    Joins the list of arguments to an os-specific path to the desired
    directory and creates it, if it not exists yet.
    """
    dirname = opj(*args)
    if not exists(dirname):
        os.makedirs(dirname)
    return dirname


def updated(d, update):
    """Return a copy of the input with the 'update'

    Primarily for updating dictionaries
    """
    d = d.copy()
    d.update(update)
    return d


def getpwd():
    """Try to return a CWD without dereferencing possible symlinks

    If no PWD found in the env, output of getcwd() is returned
    """
    try:
        return os.environ['PWD']
    except KeyError:
        return os.getcwd()


class chpwd(object):
    """Wrapper around os.chdir which also adjusts environ['PWD']

    The reason is that otherwise PWD is simply inherited from the shell
    and we have no ability to assess directory path without dereferencing
    symlinks.

    If used as a context manager it allows to temporarily change directory
    to the given path
    """
    def __init__(self, path, mkdir=False, logsuffix=''):

        if path:
            pwd = getpwd()
            self._prev_pwd = pwd
        else:
            self._prev_pwd = None
            return

        if not isabs(path):
            path = normpath(opj(pwd, path))
        if not os.path.exists(path) and mkdir:
            self._mkdir = True
            os.mkdir(path)
        else:
            self._mkdir = False
        lgr.debug("chdir %r -> %r %s", self._prev_pwd, path, logsuffix)
        os.chdir(path)  # for grep people -- ok, to chdir here!
        os.environ['PWD'] = path

    def __enter__(self):
        # nothing more to do really, chdir was in the constructor
        pass

    def __exit__(self, exc_type, exc_val, exc_tb):
        if self._prev_pwd:
            # Need to use self.__class__ so this instance, if the entire
            # thing mocked during the test, still would use correct chpwd
            self.__class__(self._prev_pwd, logsuffix="(coming back)")


def dlabspath(path, norm=False):
    """Symlinks-in-the-cwd aware abspath

    os.path.abspath relies on os.getcwd() which would not know about symlinks
    in the path

    TODO: we might want to norm=True by default to match behavior of
    os .path.abspath?
    """
    if not isabs(path):
        # if not absolute -- relative to pwd
        path = opj(getpwd(), path)
    return normpath(path) if norm else path


def with_pathsep(path):
    """Little helper to guarantee that path ends with /"""
    return path + sep if not path.endswith(sep) else path


def get_path_prefix(path, pwd=None):
    """Get path prefix (for current directory)

    Returns relative path to the topdir, if we are under topdir, and if not
    absolute path to topdir.  If `pwd` is not specified - current directory
    assumed
    """
    pwd = pwd or getpwd()
    path = dlabspath(path)
    path_ = with_pathsep(path)
    pwd_ = with_pathsep(pwd)
    common = commonprefix((path_, pwd_))
    if common.endswith(sep) and common in {path_, pwd_}:
        # we are in subdir or above the path = use relative path
        location_prefix = relpath(path, pwd)
        # if benign "here" - cut off
        if location_prefix in (curdir, curdir + sep):
            location_prefix = ''
        return location_prefix
    else:
        # just return absolute path
        return path


def _get_normalized_paths(path, prefix):
    if isabs(path) != isabs(prefix):
        raise ValueError("Bot paths must either be absolute or relative. "
                         "Got %r and %r" % (path, prefix))
    path = with_pathsep(path)
    prefix = with_pathsep(prefix)
    return path, prefix


def path_startswith(path, prefix):
    """Return True if path starts with prefix path

    Parameters
    ----------
    path: str
    prefix: str
    """
    path, prefix = _get_normalized_paths(path, prefix)
    return path.startswith(prefix)


def path_is_subpath(path, prefix):
    """Return True if path is a subpath of prefix

    It will return False if path == prefix.

    Parameters
    ----------
    path: str
    prefix: str
    """
    path, prefix = _get_normalized_paths(path, prefix)
    return (len(prefix) < len(path)) and path.startswith(prefix)


def knows_annex(path):
    """Returns whether at a given path there is information about an annex

    It is just a thin wrapper around GitRepo.is_with_annex() classmethod
    which also checks for `path` to exist first.

    This includes actually present annexes, but also uninitialized ones, or
    even the presence of a remote annex branch.
    """
    from os.path import exists
    if not exists(path):
        lgr.debug("No annex: test path {0} doesn't exist".format(path))
        return False
    from datalad.support.gitrepo import GitRepo
    return GitRepo(path, init=False, create=False).is_with_annex()


@contextmanager
def make_tempfile(content=None, wrapped=None, **tkwargs):
    """Helper class to provide a temporary file name and remove it at the end (context manager)

    Parameters
    ----------
    mkdir : bool, optional (default: False)
        If True, temporary directory created using tempfile.mkdtemp()
    content : str or bytes, optional
        Content to be stored in the file created
    wrapped : function, optional
        If set, function name used to prefix temporary file name
    `**tkwargs`:
        All other arguments are passed into the call to tempfile.mk{,d}temp(),
        and resultant temporary filename is passed as the first argument into
        the function t.  If no 'prefix' argument is provided, it will be
        constructed using module and function names ('.' replaced with
        '_').

    To change the used directory without providing keyword argument 'dir' set
    DATALAD_TESTS_TEMP_DIR.

    Examples
    --------
        >>> from os.path import exists
        >>> from datalad.utils import make_tempfile
        >>> with make_tempfile() as fname:
        ...    k = open(fname, 'w').write('silly test')
        >>> assert not exists(fname)  # was removed

        >>> with make_tempfile(content="blah") as fname:
        ...    assert open(fname).read() == "blah"
    """

    if tkwargs.get('mkdir', None) and content is not None:
        raise ValueError("mkdir=True while providing content makes no sense")

    tkwargs_ = get_tempfile_kwargs(tkwargs, wrapped=wrapped)

    # if DATALAD_TESTS_TEMP_DIR is set, use that as directory,
    # let mktemp handle it otherwise. However, an explicitly provided
    # dir=... will override this.
    mkdir = tkwargs_.pop('mkdir', False)

    filename = {False: tempfile.mktemp,
                True: tempfile.mkdtemp}[mkdir](**tkwargs_)
    filename = realpath(filename)

    if content:
        with open(filename, 'w' + ('b' if isinstance(content, binary_type) else '')) as f:
            f.write(content)

    if __debug__:
        # TODO mkdir
        lgr.debug('Created temporary thing named %s"' % filename)
    try:
        yield filename
    finally:
        # glob here for all files with the same name (-suffix)
        # would be useful whenever we requested .img filename,
        # and function creates .hdr as well
        lsuffix = len(tkwargs_.get('suffix', ''))
        filename_ = lsuffix and filename[:-lsuffix] or filename
        filenames = glob.glob(filename_ + '*')
        if len(filename_) < 3 or len(filenames) > 5:
            # For paranoid yoh who stepped into this already ones ;-)
            lgr.warning("It is unlikely that it was intended to remove all"
                        " files matching %r. Skipping" % filename_)
            return
        for f in filenames:
            try:
                rmtemp(f)
            except OSError:  # pragma: no cover
                pass


def _path_(*p):
    """Given a path in POSIX" notation, regenerate one in native to the env one"""
    if on_windows:
        return opj(*map(lambda x: opj(*x.split('/')), p))
    else:
        # Assume that all others as POSIX compliant so nothing to be done
        return opj(*p)


def get_timestamp_suffix(time_=None, prefix='-'):
    """Return a time stamp (full date and time up to second)

    primarily to be used for generation of log files names
    """
    args = []
    if time_ is not None:
        if isinstance(time_, int):
            time_ = time.gmtime(time_)
        args.append(time_)
    return time.strftime(prefix + TIMESTAMP_FMT, *args)


def get_logfilename(dspath, cmd='datalad'):
    """Return a filename to use for logging under a dataset/repository

    directory would be created if doesn't exist, but dspath must exist
    and be a directory
    """
    assert(exists(dspath))
    assert(isdir(dspath))
    ds_logdir = assure_dir(dspath, '.git', 'datalad', 'logs')  # TODO: use WEB_META_LOG whenever #789 merged
    return opj(ds_logdir, 'crawl-%s.log' % get_timestamp_suffix())


def get_trace(edges, start, end, trace=None):
    """Return the trace/path to reach a node in a tree.

    Parameters
    ----------
    edges : sequence(2-tuple)
      The tree given by a sequence of edges (parent, child) tuples. The
      nodes can be identified by any value and data type that supports
      the '==' operation.
    start :
      Identifier of the start node. Must be present as a value in the parent
      location of an edge tuple in order to be found.
    end :
      Identifier of the target/end node. Must be present as a value in the child
      location of an edge tuple in order to be found.
    trace : list
      Mostly useful for recursive calls, and used internally.

    Returns
    -------
    None or list
      Returns a list with the trace to the target (the starts and the target
      are not included in the trace, hence if start and end are directly connected
      an empty list is returned), or None when no trace to the target can be found,
      or start and end are identical.
    """
    # the term trace is used to avoid confusion with a path in the sense
    # of a filesystem path, but the analogy fits and nodes can be paths
    if trace is None:
        trace = []
    if not edges:
        raise ValueError("no edges given")
    for cand in edges:
        cand_super, cand_sub = cand
        if cand_sub in trace:
            # only DAGs, skip any cyclic traces
            continue
        if trace and cand_super != trace[-1]:
            # only consider edges that lead off the end of the trace
            continue
        if not trace and cand_super != start:
            # we got nothing yet, and this edges is not matching the start
            continue
        if cand_sub == end:
            return trace
        # dive into potential subnodes
        cand_trace = get_trace(
            edges,
            start,
            end,
            trace + [cand_sub])
        if cand_trace:
            return cand_trace
    return None


def get_dataset_root(path):
    """Return the root of an existent dataset containing a given path

    The root path is returned in the same absolute or relative form
    as the input argument. If no associated dataset exists, or the
    input path doesn't exist, None is returned.
    """
    suffix = '.git'
    if not isdir(path):
        path = dirname(path)
    apath = abspath(path)
    # while we can still go up
    while psplit(apath)[1]:
        if exists(opj(path, suffix)):
            return path
        # new test path in the format we got it
        path = normpath(opj(path, os.pardir))
        # no luck, next round
        apath = abspath(path)
    return None


def try_multiple(ntrials, exception, base, f, *args, **kwargs):
    """Call f multiple times making exponentially growing delay between the calls"""
    from .dochelpers import exc_str
    for trial in range(1, ntrials+1):
        try:
            return f(*args, **kwargs)
        except exception as exc:
            if trial == ntrials:
                raise  # just reraise on the last trial
            t = base ** trial
            lgr.warning("Caught %s on trial #%d. Sleeping %f and retrying",
                        exc_str(exc), trial, t)
            sleep(t)


def slash_join(base, extension):
    """Join two strings with a '/', avoiding duplicate slashes

    If any of the strings is None the other is returned as is.
    """
    if extension is None:
        return base
    if base is None:
        return extension
    return '/'.join(
        (base.rstrip('/'),
         extension.lstrip('/')))


def safe_print(s):
    """Print with protection against UTF-8 encoding errors"""
    # A little bit of dance to be able to test this code
    print_f = getattr(__builtin__, "print")
    try:
        print_f(s)
    except UnicodeEncodeError:
        # failed to encode so let's do encoding while ignoring errors
        # to print at least something
        # explicit `or ascii` since somehow on buildbot it seemed to return None
        s = s.encode(getattr(sys.stdout, 'encoding', 'ascii') or 'ascii', errors='ignore') \
            if hasattr(s, 'encode') else s
        print_f(s.decode())

#
# IO Helpers
#

def open_r_encdetect(fname, readahead=1000):
    """Return a file object in read mode with auto-detected encoding

    This is helpful when dealing with files of unknown encoding.

    Parameters
    ----------
    readahead: int, optional
      How many bytes to read for guessing the encoding type.  If
      negative - full file will be read
    """
    from chardet import detect
    import io
    # read some bytes from the file
    with open(fname, 'rb') as f:
        head = f.read(readahead)
    enc = detect(head)
    denc = enc.get('encoding', None)
    lgr.debug("Auto-detected encoding %s for file %s (confidence: %s)",
              denc,
              fname,
              enc.get('confidence', 'unknown'))
    return io.open(fname, encoding=denc)


def read_csv_lines(fname, dialect=None, readahead=16384, **kwargs):
    """A generator of dict records from a CSV/TSV

    Automatically guesses the encoding for each record to convert to UTF-8

    Parameters
    ----------
    fname: str
      Filename
    dialect: str, optional
      Dialect to specify to csv.reader. If not specified -- guessed from
      the file, if fails to guess, "excel-tab" is assumed
    readahead: int, optional
      How many bytes to read from the file to guess the type
    **kwargs
      Passed to `csv.reader`
    """
    import csv
    if dialect is None:
        with open(fname) as tsvfile:
            # add robustness, use a sniffer
            try:
                dialect = csv.Sniffer().sniff(tsvfile.read(readahead))
            except Exception as exc:
                from .dochelpers import exc_str
                lgr.warning(
                    'Could not determine file-format, assuming TSV: %s',
                    exc_str(exc)
                )
                dialect = 'excel-tab'

    with open(fname, 'rb' if PY2 else 'r') as tsvfile:
        # csv.py doesn't do Unicode; encode temporarily as UTF-8:
        csv_reader = csv.reader(
            tsvfile,
            dialect=dialect,
            **kwargs
        )
        header = None
        for row in csv_reader:
            # decode UTF-8 back to Unicode, cell by cell:
            row_unicode = map(assure_unicode, row)
            if header is None:
                header = list(row_unicode)
            else:
                yield dict(zip(header, row_unicode))


def import_modules(modnames, pkg, msg="Failed to import {module}", log=lgr.debug):
    """Helper to import a list of modules without failing if N/A

    Parameters
    ----------
    modnames: list of str
      List of module names to import
    pkg: str
      Package under which to import
    msg: str, optional
      Message template for .format() to log at DEBUG level if import fails.
      Keys {module} and {package} will be provided and ': {exception}' appended
    log: callable, optional
      Logger call to use for logging messages
    """
    from importlib import import_module
    _globals = globals()
    mods_loaded = []
    for modname in modnames:
        try:
            _globals[modname] = mod = import_module(
                '.{}'.format(modname),
                pkg)
            mods_loaded.append(mod)
        except Exception as exc:
            from datalad.dochelpers import exc_str
            log((msg + ': {exception}').format(
                module=modname, package=pkg, exception=exc_str(exc)))
    return mods_loaded


def import_module_from_file(modpath, pkg=None, log=lgr.debug):
    """Import provided module given a path

    TODO:
    - RF/make use of it in pipeline.py which has similar logic
    - join with import_modules above?

    Parameters
    ----------
    pkg: module, optional
       If provided, and modpath is under pkg.__path__, relative import will be
       used
    """
    assert(modpath.endswith('.py'))  # for now just for .py files

    log("Importing %s" % modpath)

    modname = basename(modpath)[:-3]
    relmodpath = None
    if pkg:
        for pkgpath in pkg.__path__:
            if path_is_subpath(modpath, pkgpath):
                # for now relying on having .py extension -- assertion above
                relmodpath = '.' + relpath(modpath[:-3], pkgpath).replace(sep, '.')
                break

    try:
        if relmodpath:
            from importlib import import_module
            mod = import_module(relmodpath, pkg.__name__)
        else:
            dirname_ = dirname(modpath)
            try:
                sys.path.insert(0, dirname_)
                mod = __import__(modname, level=0)
            finally:
                if dirname_ in sys.path:
                    sys.path.pop(sys.path.index(dirname_))
                else:
                    log("Expected path %s to be within sys.path, but it was gone!" % dirname_)
    except Exception as e:
        from datalad.dochelpers import exc_str
        raise RuntimeError(
            "Failed to import module from %s: %s" % (modpath, exc_str(e)))

    return mod


def get_encoding_info():
    """Return a dictionary with various encoding/locale information"""
    import sys, locale
    from collections import OrderedDict
    return OrderedDict([
        ('default', sys.getdefaultencoding()),
        ('filesystem', sys.getfilesystemencoding()),
        ('locale.prefered', locale.getpreferredencoding()),
    ])


def get_envvars_info():
    from collections import OrderedDict
    envs = []
    for var, val in os.environ.items():
        if (
                var.startswith('PYTHON') or
                var.startswith('LC_') or
                var.startswith('GIT_') or
                var in ('LANG', 'LANGUAGE', 'PATH')
        ):
            envs.append((var, val))
    return OrderedDict(envs)

<<<<<<< HEAD
lgr.log(5, "Done importing datalad.utils")
=======

# This class is modified from Snakemake (v5.1.4)
class SequenceFormatter(string.Formatter):
    """string.Formatter subclass with special behavior for sequences.

    This class delegates formatting of individual elements to another
    formatter object. Non-list objects are formatted by calling the
    delegate formatter's "format_field" method. List-like objects
    (list, tuple, set, frozenset) are formatted by formatting each
    element of the list according to the specified format spec using
    the delegate formatter and then joining the resulting strings with
    a separator (space by default).
    """

    def __init__(self, separator=" ", element_formatter=string.Formatter(),
                 *args, **kwargs):
        self.separator = separator
        self.element_formatter = element_formatter

    def format_element(self, elem, format_spec):
        """Format a single element

        For sequences, this is called once for each element in a
        sequence. For anything else, it is called on the entire
        object. It is intended to be overridden in subclases.
        """
        return self.element_formatter.format_field(elem, format_spec)

    def format_field(self, value, format_spec):
        if isinstance(value, (list, tuple, set, frozenset)):
            return self.separator.join(self.format_element(v, format_spec)
                                       for v in value)
        else:
            return self.format_element(value, format_spec)
>>>>>>> 2bb9a11b
<|MERGE_RESOLUTION|>--- conflicted
+++ resolved
@@ -1764,9 +1764,6 @@
             envs.append((var, val))
     return OrderedDict(envs)
 
-<<<<<<< HEAD
-lgr.log(5, "Done importing datalad.utils")
-=======
 
 # This class is modified from Snakemake (v5.1.4)
 class SequenceFormatter(string.Formatter):
@@ -1801,4 +1798,6 @@
                                        for v in value)
         else:
             return self.format_element(value, format_spec)
->>>>>>> 2bb9a11b
+
+
+lgr.log(5, "Done importing datalad.utils")