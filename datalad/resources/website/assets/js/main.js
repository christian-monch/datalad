--- conflicted
+++ resolved
@@ -280,19 +280,12 @@
     // add click handlers to each row(cell) once table initialised
     initComplete: function() {
       var api = this.api();
-<<<<<<< HEAD
-      // all tables (except root ds) should have ../ parent path
+      // all tables should have ../ parent path except webinterface root
       if (!parent) {
         var parent_meta = parent_json(jQuery, md5);
         if (!jQuery.isEmptyObject(parent_meta))
           api.row.add(parent_meta).draw();
       }
-=======
-      // all tables should have ../ parent path except webinterface root
-      var current_loc = absolute_url(getParameterByName('dir')).replace(/\/?$/, '') + '/';
-      if (!parent && loc().pathname !== current_loc)
-        api.row.add({name: "..", repo: "", date: "", path: "", type: "annex", size: ""}).draw();
->>>>>>> f90a3df3
       // add click handlers
       api.$('tr').click(function() {
         var traverse = click_handler(api.row(this).data());
